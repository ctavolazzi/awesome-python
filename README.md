# Awesome Python

A curated list of awesome Python frameworks, libraries and software. Inspired by [awesome-php](https://github.com/ziadoz/awesome-php).

- [Awesome Python](#awesome-python)
    - [Environment Management](#environment-management)
    - [Package Management](#package-management)
    - [Distribution](#distribution)
    - [Build Tools](#build-tools)
    - [Interactive Interpreter](#interactive-interpreter)
    - [Files](#files)
    - [Date and Time](#date-and-time)
    - [Text Processing](#text-processing)
    - [Natural Language Processing](#natural-language-processing)
    - [Documentation](#documentation)
    - [Configuration](#configuration)
    - [Command-line Tools](#command-line-tools)
    - [Downloader](#downloader)
    - [Imagery](#imagery)
    - [Audio](#audio)
    - [Video](#video)
    - [Geolocation](#geolocation)
    - [HTTP](#http)
    - [Database](#database)
    - [Database Drivers](#database-drivers)
    - [ORM](#orm)
    - [Web Frameworks](#web-frameworks)
    - [Permissions](#permissions)
    - [CMS](#cms)
    - [RESTful API](#restful-api)
    - [Authentication and OAuth](#authentication-and-oauth)
    - [Template Engine](#template-engine)
    - [Queue](#queue)
    - [Search](#search)
    - [News Feed](#news-feed)
    - [Asset Management](#asset-management)
    - [Caching](#caching)
    - [Email](#email)
    - [Internationalization](#internationalization)
    - [URL Manipulation](#url-manipulation)
    - [HTML Manipulation](#html-manipulation)
    - [Web Crawling](#web-crawling)
    - [Web Content Extracting](#web-content-extracting)
    - [Forms](#forms)
    - [Data Validation](#data-validation)
    - [Anti-spam](#anti-spam)
    - [Tagging](#tagging)
    - [Admin Panels](#admin-panels)
    - [Static Site Generator](#static-site-generator)
    - [Processes and Threads](#processes-and-threads)
    - [Networking](#networking)
    - [WebSocket](#websocket)
    - [WSGI Servers](#wsgi-servers)
    - [RPC Servers](#rpc-servers)
    - [Cryptography](#cryptography)
    - [GUI](#gui)
    - [Game Development](#game-development)
    - [Logging](#logging)
    - [Testing](#testing)
    - [Code Analysis and Linter](#code-analysis-and-linter)
    - [Debugging Tools](#debugging-tools)
    - [Science and Data Analysis](#science-and-data-analysis)
    - [Data Visualization](#data-visualization)
    - [Computer Vision](#computer-vision)
    - [Machine Learning](#machine-learning)
    - [Functional Programming](#functional-programming)
    - [MapReduce](#mapreduce)
    - [Third-party APIs](#third-party-apis)
    - [DevOps Tools](#devops-tools)
    - [Job Scheduler](#job-scheduler)
    - [Foreign Function Interface](#foreign-function-interface)
    - [High Performance](#high-performance)
    - [Algorithms and Design Patterns](#algorithms-and-design-patterns)
    - [Hardware](#hardware)
    - [Miscellaneous](#miscellaneous)
    - [Editor Plugins](#editor-plugins)
- [Resources](#resources)
    - [Websites](#websites)
    - [Weekly](#weekly)
    - [Twitter](#twitter)
- [Other Awesome Lists](#other-awesome-lists)
- [Contributing](#contributing)

## Environment Management

*Libraries for Python version and environment management.*

* [pyenv](https://github.com/yyuu/pyenv) - Simple Python version management.
* [virtualenv](https://pypi.python.org/pypi/virtualenv) - A tool to create isolated Python environments.
* [virtualenvwrapper](https://pypi.python.org/pypi/virtualenvwrapper) - A set of extensions to virtualenv
* [pew](https://pypi.python.org/pypi/pew/) - A set of tools to manage multiple virtual environments.
* [Vex](https://github.com/sashahart/vex) - Run a command in the named virtualenv.
* [PyRun](https://www.egenix.com/products/python/PyRun/) - A one-file, no-installation-needed version of Python.

## Package Management

*Libraries for package and dependency management.*

* [pip](https://pip.pypa.io/en/latest/) / [Python Package Index](https://pypi.python.org/pypi) - The package and dependency manager.
* [conda](https://github.com/conda/conda/) - Cross-platform, Python-agnostic binary package manager.
* [Curdling](http://clarete.li/curdling/) - Curdling is a command line tool for managing Python packages.
* [wheel](http://pythonwheels.com/) - The new standard of Python distribution and are intended to replace eggs.

## Distribution

*Libraries to create packaged executables for release distribution.*

* [cx-Freeze](http://cx-freeze.readthedocs.org/) - Freezes Python scripts (cross-platform)
* [py2exe](http://www.py2exe.org/) - Freezes Python scripts (Windows)
* [py2app](http://svn.pythonmac.org/py2app/py2app/trunk/doc/index.html) - Freezes Python scripts (Mac OS X)
* [PyInstaller](http://www.pyinstaller.org/) - A program that converts Python programs into stand-alone executables (Windows, Linux, Mac OS X, Solaris and AIX)
* [dh-virtualenv](http://dh-virtualenv.readthedocs.org/en/latest/) - Build and distribute a virtualenv as a Debian package.

## Build Tools

*Compile software from source code.*

* [buildout](http://www.buildout.org/) - A build system for creating, assembling and deploying applications from multiple parts, some of which may be non-Python-based.
* [SCons](http://www.scons.org/) - A software construction tool.
* [PlatformIO](https://github.com/ivankravets/platformio) - A console tool to build code with different development platforms.
* [BitBake](http://www.yoctoproject.org/docs/1.6/bitbake-user-manual/bitbake-user-manual.html) - A make-like build tool with the special focus of distributions and packages for embedded Linux.

## Interactive Interpreter

*Interactive Python interpreters.*

* [IPython](https://github.com/ipython/ipython) - IPython provides a rich toolkit to help you make the most out of using Python interactively.
* [bpython](http://bpython-interpreter.org) – A fancy interface to the Python interpreter for Linux, BSD, OS X and Windows (with some work).

## Files

*Libraries for file manipulation and MIME type detection.*

* [mimetypes](https://docs.python.org/2/library/mimetypes.html) - (Python standard library) Map filenames to MIME types.
* [imghdr](https://docs.python.org/2/library/imghdr.html) - (Python standard library) Determine the type of an image.
* [python-magic](https://github.com/ahupp/python-magic) - A Python interface to the libmagic file type identification library.
* [path.py](https://github.com/jaraco/path.py) - A module wrapper for [os.path](https://docs.python.org/2/library/os.path.html).
* [watchdog](https://github.com/gorakhargosh/watchdog) - API and shell utilities to monitor file system events.
* [Unipath](https://github.com/mikeorr/Unipath) - An object-oriented approach to file/directory operations.
* [pathlib](https://pathlib.readthedocs.org/en/pep428/) - An cross-platform, object-oriented path library (included in Python 3.4)

## Date and Time

*Libraries for working with dates and times.*

* [arrow](https://github.com/crsmithdev/arrow) - Better dates & times for Python.
* [dateutil](https://pypi.python.org/pypi/python-dateutil) - Extensions to the standard Python [datetime](https://docs.python.org/2/library/datetime.html) module.
* [delorean](https://github.com/myusuf3/delorean/) - A library for clearing up the inconvenient truths that arise dealing with datetimes in Python.
* [when.py](https://github.com/dirn/When.py) - Providing user-friendly functions to help perform common date and time actions.
* [moment](https://github.com/zachwill/moment) - A Python library for dealing with dates/times. Inspired by [Moment.js](http://momentjs.com/).
* [pytz](https://launchpad.net/pytz) - World timezone definitions, modern and historical. Brings the [Olson tz database](http://en.wikipedia.org/wiki/Tz_database) into Python.

## Text Processing

*Libraries for parsing and manipulating texts.*

* General
    * [difflib](https://docs.python.org/2/library/difflib.html) - (Python standard library) Helpers for computing deltas.
    * [Levenshtein](https://github.com/ztane/python-Levenshtein/) - Fast computation of Levenshtein distance and string similarity.
    * [fuzzywuzzy](https://github.com/seatgeek/fuzzywuzzy) - Fuzzy String Matching.
    * [esmre](https://code.google.com/p/esmre/) - Regular expression accelerator.
    * [shortuuid](https://github.com/stochastic-technologies/shortuuid) - A generator library for concise, unambiguous and URL-safe UUIDs.
    * [awesome-slugify](https://github.com/dimka665/awesome-slugify) - A Python slugify library that can preserve unicode.
    * [python-slugify](https://github.com/un33k/python-slugify) - A Python slugify library that translates unicode to ASCII.
    * [unicode-slugify](https://github.com/mozilla/unicode-slugify) - A slugifier that generates unicode slugs with Django as a dependency.
    * [unidecode](https://pypi.python.org/pypi/Unidecode) - ASCII transliterations of Unicode text.
    * [chardet](https://github.com/chardet/chardet) - Python 2/3 compatible character encoding detector.
    * [xpinyin](https://github.com/lxneng/xpinyin) - A library to translate Chinese hanzi (漢字) to pinyin (拼音).
    * [pangu.py](https://github.com/vinta/pangu.py) - Spacing texts for CJK and alphanumerics.
    * [pyfiglet](https://github.com/pwaller/pyfiglet) - An implementation of figlet written in Python.
* Specific Formats
    * [tablib](https://github.com/kennethreitz/tablib) - A module for Tabular Datasets in XLS, CSV, JSON, YAML.
    * [python-docx](https://github.com/mikemaccana/python-docx) - Reads, queries and modifies Microsoft Word 2007/2008 docx files.
    * [xlwt](https://github.com/python-excel/xlwt) / [xlrd](https://github.com/python-excel/xlrd) - Packages is for writing and reading data and formatting information from Excel files.
    * [XlsxWriter](https://xlsxwriter.readthedocs.org/) - A Python module for creating Excel .xlsx files.
    * [mm](https://github.com/brianray/mm) - Python powered spreadsheets.
    * [PDFMiner](https://github.com/euske/pdfminer) - A tool for extracting information from PDF documents.
    * [PyPDF2](https://github.com/mstamy2/PyPDF2) - A pure Python PDF library capable of splitting, merging and transforming PDF pages.
    * [Python-Markdown](https://github.com/waylan/Python-Markdown) - A Python implementation of John Gruber’s Markdown.
    * [Mistune](https://github.com/lepture/mistune) - Fastest and full featured pure Python parsers of Markdown.
    * [PyYAML](http://pyyaml.org/) - YAML implementations for Python.
* Parser
    * [phonenumbers](https://github.com/daviddrysdale/python-phonenumbers) - Library for parsing, formatting, storing and validating international phone numbers.
    * [python-user-agents](https://github.com/selwin/python-user-agents) - Browser user agent parser.
    * [sqlparse](https://sqlparse.readthedocs.org/) - A non-validating SQL parser.
    * [Pygments](http://pygments.org/) - A generic syntax highlighter.
    * [python-nameparser](https://github.com/derek73/python-nameparser) - A simple Python module for parsing human names into their individual components.
    * [schema](https://github.com/halst/schema) - A library for validating Python data structures.
    * [pyparsing](http://pyparsing.wikispaces.com/) - A general purpose framework for generating parsers.

## Natural Language Processing

*Libraries for working with human languages.*

* [NLTK](http://www.nltk.org/) - A leading platform for building Python programs to work with human language data.
* [Pattern](http://www.clips.ua.ac.be/pattern) - A web mining module for the Python programming language. It has tools for natural language processing, machine learning, among others.
* [TextBlob](http://textblob.readthedocs.org/) - Providing a consistent API for diving into common natural language processing (NLP) tasks. Stands on the giant shoulders of NLTK and Pattern, and plays nicely with both.
* [jieba](https://github.com/fxsjy/jieba#jieba-1) - Chinese Words Segementation Utilities.
* [SnowNLP](https://github.com/isnowfy/snownlp) - A library for processing Chinese text.
* [loso](https://github.com/victorlin/loso) - Another Chinese segmentation library.
* [genius](https://github.com/duanhongyi/genius) - A Chinese segment base on Conditional Random Field.

## Documentation

*Libraries for generating project documentation.*

* [Sphinx](http://sphinx-doc.org/) - Python Documentation generator.
* [reStructuredText](http://docutils.sourceforge.net/rst.html) - Markup Syntax and Parser Component of Docutils.
* [MkDocs](http://www.mkdocs.org/) - Markdown friendly documentation generator.
* [Pycco](http://fitzgen.github.io/pycco/) - The original quick-and-dirty, hundred-line-long, literate-programming-style documentation generator.

## Configuration

*Libraries for storing configuration options.*

* [ConfigParser](https://docs.python.org/2/library/configparser.html) - (Python standard library) INI file parser.
* [ConfigObj](http://www.voidspace.org.uk/python/configobj.html) - INI file parser with validation.
* [config](http://www.red-dove.com/config-doc/) - Hierarchical config from the author of [logging](https://docs.python.org/2/library/logging.html).
* [profig](http://profig.readthedocs.org/) - Config from multiple formats with value conversion.

## Command-line Tools

*Libraries for building command-line application.*

* Command-line Application Development
    * [cement](http://builtoncement.org/) - Cement provides a light-weight and fully featured foundation to build anything from single file scripts to complex and intricately designed applications.
    * [click](http://click.pocoo.org/) - A package for creating beautiful command line interfaces in a composable way.
    * [clint](https://github.com/kennethreitz/clint) - Python Command-line Application Tools.
    * [cliff](https://cliff.readthedocs.org/) - A framework for creating command-line programs with multi-level commands.
    * [Clime](http://clime.mosky.tw) – Clime lets you convert any module into a multi-command CLI program without any configuration.
    * [docopt](http://docopt.org/) - Pythonic command line arguments parser.
    * [colorama](https://pypi.python.org/pypi/colorama) - Cross-platform colored terminal text.
* Productivity Tools
    * [cookiecutter](https://github.com/audreyr/cookiecutter) - A command-line utility that creates projects from cookiecutters (project templates). E.g. Python package projects, jQuery plugin projects.
    * [httpie](https://github.com/jakubroztocil/httpie) - A command line HTTP client, a user-friendly cURL replacement.
    * [percol](https://github.com/mooz/percol) - Adds flavor of interactive selection to the traditional pipe concept on UNIX.
    * [RainbowStream](http://www.rainbowstream.org/) - Smart and nice Twitter client on terminal.

## Downloader

*Libraries for downloading.*

* [s3cmd](https://github.com/s3tools/s3cmd) - A command line tool for managing Amazon S3 and CloudFront.
* [youtube-dl](http://rg3.github.io/youtube-dl/) - A small command-line program to download videos from YouTube.
* [you-get](http://www.soimort.org/you-get/) - A YouTube/Youku/Niconico video downloader written in Python 3.
* [coursera](https://github.com/coursera-dl/coursera) - Script for downloading Coursera.org videos and naming them.
* [WikiTeam](https://github.com/WikiTeam/wikiteam) - Tools for downloading and preserving wikis.

## Imagery

*Libraries for manipulating images.*

* [pillow](http://pillow.readthedocs.org/) - Pillow is the **friendly** PIL fork. PIL is the [Python Imaging Library](http://www.pythonware.com/products/pil/).
* [wand](https://github.com/dahlia/wand) - Python bindings for [MagickWand](http://www.imagemagick.org/script/magick-wand.php), C API for ImageMagick.
* [thumbor](https://github.com/thumbor/thumbor) - A smart imaging service. It enables on-demand crop, resizing and flipping of images.
* [imgSeek](http://www.imgseek.net/) - A project for searching a collection of images using visual similarity.
* [python-qrcode](https://github.com/lincolnloop/python-qrcode) - A pure Python QR Code generator.
* [pyBarcode](https://pythonhosted.org/pyBarcode/) - Create barcodes in Python without needing PIL.
* [pygram](https://github.com/ajkumar25/pygram) - Instagram-like image filters.
* [Quads](https://github.com/fogleman/Quads) - Computer art based on quadtrees.
* [nude.py](https://github.com/hhatto/nude.py) - Nudity detection.
* [scikit-image](http://scikit-image.org/) - A Python library for (scientific) image processing.
* [hmap](https://github.com/rossgoodwin/hmap) - Image histogram remapping.

## Audio

*Libraries for manipulating audio.*

* [django-elastic-transcoder](https://github.com/StreetVoice/django-elastic-transcoder) - Django + AWS Elastic Transcoder.
* [beets](http://beets.radbox.org/) - A music library manager and [MusicBrainz](https://musicbrainz.org/) tagger.
* [pyechonest](https://github.com/echonest/pyechonest) - Python client for the [Echo Nest](http://developer.echonest.com/docs/) API.
* [dejavu](https://github.com/worldveil/dejavu) - Audio fingerprinting and recognition.
* [pydub](https://github.com/jiaaro/pydub) - Manipulate audio with a simple and easy high level interface.
* [audioread](https://github.com/sampsyo/audioread) - Cross-library (GStreamer + Core Audio + MAD + FFmpeg) audio decoding.
* [mutagen](https://code.google.com/p/mutagen/) - A Python module to handle audio metadata.
* [tinytag](https://github.com/devsnd/tinytag) - A library for reading music meta data of MP3, OGG, FLAC and Wave files.
* [audiolazy](https://github.com/danilobellini/audiolazy) - Expressive Digital Signal Processing (DSP) package for Python.
* [talkbox](http://scikits.appspot.com/talkbox) - A Python library for speech/signal processing.
* [TimeSide](https://github.com/yomguy/TimeSide) - Open web audio processing framework.

## Video

*Libraries for manipulating video and GIFs.*

* [moviepy](http://zulko.github.io/moviepy/) - A module for script-based movie editing with many formats, including animated GIFs.
* [shorten.tv](http://www.shorten.tv/) - Video summarization.
* [scikit-video](https://github.com/aizvorski/scikit-video) - Video processing routines for SciPy.

## Geolocation

*Libraries for geocoding addresses and working with latitudes and longitudes.*

* [GeoDjango](https://docs.djangoproject.com/en/dev/ref/contrib/gis/) - A world-class geographic web framework.
* [geopy](https://github.com/geopy/geopy) - Python Geocoding Toolbox.
* [pygeoip](https://github.com/appliedsec/pygeoip) - Pure Python GeoIP API.
* [GeoIP](https://github.com/maxmind/geoip-api-python) - Python API for MaxMind GeoIP Legacy Database.
* [geojson](https://github.com/frewsxcv/python-geojson) - Python bindings and utlities for GeoJSON.

## HTTP

*Libraries for working with HTTP.*

* [requests](http://docs.python-requests.org/) - HTTP Requests for Humans™.
* [urllib3](https://github.com/shazow/urllib3) - HTTP library with thread-safe connection pooling, file post support, sanity friendly, and more.
* [httplib2](https://github.com/jcgregorio/httplib2) - Comprehensive HTTP client library.
* [treq](https://github.com/dreid/treq) - Python requests like API built on top of Twisted's HTTP client.

## Database

*Databases implemented in Python.*

* [ZODB](http://www.zodb.org/) - A native object database for Python. A key-value and object graph database.

## Database Drivers

*Libraries for connecting and operating databases.*

* Relational Databases
    * [mysql-python](http://sourceforge.net/projects/mysql-python/) - The MySQL database connector for Python.
    * [mysqlclient](https://github.com/PyMySQL/mysqlclient-python) - mysql-python fork supporting Python 3.
    * [PyMySQL](https://github.com/PyMySQL/PyMySQL) - Pure Python MySQL driver compatible to mysql-python.
    * [mysql-connector-python](https://pypi.python.org/pypi/mysql-connector-python) - A pure Python MySQL driver from Oracle.
    * [oursql](https://pythonhosted.org/oursql/) - A better MySQL connector for Python with support for native prepared statements and BLOBs.
    * [psycopg2](http://initd.org/psycopg/) - The most popular PostgreSQL adapter for Python.
    * [txpostgres](http://txpostgres.readthedocs.org/) - Twisted based asynchronous driver for PostgreSQL.
* NoSQL Databases
    * [cassandra-python-driver](https://github.com/datastax/python-driver) - Python driver for Cassandra by Datastax.
    * [pycassa](https://github.com/pycassa/pycassa) - Python Thrift driver for Cassandra.
    * [PyMongo](http://docs.mongodb.org/ecosystem/drivers/python/) - The official Python client for MongoDB.
    * [redis-py](https://github.com/andymccurdy/redis-py) - The Redis Python Client.
    * [py2neo](http://book.py2neo.org/) - Python wrapper client for Neo4j's restful interface.
    * [telephus](https://github.com/driftx/Telephus) - Twisted based client for Cassandra.
    * [txRedis](https://github.com/deldotdr/txRedis) - Twisted based client for Redis.

## ORM

*Libraries that implement Object-Relational Mapping or datamapping techniques.*

* Relational Databases
    * [Django Models](https://docs.djangoproject.com/en/dev/topics/db/models/) - A part of Django.
    * [SQLAlchemy](http://www.sqlalchemy.org/) - The Python SQL Toolkit and Object Relational Mapper.
    * [peewee](https://github.com/coleifer/peewee) - A small, expressive ORM.
    * [PonyORM](http://ponyorm.com) - ORM that provides a generator-oriented interface to SQL.
* NoSQL Databases
    * [MongoEngine](http://mongoengine.org/) - A Python Object-Document-Mapper for working with MongoDB.
    * [django-mongodb-engine](https://github.com/django-nonrel/mongodb-engine) - Django MongoDB Backend.
    * [redisco](https://github.com/kiddouk/redisco) - A Python Library for Simple Models and Containers Persisted in Redis.

## Web Frameworks

*Full stack web frameworks.*

* [Django](https://www.djangoproject.com/) - The most popular web framework in Python.
* [Flask](http://flask.pocoo.org/) - A microframework for Python.
* [Bottle](http://bottlepy.org/) - A fast, simple and lightweight WSGI micro web-framework.
* [Pyramid](http://www.pylonsproject.org/) - A small, fast, down-to-earth, open source Python web framework.
* [web2py](http://www.web2py.com) - A full stack web framework and platform focused in the ease of use.
* [web.py](http://webpy.org/) - A web framework for Python that is as simple as it is powerful.
* [TurboGears](http://www.turbogears.org/) - The Web Framework that scales with you. Starts as a microframework and scales up to a fullstack solution.
* [CherryPy](http://www.cherrypy.org/) - A Minimalist Python Web Framework, HTTP/1.1-compliant and WSGI thread-pooled.
* [Grok](http://grok.zope.org/) - A framework built on the existing Zope 3 libraries, offers a lot of building blocks for web development.
* [Bluebream](http://bluebream.zope.org/) - An open-source web application server, framework and library, created by the Zope community and formerly known as Zope 3.
* [guava](https://github.com/flatpeach/guava) - A lightweight and high performance web framework for Python written in C.

## Permissions

*Libraries that allow or deny users access to data or functionality.*

* [Django Guardian](https://github.com/lukaszb/django-guardian) - Implementation of per object permissions for Django 1.2+
* [Carteblanche](http://www.github.com/neuman/python-carteblanche/) - Module to align code with thoughts of users and designers. Also magically handles navigation and permissions.

## CMS

*Content management systems*

* [Mezzanine](http://mezzanine.jupo.org/) - A powerful, consistent, and flexible content management platform.
* [Wagtail](http://wagtail.io/) - A Django content management system.
* [django-oscar](http://oscarcommerce.com/) - An open-source e-commerce framework for Django.
* [Quokka CMS](http://quokkaproject.org) - Flexible, extensible, small CMS powered by Flask and MongoDB.
* [Opps CMS](http://oppsproject.org/) - A Django-based CMS for magazines, newspapers websites and portals with high-traffic.
* [Plone](http://plone.org/) - Content Management System built on top of the open source application server Zope and the accompanying Content Management Framework.
* [django-cms](https://www.django-cms.org/en/) - An Open source enterprise content management system based on the django framework.
* [djedi-cms](http://djedi-cms.org/) - A lightweight but yet powerful Django content management system with plugins, inline editing and performance in mind.

## RESTful API

*Libraries for developing RESTful APIs.*

* [cornice](https://cornice.readthedocs.org/) - A REST framework for Pyramid.
* [django-rest-framework](http://www.django-rest-framework.org/) - A powerful and flexible toolkit that makes it easy to build Web APIs.
* [django-tastypie](http://tastypieapi.org/) - Creating delicious APIs for Django apps.
* [django-formapi](https://github.com/5monkeys/django-formapi) - Create JSON APIs with HMAC authentication and Django form-validation.
* [flask-api](http://www.flaskapi.org/) - An implementation of the same web browsable APIs that django-rest-framework provides.
* [flask-restful](http://flask-restful.readthedocs.org/) - An extension for Flask that adds support for quickly building REST APIs.
* [flask-api-utils](https://github.com/marselester/flask-api-utils) - Flask extension that takes care of API representation and authentication.
* [falcon](http://falconframework.org/) - A high-performance Python framework for building cloud APIs and web app backends.
* [eve](https://github.com/nicolaiarocci/eve) - REST API framework powered by Flask, MongoDB and good intentions.
* [sandman](https://github.com/jeffknupp/sandman) - Automated REST APIs for existing database-driven systems.
* [restless](http://restless.readthedocs.org/en/latest/) - Framework agnostic REST framework based on lessons learned from TastyPie.

## Authentication and OAuth

*Libraries for implementing authentications schemes.*

* [Authomatic](http://peterhudec.github.io/authomatic/) - Simple but powerful framework agnostic authentication/authorization client package.
* [OAuthLib](https://github.com/idan/oauthlib) - A generic, spec-compliant, thorough implementation of the OAuth request-signing logic.
* [rauth](https://github.com/litl/rauth) - A Python library for OAuth 1.0/a, 2.0, and Ofly.
* [python-oauth2](https://github.com/simplegeo/python-oauth2) - A fully tested, abstract interface to creating OAuth clients and servers.
* [python-social-auth](https://github.com/omab/python-social-auth) - An easy-to-setup social authentication mechanism.
* [django-oauth-toolkit](https://github.com/evonove/django-oauth-toolkit) - OAuth2 goodies for the Djangonauts.
* [django-oauth2-provider](https://github.com/caffeinehit/django-oauth2-provider) - Providing OAuth2 access to Django app.
* [django-allauth](https://github.com/pennersr/django-allauth) - Authentication app for Django that "just works."
* [Flask-OAuthlib](https://github.com/lepture/flask-oauthlib) - OAuth 1.0/a, 2.0 implementation of client and provider for Flask.
* [sanction](https://github.com/demianbrecht/sanction) - A dead simple OAuth2 client implementation.
* [jose](https://github.com/demonware/jose) - JavaScript Object Signing and Encryption (JOSE) draft implementation, useful for stateful tokens.

## Template Engine

*Libraries and tools for templating and lexing.*

* [Jinja2](https://github.com/mitsuhiko/jinja2) - A modern and designer friendly templating language.
* [Genshi](http://genshi.edgewall.org/) - Python templating toolkit for generation of web-aware output.
* [Mako](http://www.makotemplates.org/) - Hyperfast and lightweight templating for the Python platform.
* [Chameleon](https://chameleon.readthedocs.org/) - Chameleon is an HTML/XML template engine for Python. Modeled after ZPT, optimized for speed.
* [Spitfire](https://code.google.com/p/spitfire/) - A very fast Python template compiler.

## Queue

*Libraries for working with event and task queues.*

* [celery](http://www.celeryproject.org/) - An asynchronous task queue/job queue based on distributed message passing.
* [huey](https://github.com/coleifer/huey) - Little multi-threaded task queue.
* [mrq](https://github.com/pricingassistant/mrq) - Mr. Queue - A distributed worker task queue in Python using Redis & gevent.
* [rq](http://python-rq.org/) - Simple job queues for Python.
* [simpleq](https://github.com/rdegges/simpleq) - A simple, infinitely scalable, Amazon SQS based queue.

## Search

*Libraries and software for indexing and performing search queries on data.*

* [django-haystack](https://github.com/toastdriven/django-haystack) - Modular search for Django.
* [elasticsearch-py](http://www.elasticsearch.org/guide/en/elasticsearch/client/python-api/current/) - The official low-level Python client for [Elasticsearch](http://www.elasticsearch.org/).
* [solrpy](https://code.google.com/p/solrpy/) - A Python client for [solr](http://lucene.apache.org/solr/).
* [Whoosh](http://whoosh.readthedocs.org/) - A fast, pure Python search engine library.

## News Feed

*Libraries for building user's activities.*

* [Feedly](https://github.com/tschellenbach/Feedly) - A library which allows you to build newsfeed and notification systems using Cassandra and/or Redis.
* [django-activity-stream](https://github.com/justquick/django-activity-stream) - Generate generic activity streams from the actions on your site.

## Asset Management

*Tools for managing, compressing and minifying website assets.*

* [django-compressor](https://github.com/django-compressor/django-compressor) - Compresses linked and inline javascript or CSS into a single cached file.
* [jinja-assets-compressor](https://github.com/jaysonsantos/jinja-assets-compressor) - A Jinja extension (compatible with Flask and other frameworks) to compile and/or compress your assets.
* [webassets](http://webassets.readthedocs.org/en/latest/) - Bundles, optimizes, and manages unique cache-busting URLs for static resources.
* [fanstatic](http://www.fanstatic.org/en/latest/) - Packages, optimizes, and serves static file dependencies as Python packages.
* [fileconveyor](http://fileconveyor.org/) - Monitors changes, processes, and transports assets to CDNs and file storage systems.
* [django-storages](http://code.larlet.fr/django-storages/) - A collection of custom storage backends for Django.
* [glue](http://gluecss.com) - Glue is a simple command line tool to generate CSS sprites.
* [libsass-python](http://hongminhee.org/libsass-python/) - A Python binding of [libsass](https://github.com/hcatlin/libsass), the reference implementation of SASS/SCSS.
* [Flask-Assets](http://flask-assets.readthedocs.org/en/latest/) - Helps you integrate webassets into your Flask app.

## Caching

*Libraries for caching data.*

* [Beaker](http://beaker.readthedocs.org/) - A library for caching and sessions for use with web applications and stand-alone Python scripts and applications.
* [dogpile.cache](http://dogpilecache.readthedocs.org/) - dogpile.cache is next generation replacement for Beaker made by same authors.
* [HermesCache](https://pypi.python.org/pypi/HermesCache) - Python caching library with tag-based invalidation and dogpile effect prevention.
* [django-cache-machine](https://github.com/jbalogh/django-cache-machine) - Automatic caching and invalidation for Django models through the ORM.
* [django-cacheops](https://github.com/Suor/django-cacheops) - A slick ORM cache with automatic granular event-driven invalidation.
* [johnny-cache](https://github.com/jmoiron/johnny-cache) - A caching framework for django applications.
* [django-viewlet](https://github.com/5monkeys/django-viewlet) - Render template parts with extended cache control.
* [pylibmc](https://github.com/lericson/pylibmc) - A Python wrapper around the [libmemcached](http://libmemcached.org/libMemcached.html) interface.

## Email

*Libraries for sending and parsing email.*

* [inbox.py](https://github.com/kennethreitz/inbox.py) - Python SMTP Server for Humans.
* [imbox](https://github.com/martinrusev/imbox) - Python IMAP for Humans.
* [inbox](https://github.com/inboxapp/inbox) - The open source email toolkit.
* [lamson](https://github.com/zedshaw/lamson) - Pythonic SMTP Application Server.
* [flanker](https://github.com/mailgun/flanker) - A email address and Mime parsing library.
* [marrow.mailer](https://github.com/marrow/marrow.mailer) - High-performance extensible mail delivery framework.
* [django-celery-ses](https://github.com/StreetVoice/django-celery-ses) - Django email backend with AWS SES and Celery.
* [modoboa](https://github.com/tonioo/modoboa) - A mail hosting and management platform including a modern and simplified Web User Interface.
* [envelopes](http://tomekwojcik.github.io/envelopes/) - Mailing for human beings.
* [mailjet](https://github.com/WoLpH/mailjet) - Mailjet API implementation for batch mailing, statistics and more.

## Internationalization

*Libraries for woking with i18n.*

* [Babel](http://babel.pocoo.org/) - An internationalization library for Python.

## URL Manipulation

*Libraries for parsing URLs.*

* [furl](https://github.com/gruns/furl) - A small Python library that makes manipulating URLs simple.
* [purl](https://github.com/codeinthehole/purl) - A simple, immutable URL class with a clean API for interrogation and manipulation.
* [pyshorteners](https://github.com/ellisonleao/pyshorteners) - A pure Python URL shortening lib.

## HTML Manipulation

*Libraries for working with HTML and XML.*

* [BeautifulSoup](http://www.crummy.com/software/BeautifulSoup/bs4/doc/) - Providing Pythonic idioms for iterating, searching, and modifying HTML or XML.
* [lxml](http://lxml.de/) - A very fast, easy-to-use and versatile library for handling HTML and XML.
* [html5lib](https://github.com/html5lib/html5lib-python) - A standards-compliant library for parsing and serializing HTML documents and fragments.
* [pyquery](https://github.com/gawel/pyquery) - A jQuery-like library for parsing HTML.
* [cssutils](https://pypi.python.org/pypi/cssutils/) - A CSS library for Python.
* [MarkupSafe](https://github.com/mitsuhiko/markupsafe) - Implements a XML/HTML/XHTML Markup safe string for Python.
* [bleach](http://bleach.readthedocs.org/) - A whitelist-based HTML sanitization and text linkification library.
* [xmltodict](https://github.com/martinblech/xmltodict) - Working with XML feel like you are working with JSON.
* [xhtml2pdf](https://github.com/chrisglass/xhtml2pdf) - HTML/CSS to PDF converter.
* [untangle](https://github.com/stchris/untangle) - Converts XML documents to Python objects for easy access.

## Web Crawling

*Libraries for scraping websites.*

* [Scrapy](http://scrapy.org/) - A fast high-level screen scraping and web crawling framework.
* [portia](https://github.com/scrapinghub/portia) - Visual scraping for Scrapy.
* [feedparser](http://pythonhosted.org/feedparser/) - Universal feed parser.
* [RoboBrowser](https://github.com/jmcarp/robobrowser) - A simple, Pythonic library for browsing the web without a standalone web browser.
* [MechanicalSoup](https://github.com/hickford/MechanicalSoup) - A Python library for automating interaction with websites.

## Web Content Extracting

*Libraries for extracting web contents.*

* [newspaper](https://github.com/codelucas/newspaper) - News extraction, article extraction and content curation in Python.
* [html2text](https://github.com/aaronsw/html2text) - Convert HTML to Markdown-formatted text.
* [python-goose](https://github.com/grangier/python-goose) - HTML Content/Article Extractor.
* [lassie](https://github.com/michaelhelmick/lassie) - Web Content Retrieval for Humans.
* [micawber](https://github.com/coleifer/micawber) - A small library for extracting rich content from URLs.
* [sumy](https://github.com/miso-belica/sumy) - A module for automatic summarization of text documents and HTML pages.
* [Haul](https://github.com/vinta/Haul) - An Extensible Image Crawler.
* [python-readability](https://github.com/buriy/python-readability) - Fast Python port of arc90's readability tool.
* [opengraph](https://github.com/erikriver/opengraph) - A Python module to parse the Open Graph Protocol

## Forms

*Libraries for working with forms.*

* [WTForms](http://wtforms.readthedocs.org/) - A flexible forms validation and rendering library.
* [WTForms-JSON](http://wtforms-json.readthedocs.org/en/latest/) - A WTForms extension for JSON data handling.
* [Deform](http://deform.readthedocs.org/) - Python HTML form generation library influenced by the formish form generation library.
* [django-crispy-forms](http://django-crispy-forms.readthedocs.org/) - A Django app which lets you create beautiful forms in a very elegant and DRY way.
* [django-remote-forms](https://github.com/WiserTogether/django-remote-forms) - A platform independent Django form serializer.

## Data Validation

*Libraries for validating data. Used for forms in many cases.*

* [voluptuous](https://github.com/alecthomas/voluptuous) - A Python data validation library. It is primarily intended for validating data coming into Python as JSON, YAML, etc.
* [dictshield](https://github.com/exfm/dictshield) - A fast way to validate and trim the values in a dictionary.
* [colander](http://docs.pylonsproject.org/projects/colander/en/latest/index.html) - A system for validating and deserializing data obtained via XML, JSON, an HTML form post or any other equally simple data serialization.
* [Schematics](https://github.com/schematics/schematics) - Data Structure Validation.

## Anti-spam

*Libraries for fighting spam.*

* [Stopspam](https://github.com/phalt/stopspam) - Intelligent spam detection for Python.
* [django-simple-spam-blocker](https://github.com/moqada/django-simple-spam-blocker) - Simple spam blocker for Django.
* [django-simple-captcha](https://github.com/mbi/django-simple-captcha) - A simple and highly customizable Django app to add captcha images to any Django form.

## Tagging

*Libraries for tagging items.*

* [django-taggit](https://github.com/alex/django-taggit) - Simple tagging for Django.

## Admin Panels

*Libraries for administrative interfaces.*

* [Ajenti](https://github.com/Eugeny/ajenti) - The admin panel your servers deserve.
* [Grappelli](http://grappelliproject.com) – A jazzy skin for the Django Admin-Interface.
* [django-suit](http://djangosuit.com/) - Alternative Django Admin-Interface (free only for Non-commercial use).
* [django-xadmin](https://github.com/sshwsfc/django-xadmin) - Drop-in replacement of Django admin comes with lots of goodies.
* [flask-admin](https://github.com/mrjoes/flask-admin) - Simple and extensible administrative interface framework for Flask.
* [flower](https://github.com/mher/flower) - Real-time monitor and web admin for Celery.

## Static Site Generator

*Static site generator is a software that takes some text + templates as input and produces html files on the output.*

* [Pelican](http://blog.getpelican.com/) - Uses Markdown or ReST for content and Jinja 2 for themes. Supports DVCS, Disqus. AGPL.
* [Cactus](http://github.com/koenbok/Cactus/) – Static site generator for designers.
* [Hyde](https://hyde.github.com/) - Jinja2-based static web site generator.
* [Nikola](http://www.getnikola.com/) - A static website and blog generator.
* [Tags](http://tags.brace.io/) - The simplest static site generator.
* [Tinkerer](http://tinkerer.me/) - Tinkerer is a blogging engine/.static website generator powered by Sphinx.

## Processes and Threads

*Libraries for woking with processes or threads*

* [multiprocessing](https://docs.python.org/2/library/multiprocessing.html) - (Python standard library) - Process-based "threading" interface.
* [threading](https://docs.python.org/2/library/threading.html) - (Python standard library) Higher-level threading interface.
* [envoy](https://github.com/kennethreitz/envoy) - Python Subprocesses for Humans™.
* [sh](https://github.com/amoffat/sh) - A full-fledged [subprocess](https://docs.python.org/2/library/subprocess.html) replacement for Python.
* [sarge](http://sarge.readthedocs.org/) - A wrapper for subprocess.

## Networking

*Libraries for network programming.*

* [gevent](http://www.gevent.org/) - A coroutine-based Python networking library that uses [greenlet](https://github.com/python-greenlet/greenlet).
* [Twisted](https://twistedmatrix.com/trac/) - An event-driven networking engine.
* [Tornado](http://www.tornadoweb.org/) - A Web framework and asynchronous networking library.
* [pulsar](https://github.com/quantmind/pulsar) - Event-driven concurrent framework for Python.
* [diesel](https://github.com/jamwt/diesel) - Greenlet-based event I/O Framework for Python.
* [eventlet](http://eventlet.net/) - Asynchronous framework with WSGI support.
* [pyzmq](http://zeromq.github.io/pyzmq/) - A Python wrapper for the 0MQ message library.
* [txZMQ](https://github.com/smira/txZMQ) - Twisted based wrapper for the 0MQ message library.
* [Crossbar](http://crossbar.io) - Open-source Unified Application Router (Websocket & WAMP for Python on Autobahn).

## WebSocket

*Libraries for woking with WebSocket.*

* [AutobahnPython](https://github.com/tavendo/AutobahnPython) - WebSocket & WAMP for Python on Twisted and [asyncio](https://docs.python.org/3/library/asyncio.html).
* [WebSocket-for-Python](https://github.com/Lawouach/WebSocket-for-Python) - WebSocket client and server library for Python 2 and 3 as well as PyPy.

## WSGI Servers

*WSGI-compatible web servers.*

* [wsgiref](http://docs.python.org/library/wsgiref.html) - (Python standard library) WSGI reference implementation, single-threaded.
* [Werkzeug](http://werkzeug.pocoo.org/) - A WSGI utility library for Python that powers Flask and can easily be embedded into your own projects.
* [paste](http://pythonpaste.org/) - Multi-threaded, stable, tried and tested.
* [rocket](http://pypi.python.org/pypi/rocket) - Multi-threaded.
* [waitress](https://waitress.readthedocs.org/en/latest/) - Multi-threaded, poweres Pyramid.
* [netius](https://github.com/hivesolutions/netius) - Asynchronous, very fast.
* [gunicorn](http://pypi.python.org/pypi/gunicorn) - Pre-forked, partly written in C.
* [fapws3](http://www.fapws.org/) - Asynchronous (network side only), written in C.
* [meinheld](http://pypi.python.org/pypi/meinheld) - Asynchronous, partly written in C.
* [bjoern](http://pypi.python.org/pypi/bjoern) - Asynchronous, very fast and written in C.

## RPC Servers

*RPC-compatible servers.*

* [SimpleXMLRPCServer](https://docs.python.org/2/library/simplexmlrpcserver.html) - (Python standard library) Simple XML-RPC server implementation, single-threaded.
* [SimpleJSONRPCServer](https://github.com/joshmarshall/jsonrpclib/) - This library is an implementation of the JSON-RPC specification.
* [zeroRPC](https://github.com/dotcloud/zerorpc-python) - zerorpc is a flexible RPC implementation based on [ZeroMQ](http://zeromq.org/) and [MessagePack](http://msgpack.org/).

## Cryptography

* [PyCA's Cryptography](https://cryptography.io/en/latest/) - cryptography is a package designed to expose cryptographic primitives and recipes to Python developers.

## GUI

*Libraries for working with graphical user interface applications.*

* [PyQt](http://www.riverbankcomputing.co.uk/software/pyqt/intro) - Python bindings for the [Qt](http://qt-project.org/) cross-platform application and UI framework, with support for both Qt v4 and Qt v5 frameworks.
* [PySide](http://qt-project.org/wiki/pyside) - Python bindings for the [Qt](http://qt-project.org/) cross-platform application and UI framework, supporting the Qt v4 framework.
* [wxPython](http://wxpython.org/) - A blending of the wxWidgets C++ class library with the Python.
* [kivy](http://kivy.org/) - A library for creating NUI applications, running on Windows, Linux, Mac OS X, Android and iOS.
* [curses](https://docs.python.org/2/library/curses.html#module-curses) - Built-in wrapper for [ncurses](http://www.gnu.org/software/ncurses/) used to create terminal GUI applications.
* [urwid](http://urwid.org/) - A library for creating terminal GUI applications with strong support for widgets, events, rich colors, etc.
* [pyglet](http://www.pyglet.org/) - A cross-platform windowing and multimedia library for Python.
* [Tkinter](https://wiki.python.org/moin/TkInter) - Tkinter is Python's de-facto standard GUI package.
* [enaml](https://github.com/nucleic/enaml) - Create beautiful user-interfaces with Declaratic Syntax like QML

## Game Development

*Awesome game development libraries.*

* [Pygame](http://www.pygame.org/news.html) - Pygame is a set of Python modules designed for writing games.
* [Cocos2d](http://cocos2d.org/) - cocos2d is a framework for building 2D games, demos, and other graphical/interactive applications. It is based on pyglet.
* [PySDL2](http://pysdl2.readthedocs.org/en/latest/) - A ctypes based wrapper for the SDL2 library.
* [Panda3D](https://www.panda3d.org/) - 3D game engine developed by Disney and maintained by Carnegie Mellon's Entertainment Technology Center. Written in C++, completely wrapped in Python.
* [PyOgre](http://www.ogre3d.org/tikiwiki/PyOgre) - Python bindings for the Ogre 3D render engine, can be used for games, simulations, anything 3D.
* [PyOpenGL](http://pyopengl.sourceforge.net/) - Python ctypes bindings for OpenGL and it's related APIs.
* [PySFML](http://www.python-sfml.org/) - Python bindings for [SFML](http://www.sfml-dev.org/)
* [RenPy](http://www.renpy.org/) - A Visual Novel engine.

## Logging

*Libraries for generating and working with log files.*

* [logging](https://docs.python.org/2/library/logging.html) - (Python standard library) Logging facility for Python.
* [logbook](http://pythonhosted.org/Logbook/) -  Logging replacement for Python.
* [Sentry](https://pypi.python.org/pypi/sentry) - A realtime logging and aggregation server.
* [Raven](http://raven.readthedocs.org/) - The Python client for Sentry.

## Testing

*Libraries for testing codebases and generating test data.*

* Testing Frameworks
    * [unittest](https://docs.python.org/2/library/unittest.html) - (Python standard library) Unit testing framework.
    * [nose](https://nose.readthedocs.org/) - nose extends unittest.
    * [pytest](http://pytest.org/) - A mature full-featured Python testing tool.
    * [mamba](https://nestorsalceda.github.io/mamba) - The definitive testing tool for Python. Born under the banner of BDD.
    * [contexts](https://github.com/benjamin-hodgson/Contexts) - A modern and flexible BDD framework for Python 3.3 and above, inspired by C#'s `Machine.Specifications`.
    * [pyshould](https://github.com/drslump/pyshould) - Should style asserts based on [PyHamcrest](https://github.com/hamcrest/PyHamcrest).
* Mock
    * [mock](https://pypi.python.org/pypi/mock) - A Python Mocking and Patching Library for Testing.
    * [responses](https://github.com/dropbox/responses) - A utility library for mocking out the requests Python library.
    * [doublex](https://pypi.python.org/pypi/doublex) - Powerful test doubles framework for Python.
    * [freezegun](https://github.com/spulec/freezegun) - Travel through time by mocking the datetime module.
    * [httpretty](http://falcao.it/HTTPretty/) - HTTP request mock tool for Python.
* Fake Data
    * [faker](http://www.joke2k.net/faker/) - A Python package that generates fake data.
    * [mixer](https://mixer.readthedocs.org) - Generating fake data and creating random fixtures for testing in Django ORM, SQLAlchemy, Peewee, MongoEngine, Pony ORM and etc.
    * [model_mommy](https://model-mommy.readthedocs.org/) - Creating random fixtures for testing in Django.
* Code Coverage
    * [coverage](https://pypi.python.org/pypi/coverage) - Code coverage measurement.
* Load Testing
    * [locust](https://github.com/locustio/locust) - Scalable user load testing tool written in Python.
* Error Handler
    * [FuckIt.py](https://github.com/ajalt/fuckitpy) - FuckIt.py uses state-of-the-art technology to make sure your Python code runs whether it has any right to or not.

## Code Analysis and Linter

*Libraries and tools for analysing, parsing and manipulation codebases.*

* [pysonar2](https://github.com/yinwang0/pysonar2) - A type inferencer and indexer for Python.
* [Flake8](https://pypi.python.org/pypi/flake8) - The modular source code checker: pep8, pyflakes and co.
* [Pylint](http://www.pylint.org/) - A source code analyzer.
* [pycallgraph](https://github.com/gak/pycallgraph) - Creates call graph visualizations for Python applications.
* [pylama](https://pylama.readthedocs.org/) - The modular source code checker: pep8, pyflakes, pylint and co.

## Debugging Tools

*Libraries for debugging code.*

* [pdb](https://docs.python.org/2/library/pdb.html) - (Python standard library) The Python Debugger.
* [ipdb](https://pypi.python.org/pypi/ipdb) - IPython-enabled pdb.
* [winpdb](http://winpdb.org/) - A Platform Independent Python Debugger with GUI.
* [pudb](https://pypi.python.org/pypi/pudb) – A full-screen, console-based Python debugger.
* [pyringe](https://github.com/google/pyringe) - Debugger capable of attaching to and injecting code into Python processes.
* [memory_profiler](https://github.com/fabianp/memory_profiler) - Monitor Memory usage of Python code.
* [django-debug-toolbar](https://github.com/django-debug-toolbar/django-debug-toolbar) - Display various debug information about the current request/response.
* [django-devserver](https://github.com/dcramer/django-devserver) - A drop-in replacement for Django's runserver.

## Science and Data Analysis

*Libraries for scientific computing and data analyzing.*

* [SciPy](http://www.scipy.org/) - A Python-based ecosystem of open-source software for mathematics, science, and engineering.
* [NumPy](http://www.numpy.org/) - A fundamental package for scientific computing with Python.
* [Numba](http://numba.pydata.org/) - Python JIT (just in time) complier to LLVM aimed at scientific Python by the developers of Cython and NumPy.
* [NetworkX](https://networkx.github.io/) - A high-productivity software for complex networks.
* [Pandas](http://pandas.pydata.org/) - A library providing high-performance, easy-to-use data structures and data analysis tools.
* [Open Mining](https://github.com/avelino/mining) - Business Intelligence (BI) in Python (Pandas web interface)
* [PyMC](https://github.com/pymc-devs/pymc) - Markov Chain Monte Carlo sampling toolkit.
* [zipline](https://github.com/quantopian/zipline) - A Pythonic algorithmic trading library.
* [PyDy](https://pydy.org/) - Short for Python Dynamics, used to assist with workflow in the modeling of dynamic motion based around NumPy, SciPy, IPython, and matplotlib.
* [SymPy](https://github.com/sympy/sympy) - A Python library for symbolic mathematics.
* [statsmodels](https://github.com/statsmodels/statsmodels) - Statistical modeling and econometrics in Python.
* [astropy](http://www.astropy.org/) - A community Python library for Astronomy.

## Data Visualization

*Libraries for visualizing data.*

* [matplotlib](http://matplotlib.org/) - A Python 2D plotting library.
* [bokeh](https://github.com/ContinuumIO/bokeh) - Interactive Web Plotting for Python.
* [plotly](https://plot.ly/python) - Collaborative web plotting for Python and matplotlib.
* [vincent](https://github.com/wrobstory/vincent) - A Python to Vega translator.
* [d3py](https://github.com/mikedewar/d3py) - A plottling library for Python, based on [D3.js](http://d3js.org/).
* [ggplot](https://github.com/yhat/ggplot) - Same API as ggplot2 for R.
* [Kartograph.py](https://github.com/kartograph/kartograph.py) - Rendering beautiful SVG maps in Python.
* [pygal](http://pygal.org/) - A Python SVG Charts Creator.

## Computer Vision

*Libraries for computer vision.*

* [OpenCV](http://opencv.org/) - Open Source Computer Vision Library.
* [SimpleCV](http://simplecv.org/) - An open source framework for building computer vision applications.

## Machine Learning

*Libraries for Machine Learning. See: [awesome-machine-learning](https://github.com/josephmisiti/awesome-machine-learning#python)*

* [scikit-learn](http://scikit-learn.org/) - A Python module for machine learning built on top of SciPy.
* [pattern](https://github.com/clips/pattern) - Web mining module for Python.
* [NuPIC](https://github.com/numenta/nupic) - Numenta Platform for Intelligent Computing.
* [Pylearn2](https://github.com/lisa-lab/pylearn2) - A Machine Learning library based on [Theano](https://github.com/Theano/Theano).
* [hebel](https://github.com/hannes-brt/hebel) - GPU-Accelerated Deep Learning Library in Python.
* [gensim](https://github.com/piskvorky/gensim) - Topic Modelling for Humans.
* [PyBrain](https://github.com/pybrain/pybrain) - Another Python Machine Learning Library.
* [Crab](https://github.com/muricoca/crab) - A ﬂexible, fast recommender engine.
* [python-recsys](https://github.com/ocelma/python-recsys) - A Python library for implementing a Recommender System.

## MapReduce

*Framworks and libraries for MapReduce.*

* [PySpark](http://spark.apache.org/docs/latest/programming-guide.html) - The Spark Python API.
* [dpark](https://github.com/douban/dpark) - Python clone of Spark, a MapReduce alike framework in Python.
* [luigi](https://github.com/spotify/luigi) - A module that helps you build complex pipelines of batch jobs.
* [mrjob](https://github.com/Yelp/mrjob) - Run MapReduce jobs on Hadoop or Amazon Web Services.
* [dumbo](https://github.com/klbostee/dumbo) - Python module that allows one to easily write and run Hadoop programs.
* [streamparse](https://github.com/Parsely/streamparse) - Run Python code against real-time streams of data. Integrates with [Apache Storm](https://storm.incubator.apache.org/).

## Functional Programming

* [fn.py](https://github.com/kachayev/fn.py) - Functional programming in Python: implementation of missing features to enjoy FP.
* [funcy](https://github.com/Suor/funcy) - A fancy and practical functional tools.
* [Toolz](https://github.com/pytoolz/toolz) - A collection of functional utilities for iterators, functions, and dictionaries.
* [CyToolz](https://github.com/pytoolz/cytoolz/) - Cython implementation of Toolz: High performance functional utilities.

## Third-party APIs

*Libraries for accessing third party services APIs. See: [List of Python API Wrappers and Libraries](https://github.com/realpython/list-of-python-api-wrappers).*

* [apache-libcloud](https://libcloud.apache.org/) - One Python library for all clouds.
* [boto](https://github.com/boto/boto) - Python interface to Amazon Web Services.
* [twython](https://github.com/ryanmcgrath/twython) - A Python wrapper for the Twitter API.
* [soundcloud-python](https://github.com/soundcloud/soundcloud-python) - A Python wrapper around the Soundcloud API.
* [google-api-python-client](https://github.com/google/google-api-python-client) - Google APIs Client Library for Python.
* [gspread](https://github.com/burnash/gspread) - Google Spreadsheets Python API .
* [facebook-sdk](https://github.com/pythonforfacebook/facebook-sdk) - Facebook Platform Python SDK.
* [facepy](https://github.com/jgorset/facepy) - Facepy makes it really easy to interact with Facebook's Graph API
* [Wikipedia](https://wikipedia.readthedocs.org/en/latest/) - A Pythonic wrapper for the Wikipedia API.
* [python-instagram](https://github.com/Instagram/python-instagram) - A Python Client for Instagram API.
* [gmail](https://github.com/charlierguo/gmail) - A Pythonic interface for Gmail.
* [praw](https://github.com/praw-dev/praw) - A Python wrapper for the Reddit API.
* [linkedin](https://github.com/ozgur/python-linkedin) - A Python interface for LinkedIn.

## DevOps Tools

*Software and libraries for DevOps.*

* [OpenStack](http://www.openstack.org/) - Open source software for building private and public clouds.
* [Ansible](http://www.ansible.com/) - An IT automation tool.
* [SaltStack](http://www.saltstack.com/community/) - Infrastructure automation and management system.
* [Fabric](http://www.fabfile.org/) - Tool for streamlining the use of SSH for application deployment or systems administration tasks.
* [Fabtools](https://github.com/ronnix/fabtools) - Tools for writing awesome Fabric files.
* [cuisine](https://github.com/sebastien/cuisine) - Chef-like functionality for Fabric.
* [psutil](https://github.com/giampaolo/psutil) - A cross-platform process and system utilities module.
* [pexpect](https://github.com/pexpect/pexpect) - A Python module for controlling interactive programs in a pseudo-terminal like GNU expect.
* [provy](https://github.com/python-provy/provy) - An easy-to-use provisioning system in Python.

## Job Scheduler

*Libraries for scheduling jobs.*

* [django-schedule](https://github.com/thauber/django-schedule) - A calendaring app for Django.
* [doit](http://pydoit.org/) - A task runner/build tool.
* [Joblib](http://pythonhosted.org/joblib/index.html) - A set of tools to provide lightweight pipelining in Python.
* [Plan](https://github.com/fengsp/plan) - Writing crontab file in Python like a charm.
* [Spiff](https://github.com/knipknap/SpiffWorkflow) - A powerful workflow engine implemented in pure Python.
* [schedule](https://github.com/dbader/schedule) - Python job scheduling for humans.
<<<<<<< HEAD
* [TaskFlow](http://docs.openstack.org/developer/taskflow/) - A Python library that helps to make task execution easy, consistent and reliable.
=======
* [django-schedule](https://github.com/thauber/django-schedule) - A calendaring app for Django.
* [APScheduler](http://apscheduler.readthedocs.org/) - A light but powerful in-process task scheduler that lets you schedule functions.
>>>>>>> c0e904fb

## Foreign Function Interface

*Libraries for providing foreign function interface.*

* [ctypes](https://docs.python.org/2/library/ctypes.html) - (Python standard library) Foreign Function Interface for Python calling C code.
* [cffi](https://pypi.python.org/pypi/cffi) - Foreign Function Interface for Python calling C code.
* [SWIG](http://www.swig.org/Doc1.3/Python.html) - Simplified Wrapper and Interface Generator.
* [PyCUDA](http://mathema.tician.de/software/pycuda/) - A Python wrapper for Nvidia's CUDA API.

## High Performance

*Libraries for making Python faster.*

* [Cython](http://cython.org/) - Optimizing Static Complier for Python. Uses type mixins to compile Python into C or C++ modules resulting in large performance gains.
* [PyPy](http://pypy.org/) - An implementation of Python in Python. The interpreter uses black magic to make Python very fast without having to add in additional type information.
* [Stackless Python](http://www.stackless.com/) - An enhanced version of the Python.
* [Pyston](https://github.com/dropbox/pyston) - A Python implementation built using LLVM and modern JIT techniques with the goal of achieving good performance.

## Microsoft Windows

*Python programming on Microsoft Windows.*

* [pythonlibs](http://www.lfd.uci.edu/~gohlke/pythonlibs/) - Unofficial Windows(32/64-bit) binaries for Python extension packages
* [Python(x,y)](https://code.google.com/p/pythonxy/) - Scientific-applications-oriented Python Distribution based on Qt and Spyder.
* [spyder](https://code.google.com/p/spyderlib/) - IDE for the Python language with advanced editing, interactive testing, debugging and introspection features (also comes with Anaconda).

## Hardware

*Libraries for programming with hardware.*

* [wifi](https://wifi.readthedocs.org/) - A Python library and command line tool for working with WiFi on Linux.
* [scapy](http://www.secdev.org/projects/scapy/) - A brilliant packet manipulation library.

## Miscellaneous

*Useful libraries or tools that don't fit in the categories above.*

* [pluginbase](https://github.com/mitsuhiko/pluginbase) - A simple but flexible plugin system for Python.
* [itsdangerous](https://github.com/mitsuhiko/itsdangerous) - Various helpers to pass trusted data to untrusted environments.
* [blinker](https://github.com/jek/blinker) - A fast Python in-process signal/event dispatching system.

## Algorithms and Design Patterns

*Collections of algorithms and design patterns.*

* [python-patterns](https://github.com/faif/python-patterns) - A collection of design patterns in Python.
* [algorithms](https://github.com/nryoung/algorithms) - module of algorithms for Python.

## Editor Plugins

*Plugins for various editors.*

* Vim
    * [Python-mode](https://github.com/klen/python-mode) - An all in one plugin for turning Vim into a Python IDE.
    * [Jedi-vim](https://github.com/davidhalter/jedi-vim) - Vim bindings for the [Jedi](https://github.com/davidhalter/jedi) autocompletion library for Python.
* Emacs
    * [Elpy](https://github.com/jorgenschaefer/elpy) - Emacs Python Development Environment.
* Sublime Text
    * [SublimeJEDI](https://github.com/srusskih/SublimeJEDI) - A Sublime Text plugin to the awesome autocomplete library [Jedi](https://github.com/davidhalter/jedi).
    * [Anaconda](https://github.com/DamnWidget/anaconda) - Anaconda turns your Sublime Text 3 in a full featured Python development IDE.
    * [Djaneiro](https://github.com/squ1b3r/Djaneiro) - Django support for Sublime Text.

# Resources

Where to discover new Python libraries.

## Websites

* [r/Python](http://www.reddit.com/r/python) - News about Python.
* [Python 3 Wall of Superpowers](http://python3wos.appspot.com/) - Too many popular Python packages don't support Python 3.
* [Trending Python repositories on GitHub today](https://github.com/trending?l=python) - Good place to find new Python libraries.
* [Full Stack Python](http://www.fullstackpython.com/) - Plain English explanations for every layer of the Python web application stack.
* [Django Packages](https://www.djangopackages.com/) - A directory of reusable apps, sites, tools, and more for Django projects.

## Weekly

* [Pycoder's Weekly](http://pycoders.com/) - A free weekly newsletter, on Fridays, for those interested in Python development and various topics around Python.
* [Python Weekly](http://www.pythonweekly.com/) - A free weekly newsletter featuring curated news, articles, new releases, jobs etc related to Python.

## Twitter

* [@pypi](https://twitter.com/pypi)
* [@planetpython](https://twitter.com/planetpython)
* [@getpy](https://twitter.com/getpy)
* [@pycoders](https://twitter.com/pycoders)
* [@PythonWeekly](https://twitter.com/PythonWeekly)
* [@pythontrending](https://twitter.com/pythontrending)

# Other Awesome Lists

* [awesome-awesomeness](https://github.com/bayandin/awesome-awesomeness)
* [lists](https://github.com/jnv/lists)

# Contributing

Your contributions are always welcome!<|MERGE_RESOLUTION|>--- conflicted
+++ resolved
@@ -850,18 +850,14 @@
 
 *Libraries for scheduling jobs.*
 
+* [APScheduler](http://apscheduler.readthedocs.org/) - A light but powerful in-process task scheduler that lets you schedule functions.
 * [django-schedule](https://github.com/thauber/django-schedule) - A calendaring app for Django.
 * [doit](http://pydoit.org/) - A task runner/build tool.
 * [Joblib](http://pythonhosted.org/joblib/index.html) - A set of tools to provide lightweight pipelining in Python.
 * [Plan](https://github.com/fengsp/plan) - Writing crontab file in Python like a charm.
 * [Spiff](https://github.com/knipknap/SpiffWorkflow) - A powerful workflow engine implemented in pure Python.
 * [schedule](https://github.com/dbader/schedule) - Python job scheduling for humans.
-<<<<<<< HEAD
 * [TaskFlow](http://docs.openstack.org/developer/taskflow/) - A Python library that helps to make task execution easy, consistent and reliable.
-=======
-* [django-schedule](https://github.com/thauber/django-schedule) - A calendaring app for Django.
-* [APScheduler](http://apscheduler.readthedocs.org/) - A light but powerful in-process task scheduler that lets you schedule functions.
->>>>>>> c0e904fb
 
 ## Foreign Function Interface
 
