# Awesome Python

A curated list of awesome Python frameworks, libraries and resources. Inspired by [awesome-php](https://github.com/ziadoz/awesome-php).

![Life is a piece of shit](https://raw.githubusercontent.com/vinta/awesome-python/master/Life%20is%20a%20piece%20of%20shit,%20you%20need%20Python.gif "Life is a piece of shit, you need Python")

so you need Python.

- [Awesome Python](#awesome-python)
    - [Environment Management](#environment-management)
    - [Package Management](#package-management)
    - [Files](#files)
    - [Date and Time](#date-and-time)
    - [Text Processing](#text-processing)
    - [Natural Language Processing](#natural-language-processing)
    - [Command-line Tools](#command-line-tools)
    - [Documentation](#documentation)
    - [Imagery](#imagery)
    - [Audio](#audio)
    - [Video](#video)
    - [Geolocation](#geolocation)
    - [HTTP](#http)
    - [Database Drivers](#database-drivers)
    - [ORM](#orm)
    - [Web Frameworks](#web-frameworks)
    - [CMS](#cms)
    - [RESTful API](#restful-api)
    - [Authentication and OAuth](#authentication-and-oauth)
    - [Template Engine](#template-engine)
    - [Queue](#queue)
    - [Search](#search)
    - [Asset Management](#asset-management)
    - [Caching](#caching)
    - [Email](#email)
    - [Internationalization](#internationalization)
    - [URL Manipulation](#url-manipulation)
    - [HTML Manipulation](#html-manipulation)
    - [Web Crawling](#web-crawling)
    - [Web Content Extracting](#web-content-extracting)
    - [Forms](#forms)
    - [Anti-spam](#anti-spam)
    - [Networking](#networking)
    - [Admin Panels](#admin-panels)
    - [DevOps Tools](#devops-tools)
    - [GUI](#gui)
    - [Logging](#logging)
    - [Testing](#testing)
    - [Code Analysis and Linter](#code-analysis-and-linter)
    - [Debugging Tools](#debugging-tools)
    - [Science and Data Aanalysis](#science-and-data-aanalysis)
    - [Machine Learning](#machine-learning)
    - [MapReduce](#mapreduce)
    - [Third-party APIs](#third-party-apis)
    - [Algorithms and Design Patterns](#algorithms-and-design-patterns)
    - [Miscellaneous](#miscellaneous)
- [Resources](#resources)
	- [Editor Plugins](#editor-plugins)
    - [Books](#books)
    - [Websites](#websites)
    - [Weekly](#weekly)
    - [Twitter](#twitter)
    - [Articles](#articles)

## Environment Management

*Libraries for Python version and environment management.*

* [pyenv](https://github.com/yyuu/pyenv) - Simple Python version management.
* [virtualenv](https://pypi.python.org/pypi/virtualenv) - A tool to create isolated Python environments.
* [virtualenvwrapper](https://pypi.python.org/pypi/virtualenvwrapper) - A set of extensions to virtualenv

## Package Management

*Libraries for package and dependency management.*

* [pip](https://pip.pypa.io/en/latest/) / [Python Package Index](https://pypi.python.org/pypi) - The package and dependency manager.
* [wheel](http://pythonwheels.com/) - The new standard of python distribution and are intended to replace eggs.

## Files

*Libraries for file manipulation and MIME type detection.*

* [mimetypes](https://docs.python.org/2/library/mimetypes.html) - (Python standard library) Map filenames to MIME types.
* [imghdr](https://docs.python.org/2/library/imghdr.html) - (Python standard library) Determine the type of an image.
* [python-magic](https://github.com/ahupp/python-magic) - A Python interface to the libmagic file type identification library.
* [path.py](https://github.com/jaraco/path.py) - A module wrapper for [os.path](https://docs.python.org/2/library/os.path.html).
* [watchdog](https://github.com/gorakhargosh/watchdog) - API and shell utilities to monitor file system events.
* [django-storages](http://code.larlet.fr/django-storages/) - A collection of custom storage backends for Django.

## Date and Time

*Libraries for working with dates and times.*

* [arrow](https://github.com/crsmithdev/arrow) - Better dates & times for Python.
* [dateutil](https://pypi.python.org/pypi/python-dateutil) - Extensions to the standard Python [datetime](https://docs.python.org/2/library/datetime.html) module.
* [delorean](https://github.com/myusuf3/delorean/) - A library for clearing up the inconvenient truths that arise dealing with datetimes in Python.
* [when.py](https://github.com/dirn/When.py) - Providing user-friendly functions to help perform common date and time actions.
* [moment](https://github.com/zachwill/moment) - A Python library for dealing with dates/times. Inspired by [Moment.js](http://momentjs.com/).

## Text Processing

*Libraries for parsing and manipulating texts.*

* [difflib](https://docs.python.org/2/library/difflib.html) - (Python standard library) Helpers for computing deltas.
* [Levenshtein](https://github.com/ztane/python-Levenshtein/) - Fast computation of Levenshtein distance and string similarity.
* [fuzzywuzzy](https://github.com/seatgeek/fuzzywuzzy) - Fuzzy String Matching.
* [esmre](https://code.google.com/p/esmre/) - Regular expression accelerator.
* [phonenumbers](https://github.com/daviddrysdale/python-phonenumbers) - Library for parsing, formatting, storing and validating international phone numbers.
* [python-user-agents](https://github.com/selwin/python-user-agents) - Browser user agent parser.
* [shortuuid](https://github.com/stochastic-technologies/shortuuid) - A generator library for concise, unambiguous and URL-safe UUIDs.
* [tablib](https://github.com/kennethreitz/tablib) - A module for Tabular Datasets in XLS, CSV, JSON, YAML.
* [sqlparse](https://sqlparse.readthedocs.org/) - A non-validating SQL parser.
* [Pygments](http://pygments.org/) - A generic syntax highlighter.
* [python-slugify](https://github.com/un33k/python-slugify) - A Python slugify library that handles unicode.
* [unicode-slugify](https://github.com/mozilla/unicode-slugify) - A slugifier that generates unicode slugs. Developed by Mozilla.
* [unidecode](https://pypi.python.org/pypi/Unidecode) - ASCII transliterations of Unicode text.
* [chardet](https://github.com/chardet/chardet) - Python 2/3 compatible character encoding detector.
* [xpinyin](https://github.com/lxneng/xpinyin) - A library to translate chinese hanzi (漢字) to pinyin (拼音).
* [pangu.py](https://github.com/vinta/pangu.py) - Spacing texts.
* [python-docx](https://github.com/mikemaccana/python-docx) - Reads, queries and modifies Microsoft Word 2007/2008 docx files.
* [xlwt / xlrd](http://www.python-excel.org/) - A package is for writing and reading data and formatting information from Excel files.
* [XlsxWriter](https://xlsxwriter.readthedocs.org/) - A Python module for creating Excel .xlsx files.
* [PyYAML](http://pyyaml.org/) - YAML implementations for Python.

## Natural Language Processing

*Libraries for working with human languages.*

* [NLTK](http://www.nltk.org/) - A leading platform for building Python programs to work with human language data.
<<<<<<< HEAD
* [TextBlob](http://textblob.readthedocs.org/) - Providing a consistent API for diving into common natural language processing (NLP) tasks.
=======
* [Pattern](http://www.clips.ua.ac.be/pattern) - A web mining module for the Python programming language. It has tools for natural language processing, machine learning, among others.
* [TextBlob](http://textblob.readthedocs.org/) - Providing a consistent API for diving into common natural language processing (NLP) tasks. Stands on the giant shoulders of NLTK and Pattern, and plays nicely with both.
>>>>>>> 13fd9a39
* [jieba](https://github.com/fxsjy/jieba#jieba-1) - Chinese Words Segementation Utilities.
* [snownlp](https://github.com/isnowfy/snownlp) - A library for processing Chinese text.
* [loso](https://github.com/victorlin/loso) - Another Chinese segmentation library.

## Command-line Tools

*Libraries for building command line utilities.*

* [click](http://click.pocoo.org/) - A package for creating beautiful command line interfaces in a composable way.
* [clint](https://github.com/kennethreitz/clint) - Python Command-line Application Tools.
* [docopt](http://docopt.org/) - Pythonic command line arguments parser.
* [colorama](https://pypi.python.org/pypi/colorama) - Cross-platform colored terminal text.

## Documentation

*Libraries for generating project documentation.*

* [Sphinx](http://sphinx-doc.org/) - Python Documentation generator.

## Imagery

*Libraries for manipulating images.*

* [pillow](http://pillow.readthedocs.org/) - Pillow is the **friendly** PIL fork. PIL is the [Python Imaging Library](http://www.pythonware.com/products/pil/).
* [thumbor](https://github.com/thumbor/thumbor) - A smart imaging service. It enables on-demand crop, resizing and flipping of images.
* [imgSeek](http://www.imgseek.net/) - A project for searching a collection of images using visual similarity.
* [python-qrcode](https://github.com/lincolnloop/python-qrcode) - A pure Python QR Code generator.
* [pygram](https://github.com/ajkumar25/pygram) - Instagram-like image filters.
* [Quads](https://github.com/fogleman/Quads) - Computer art based on quadtrees.
* [nude.py](https://github.com/hhatto/nude.py) - Nudity detection.
* [wand](https://github.com/dahlia/wand) - Python bindings for MagickWand, C API for ImageMagick.

## Audio

*Libraries for manipulating audio.*

* [django-elastic-transcoder](https://github.com/StreetVoice/django-elastic-transcoder) - Django + AWS Elastic Transcoder.
* [beets](http://beets.radbox.org/) - A music library manager and [MusicBrainz](https://musicbrainz.org/) tagger.
* [pyechonest](https://github.com/echonest/pyechonest) - Python client for the [Echo Nest](http://developer.echonest.com/docs/) API.
* [dejavu](https://github.com/worldveil/dejavu) - Audio fingerprinting and recognition.
* [pydub](https://github.com/jiaaro/pydub) - Manipulate audio with a simple and easy high level interface.
* [audioread](https://github.com/sampsyo/audioread) - Cross-library (GStreamer + Core Audio + MAD + FFmpeg) audio decoding.
* [mutagen](https://code.google.com/p/mutagen/) - A Python module to handle audio metadata.
* [tinytag](https://github.com/devsnd/tinytag) - A library for reading music meta data of MP3, OGG, FLAC and Wave files.

## Video

*Libraries for manipulating video and GIFs.*

* [moviepy](http://zulko.github.io/moviepy/) - A module for script-based movie editing with many formats, including animated GIFs.
* [shorten.tv](http://www.shorten.tv/) - Video summarization.
* [youtube-dl](http://rg3.github.io/youtube-dl/) - A small command-line program to download videos from YouTube.

## Geolocation

*Libraries for geocoding addresses and working with latitudes and longitudes.*

* [GeoDjango](https://docs.djangoproject.com/en/dev/ref/contrib/gis/) - A world-class geographic web framework.
* [geopy](https://github.com/geopy/geopy) - Python Geocoding Toolbox.
* [pygeoip](https://github.com/appliedsec/pygeoip) - Pure Python GeoIP API.
* [GeoIP](https://github.com/maxmind/geoip-api-python) - Python API for MaxMind GeoIP Legacy Database.
* [geojson](https://github.com/frewsxcv/python-geojson) - Python bindings and utlities for GeoJSON.

## HTTP

*Libraries for working with HTTP.*

* [requests](http://docs.python-requests.org/) - HTTP Requests for Humans™.
* [httpie](https://github.com/jakubroztocil/httpie) - A command line HTTP client, a user-friendly cURL replacement.

## Database Drivers

*Libraties for connecting and operating databases*

* Relational Databases
	* [mysql-python](http://sourceforge.net/projects/mysql-python/) - The MySQL database connector for Python.
	* [psycopg2](http://initd.org/psycopg/) - The most popular PostgreSQL adapter for the Python.
* NoSQL Databases
	* [PyMongo](http://docs.mongodb.org/ecosystem/drivers/python/) - The official Python client for MongoDB.
	* [redis-py](https://github.com/andymccurdy/redis-py) - The Redis Python Client.

## ORM

*Libraries that implement Object-Relational Mapping or datamapping techniques.*

* Relational Databases
	* [Django Models](https://docs.djangoproject.com/en/dev/topics/db/models/) - A part of Django.
    * [SQLAlchemy](http://www.sqlalchemy.org/) - The Python SQL Toolkit and Object Relational Mapper.
    * [peewee](https://github.com/coleifer/peewee) - A small, expressive ORM.
* NoSQL Databases
    * [MongoEngine](http://mongoengine.org/) - A Python Object-Document-Mapper for working with MongoDB.
    * [redisco](https://github.com/kiddouk/redisco) - A Python Library for Simple Models and Containers Persisted in Redis.

## Web Frameworks

*Web development frameworks.*

* [Django](https://www.djangoproject.com/) - The most popular web framework in Python.
* [Flask](http://flask.pocoo.org/) - A microframework for Python.
* [Bottle](http://bottlepy.org/) - A fast, simple and lightweight WSGI micro web-framework.
* [Pyramid](http://www.pylonsproject.org/) - A small, fast, down-to-earth, open source Python web framework.
* [web2py](http://www.web2py.com) - A full stack web framework and platform focused in the ease of use.

## CMS

*Content Management Systems*

* [Mezzanine](http://mezzanine.jupo.org/) - A powerful, consistent, and flexible content management platform.
* [Wagtail](http://wagtail.io/) - A Django content management system.
* [django-oscar](http://oscarcommerce.com/) - An open-source ecommerce framework for Django.
* [Quokka CMS](http://quokkaproject.org) - Flexible, extensible, small CMS powered by Flask and MongoDB.
* [Opps CMS](http://oppsproject.org/) - A Django-based CMS for magazines, newspapers websites and
portals with high-traffic.

## RESTful API

*Libraries for developing RESTful APIs.*

* [django-rest-framework](http://www.django-rest-framework.org/) - A powerful and flexible toolkit that makes it easy to build Web APIs.
* [django-tastypie](http://tastypieapi.org/) - Creating delicious APIs for Django apps.
* [flask-api](http://www.flaskapi.org/) - An implementation of the same web browsable APIs that django-rest-framework provides.
* [flask-restful](http://flask-restful.readthedocs.org/) - An extension for Flask that adds support for quickly building REST APIs.
* [falcon](http://falconframework.org/) - A high-performance Python framework for building cloud APIs and web app backends.
* [eve](https://github.com/nicolaiarocci/eve) - REST API framework powered by Flask, MongoDB and good intentions.
* [sandman](https://github.com/jeffknupp/sandman) - Automated REST APIs for existing database-driven systems.

## Authentication and OAuth

*Libraries for implementing authentications schemes.*

* [python-social-auth](https://github.com/omab/python-social-auth) - An easy-to-setup social authentication mechanism.
* [django-oauth-toolkit](https://github.com/evonove/django-oauth-toolkit) - OAuth2 goodies for the Djangonauts.
* [django-oauth2-provider](https://github.com/caffeinehit/django-oauth2-provider) - Providing OAuth2 access to Django app.
* [python-oauth2](https://github.com/simplegeo/python-oauth2) - A fully tested, abstract interface to creating OAuth clients and servers.
* [rauth](https://github.com/litl/rauth) - A Python library for OAuth 1.0/a, 2.0, and Ofly.

## Template Engine

*Libraries and tools for templating and lexing.*

* [Jinja2](https://github.com/mitsuhiko/jinja2) - A modern and designer friendly templating language.

## Queue

*Libraries for working with event and task queues.*

* [celery](http://www.celeryproject.org/) - An asynchronous task queue/job queue based on distributed message passing.
* [rq](http://python-rq.org/) - Simple job queues for Python.

## Search

*Libraries and software for indexing and performing search queries on data.*

* [django-haystack](https://github.com/toastdriven/django-haystack) - Modular search for Django.
* [elasticsearch-py](http://www.elasticsearch.org/guide/en/elasticsearch/client/python-api/current/) - The official low-level Python client for [Elasticsearch](http://www.elasticsearch.org/).
* [solrpy](https://code.google.com/p/solrpy/) - A Python client for [solr](http://lucene.apache.org/solr/).
* [Whoosh](http://whoosh.readthedocs.org/) - A fast, pure Python search engine library.

## Asset Management

*Tools for managing, compressing and minifying website assets.*

* [django-compressor](https://github.com/django-compressor/django-compressor) - Compresses linked and inline javascript or CSS into a single cached file.

## Caching

*Libraries for caching data.*

* [Beaker Caching & Sessions](http://beaker.readthedocs.org/en/latest/) - Beaker is a library for caching and sessions for use with web applications and stand-alone Python scripts and applications.
* [HermesCache](https://pypi.python.org/pypi/HermesCache) - Python caching library with tag-based invalidation and dogpile effect prevention.

## Email

*Libraries for sending and parsing email.*

* [inbox.py](https://github.com/kennethreitz/inbox.py) - Python SMTP Server for Humans.
* [imbox](https://github.com/martinrusev/imbox) - Python IMAP for Humans.
* [django-celery-ses](https://github.com/StreetVoice/django-celery-ses) - Django email backend with AWS SES and Celery.

## Internationalization

*Libraries for woking with i18n.*

* [Babel](http://babel.pocoo.org/) - An internationalization library for Python.

## URL Manipulation

*Libraries for parsing URLs.*

* [furl](https://github.com/gruns/furl) - A small Python library that makes manipulating URLs simple.
* [purl](https://github.com/codeinthehole/purl) - A simple, immutable URL class with a clean API for interrogation and manipulation.

## HTML Manipulation

*Libraries for working with HTML and XML.*

* [BeautifulSoup](http://www.crummy.com/software/BeautifulSoup/bs4/doc/) - Providing Pythonic idioms for iterating, searching, and modifying HTML or XML.
* [lxml](http://lxml.de/) - A very fast, easy-to-use and versatile library for handling HTML and XML.
* [html5lib](https://github.com/html5lib/html5lib-python) - A standards-compliant library for parsing and serializing HTML documents and fragments.
* [pyquery](https://github.com/gawel/pyquery) - A jQuery-like library for parsing HTML.
* [cssutils](https://pypi.python.org/pypi/cssutils/) - A CSS library for Python.
* [MarkupSafe](https://github.com/mitsuhiko/markupsafe) - Implements a XML/HTML/XHTML Markup safe string for Python.
* [bleach](http://bleach.readthedocs.org/) - A whitelist-based HTML sanitization and text linkification library.
* [xmltodict](https://github.com/martinblech/xmltodict) - Working with XML feel like you are working with JSON.

## Web Crawling

*Libraries for scraping websites.*

* [Scrapy](http://scrapy.org/) - A fast high-level screen scraping and web crawling framework.
* [portia](https://github.com/scrapinghub/portia) - Visual scraping for Scrapy.
* [feedparser](http://pythonhosted.org/feedparser/) - Universal feed parser.
* [RoboBrowser](https://github.com/jmcarp/robobrowser) - A simple, Pythonic library for browsing the web without a standalone web browser.

## Web Content Extracting

*Libraries for extracting web contents.*

* [newspaper](https://github.com/codelucas/newspaper) - News extraction, article extraction and content curation in Pythom.
* [html2text](https://github.com/aaronsw/html2text) - Convert HTML to Markdown-formatted text.
* [python-goose](https://github.com/grangier/python-goose) - HTML Content/Article Extractor.
* [lassie](https://github.com/michaelhelmick/lassie) - Web Content Retrieval for Humans.
* [micawber](https://github.com/coleifer/micawber) - A small library for extracting rich content from URLs.
* [sumy](https://github.com/miso-belica/sumy) - A module for automatic summarization of text documents and HTML pages.
* [Haul](https://github.com/vinta/Haul) - An Extensible Image Crawler.
* [python-readability](https://github.com/buriy/python-readability) - Fast Python port of arc90's readability tool.

## Forms

*Libraries for working with forms.*

* [django-crispy-forms](http://django-crispy-forms.readthedocs.org/) - A Django app which lets you create beautiful forms in a very elegant and DRY way.
* [WTForms](http://wtforms.readthedocs.org/) - A flexible forms validation and rendering library.

## Anti-spam

*Libraries for fighting spam.*

* [Stopspam](https://github.com/phalt/stopspam) - Intelligent spam detection for Python.
* [django-simple-spam-blocker](https://github.com/moqada/django-simple-spam-blocker) - Simple spam blocker for Django.
* [django-simple-captcha](https://github.com/mbi/django-simple-captcha) - A simple and highly customizable Django app to add captcha images to any Django form.

## Networking

*Libraries for network programming.*

* [gevent](http://www.gevent.org/) - A coroutine-based Python networking library that uses [greenlet](https://github.com/python-greenlet/greenlet).
* [Twisted](https://twistedmatrix.com/trac/) - An event-driven networking engine.
* [Tornado](http://www.tornadoweb.org/) - A Web framework and asynchronous networking library.

## Admin Panels

*Libraries for administrative interfaces.*

* [Ajenti](https://github.com/Eugeny/ajenti) - The admin panel your servers deserve.
* [django-xadmin](https://github.com/sshwsfc/django-xadmin) - Drop-in replacement of Django admin comes with lots of goodies.
* [flask-admin](https://github.com/mrjoes/flask-admin) - Simple and extensible administrative interface framework for Flask.
* [flower](https://github.com/mher/flower) - Real-time monitor and web admin for Celery.

## DevOps Tools

*Software and libraries for DevOps*

* [OpenStack](http://www.openstack.org/) - Open source software for building private and public clouds.
* [Ansible](http://www.ansible.com/) - An IT automation tool.
* [SaltStack](http://www.saltstack.com/community/) - Infrastructure automation and management system.
* [Fabric](http://www.fabfile.org/) - Tool for streamlining the use of SSH for application deployment or systems administration tasks.
* [Fabtools](https://github.com/ronnix/fabtools) - Tools for writing awesome Fabric files.
* [cuisine](https://github.com/sebastien/cuisine) - Chef-like functionality for Fabric.
* [gunicorn](http://gunicorn.org/) - A WSGI HTTP Server for UNIX, fast clients and sleepy applications.
* [Supervisor](http://supervisord.org/) - A Process Control System.
* [psutil](https://github.com/giampaolo/psutil) - A cross-platform process and system utilities module.

## GUI

*Libraries for working with GUI applications.*

* [PySide](http://qt-project.org/wiki/pyside) - Python bindings for the Qt cross-platform application and UI framework.
* [wxPython](http://wxpython.org/) - A blending of the wxWidgets C++ class library with the Python.
* [kivy](http://kivy.org/) - A library for creating NUI applications, running on Windows, Linux, Mac OS X, Android and iOS.

## Logging

*Libraries for generating and working with log files.*

* [logging](https://docs.python.org/2/library/logging.html) - (Python standard library) Logging facility for Python.
* [Sentry](https://pypi.python.org/pypi/sentry) - A realtime logging and aggregation server.
* [Raven](http://raven.readthedocs.org/) - The Python client for Sentry.

## Testing

*Libraries for testing codebases and generating test data.*

* Testing Frameworks
    * [unittest](https://docs.python.org/2/library/unittest.html) - (Python standard library) Unit testing framework.
    * [nose](https://nose.readthedocs.org/) - nose extends unittest.
    * [pytest](http://pytest.org/) - A mature full-featured Python testing tool.
* Mock
    * [mock](https://pypi.python.org/pypi/mock) - A Python Mocking and Patching Library for Testing.
    * [responses](https://github.com/dropbox/responses) - A utility library for mocking out the requests Python library.
* Fake Data
    * [faker](http://www.joke2k.net/faker/) - A Python package that generates fake data.
    * [model_mommy](https://model-mommy.readthedocs.org/) - Creating random fixtures for testing in Django.
* Code Coverage
    * [coverage](https://pypi.python.org/pypi/coverage) - Code coverage measurement.

## Code Analysis and Linter

*Libraries and tools for analysing, parsing and manipulation codebases.*

* [Flake8](https://pypi.python.org/pypi/flake8) - The modular source code checker: pep8, pyflakes and co.
* [Pylint](http://www.pylint.org/) - A source code analyzer.

## Debugging Tools

*Libraries for dubugging and developing*

* [pdb](https://docs.python.org/2/library/pdb.html) - (Python standard library) The Python Debugger.
* [pyringe](https://github.com/google/pyringe) - Debugger capable of attaching to and injecting code into Python processes.
* [django-debug-toolbar](https://github.com/django-debug-toolbar/django-debug-toolbar) - Display various debug information about the current request/response.
* [django-devserver](https://github.com/dcramer/django-devserver) - A drop-in replacement for Django's runserver.

## Science and Data Aanalysis

*Libraries for scientific computing and data analyzing.*

* [SciPy](http://www.scipy.org/) - A Python-based ecosystem of open-source software for mathematics, science, and engineering.
* [NumPy](http://www.numpy.org/) - A fundamental package for scientific computing with Python.
* [matplotlib](http://matplotlib.org/) - A Python 2D plotting library.
* [NetworkX](https://networkx.github.io/) - A high-productivity software for complex networks.
* [Pandas](http://pandas.pydata.org/) - A library providing high-performance, easy-to-use data structures and data analysis tools.
* [PyMC](https://github.com/pymc-devs/pymc) - Markov Chain Monte Carlo sampling toolkit.
* [zipline](https://github.com/quantopian/zipline) - A Pythonic algorithmic trading library.
* [ggplot](https://github.com/yhat/ggplot) - Same API as ggplot2 for R.

## Machine Learning

*Libraries for Machine Learning*

* [scikit-learn](http://scikit-learn.org/) - A Python module for machine learning built on top of SciPy.
* [pattern](https://github.com/clips/pattern) - Web mining module for Python.
* [NuPIC](https://github.com/numenta/nupic) - Numenta Platform for Intelligent Computing.
* [Pylearn2](https://github.com/lisa-lab/pylearn2) - A Machine Learning library based on [Theano](https://github.com/Theano/Theano).
* [hebel](https://github.com/hannes-brt/hebel) - GPU-Accelerated Deep Learning Library in Python.
* [gensim](https://github.com/piskvorky/gensim) - Topic Modelling for Humans.
* [PyBrain](https://github.com/pybrain/pybrain) - Another Python Machine Learning Library.
* [Crab](https://github.com/muricoca/crab) - A ﬂexible, fast recommender engine.
* [python-recsys](https://github.com/ocelma/python-recsys) - A Python library for implementing a Recommender System.

## MapReduce

*Framworks and libraries for MapReduce.*

* [PySpark](http://spark.apache.org/docs/latest/programming-guide.html) - The Spark Python API.
* [dpark](https://github.com/douban/dpark) - Python clone of Spark, a MapReduce alike framework in Python.
* [luigi](https://github.com/spotify/luigi) - A module that helps you build complex pipelines of batch jobs.
* [mrjob](https://github.com/Yelp/mrjob) - Run MapReduce jobs on Hadoop or Amazon Web Services.
* [dumbo](https://github.com/klbostee/dumbo) - Python module that allows one to easily write and run Hadoop programs.

## Third-party APIs

*Libraries for accessing third party APIs.*

* [apache-libcloud](https://libcloud.apache.org/) - One Python library for all clouds.
* [boto](https://github.com/boto/boto) - Python interface to Amazon Web Services.
* [s3cmd](https://github.com/s3tools/s3cmd) - A command line tool for managing Amazon S3 and CloudFront.
* [twython](https://github.com/ryanmcgrath/twython) - A Python wrapper for the Twitter API.
* [soundcloud-python](https://github.com/soundcloud/soundcloud-python) - A Python wrapper around the Soundcloud API
* [google-api-python-client](https://github.com/google/google-api-python-client) - Google APIs Client Library for Python
* [facebook-sdk](https://github.com/pythonforfacebook/facebook-sdk) - Facebook Platform Python SDK

## Algorithms and Design Patterns

*Collections of algorithms and design patterns.*

* [python-patterns](https://github.com/faif/python-patterns) - A collection of design patterns in Python.
* [algorithms](https://github.com/nryoung/algorithms) - module of algorithms for Python.

## Miscellaneous

*Useful libraries or tools that don't fit in the categories above.*

* [IPython](https://github.com/ipython/ipython) - IPython provides a rich toolkit to help you make the most out of using Python interactively.

# Resources

## Editor Plugins

* Vim
	* TODO
* Emacs
	* TODO
* Sublime Text
	* [SublimeJEDI](https://github.com/srusskih/SublimeJEDI) - A Sublime Text plugin to the awesome autocomplete library [Jedi](https://github.com/davidhalter/jedi).
	* [Anaconda](https://github.com/DamnWidget/anaconda) - Anaconda turns your Sublime Text 3 in a full featured Python development IDE.
	* [Djaneiro](https://github.com/squ1b3r/Djaneiro) - Django support for Sublime Text.

## Books

* TODO

## Websites

* [r/Python](http://www.reddit.com/r/python) - News about Python.
* [pyvideo.org](http://pyvideo.org/) - Python related video indexed so you can find it.
* [The Hitchhiker's Guide to Python!](http://docs.python-guide.org/) - The answer to life, the universe, and everything.
* [Python 3 Wall of Superpowers](http://python3wos.appspot.com/) - Too many popular Python packages don't support Python 3.
* [Trending Python repositories on GitHub today](https://github.com/trending?l=python) - Good place to find new Python libraries.
* [Django Packages](https://www.djangopackages.com/) - A directory of reusable apps, sites, tools, and more for Django projects.

## Weekly

* [Pycoder's Weekly](http://pycoders.com/) - A free weekly newsletter, on Fridays, for those interested in Python development and various topics around Python.
* [Python Weekly](http://www.pythonweekly.com/) - A free weekly newsletter featuring curated news, articles, new releases, jobs etc related to Python.

## Twitter

* [@gvanrossum](https://twitter.com/gvanrossum) - Python BDFL.
* [@pypi](https://twitter.com/pypi)
* [@getpy](https://twitter.com/getpy)
* [@planetpython](https://twitter.com/planetpython)
* [@pycoders](https://twitter.com/pycoders)
* [@PythonWeekly](https://twitter.com/PythonWeekly)

## Articles

* [More About Unicode in Python 2 and 3](http://lucumr.pocoo.org/2014/1/5/unicode-in-2-and-3/)

# Contributing

Your contributions are always welcome!<|MERGE_RESOLUTION|>--- conflicted
+++ resolved
@@ -127,12 +127,8 @@
 *Libraries for working with human languages.*
 
 * [NLTK](http://www.nltk.org/) - A leading platform for building Python programs to work with human language data.
-<<<<<<< HEAD
-* [TextBlob](http://textblob.readthedocs.org/) - Providing a consistent API for diving into common natural language processing (NLP) tasks.
-=======
 * [Pattern](http://www.clips.ua.ac.be/pattern) - A web mining module for the Python programming language. It has tools for natural language processing, machine learning, among others.
 * [TextBlob](http://textblob.readthedocs.org/) - Providing a consistent API for diving into common natural language processing (NLP) tasks. Stands on the giant shoulders of NLTK and Pattern, and plays nicely with both.
->>>>>>> 13fd9a39
 * [jieba](https://github.com/fxsjy/jieba#jieba-1) - Chinese Words Segementation Utilities.
 * [snownlp](https://github.com/isnowfy/snownlp) - A library for processing Chinese text.
 * [loso](https://github.com/victorlin/loso) - Another Chinese segmentation library.
@@ -244,8 +240,7 @@
 * [Wagtail](http://wagtail.io/) - A Django content management system.
 * [django-oscar](http://oscarcommerce.com/) - An open-source ecommerce framework for Django.
 * [Quokka CMS](http://quokkaproject.org) - Flexible, extensible, small CMS powered by Flask and MongoDB.
-* [Opps CMS](http://oppsproject.org/) - A Django-based CMS for magazines, newspapers websites and
-portals with high-traffic.
+* [Opps CMS](http://oppsproject.org/) - A Django-based CMS for magazines, newspapers websites and portals with high-traffic.
 
 ## RESTful API
 
@@ -473,7 +468,6 @@
 *Libraries for Machine Learning*
 
 * [scikit-learn](http://scikit-learn.org/) - A Python module for machine learning built on top of SciPy.
-* [pattern](https://github.com/clips/pattern) - Web mining module for Python.
 * [NuPIC](https://github.com/numenta/nupic) - Numenta Platform for Intelligent Computing.
 * [Pylearn2](https://github.com/lisa-lab/pylearn2) - A Machine Learning library based on [Theano](https://github.com/Theano/Theano).
 * [hebel](https://github.com/hannes-brt/hebel) - GPU-Accelerated Deep Learning Library in Python.
@@ -500,9 +494,9 @@
 * [boto](https://github.com/boto/boto) - Python interface to Amazon Web Services.
 * [s3cmd](https://github.com/s3tools/s3cmd) - A command line tool for managing Amazon S3 and CloudFront.
 * [twython](https://github.com/ryanmcgrath/twython) - A Python wrapper for the Twitter API.
-* [soundcloud-python](https://github.com/soundcloud/soundcloud-python) - A Python wrapper around the Soundcloud API
-* [google-api-python-client](https://github.com/google/google-api-python-client) - Google APIs Client Library for Python
-* [facebook-sdk](https://github.com/pythonforfacebook/facebook-sdk) - Facebook Platform Python SDK
+* [soundcloud-python](https://github.com/soundcloud/soundcloud-python) - A Python wrapper around the Soundcloud API.
+* [google-api-python-client](https://github.com/google/google-api-python-client) - Google APIs Client Library for Python.
+* [facebook-sdk](https://github.com/pythonforfacebook/facebook-sdk) - Facebook Platform Python SDK.
 
 ## Algorithms and Design Patterns
 
