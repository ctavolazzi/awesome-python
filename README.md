--- conflicted
+++ resolved
@@ -292,13 +292,10 @@
 *Libraries and tools for templating and lexing.*
 
 * [Jinja2](https://github.com/mitsuhiko/jinja2) - A modern and designer friendly templating language.
-<<<<<<< HEAD
-* [Chameleon](https://chameleon.readthedocs.org/) - Chameleon is an HTML/XML template engine for Python. Modeled after ZPT, optimized for speed.
-=======
 * [Genshi](http://genshi.edgewall.org/) - Python templating toolkit for generation of web-aware output.
 * [Mako](http://www.makotemplates.org/) - Hyperfast and lightweight templating for the Python platform.
 * [webstring](http://psilib.sourceforge.net/webstring.html) - A template engine that generate any text format from a template.
->>>>>>> 08f906b8
+* [Chameleon](https://chameleon.readthedocs.org/) - Chameleon is an HTML/XML template engine for Python. Modeled after ZPT, optimized for speed.
 
 ## Queue
 
