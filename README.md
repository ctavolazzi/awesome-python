# Awesome Python

A curated list of awesome Python frameworks, libraries and software. Inspired by [awesome-php](https://github.com/ziadoz/awesome-php).

- [Awesome Python](#awesome-python)
    - [Environment Management](#environment-management)
    - [Package Management](#package-management)
    - [Distribution](#distribution)
    - [Build Tools](#build-tools)
    - [Interactive Interpreter](#interactive-interpreter)
    - [Files](#files)
    - [Date and Time](#date-and-time)
    - [Text Processing](#text-processing)
    - [Natural Language Processing](#natural-language-processing)
    - [Documentation](#documentation)
    - [Configuration](#configuration)
    - [Command-line Tools](#command-line-tools)
    - [Downloader](#downloader)
    - [Imagery](#imagery)
    - [Audio](#audio)
    - [Video](#video)
    - [Geolocation](#geolocation)
    - [HTTP](#http)
    - [Database](#database)
    - [Database Drivers](#database-drivers)
    - [ORM](#orm)
    - [Web Frameworks](#web-frameworks)
    - [Permissions](#permissions)
    - [CMS](#cms)
    - [E-commerce](#e-commerce)
    - [RESTful API](#restful-api)
    - [Authentication and OAuth](#authentication-and-oauth)
    - [Template Engine](#template-engine)
    - [Queue](#queue)
    - [Search](#search)
    - [News Feed](#news-feed)
    - [Asset Management](#asset-management)
    - [Caching](#caching)
    - [Email](#email)
    - [Internationalization](#internationalization)
    - [URL Manipulation](#url-manipulation)
    - [HTML Manipulation](#html-manipulation)
    - [Web Crawling](#web-crawling)
    - [Web Content Extracting](#web-content-extracting)
    - [Forms](#forms)
    - [Data Validation](#data-validation)
    - [Anti-spam](#anti-spam)
    - [Tagging](#tagging)
    - [Admin Panels](#admin-panels)
    - [Static Site Generator](#static-site-generator)
    - [Processes and Threads](#processes-and-threads)
    - [Concurrency and Networking](#concurrency-and-networking)
    - [WebSocket](#websocket)
    - [WSGI Servers](#wsgi-servers)
    - [RPC Servers](#rpc-servers)
    - [Cryptography](#cryptography)
    - [GUI](#gui)
    - [Game Development](#game-development)
    - [Logging](#logging)
    - [Testing](#testing)
    - [Code Analysis and Linter](#code-analysis-and-linter)
    - [Debugging Tools](#debugging-tools)
    - [Science and Data Analysis](#science-and-data-analysis)
    - [Data Visualization](#data-visualization)
    - [Computer Vision](#computer-vision)
    - [Machine Learning](#machine-learning)
    - [Functional Programming](#functional-programming)
    - [MapReduce](#mapreduce)
    - [Third-party APIs](#third-party-apis)
    - [DevOps Tools](#devops-tools)
    - [Job Scheduler](#job-scheduler)
    - [Foreign Function Interface](#foreign-function-interface)
    - [High Performance](#high-performance)
    - [Network Virtualization and SDN](#network-virtualization-and-sdn)
    - [Hardware](#hardware)
    - [Miscellaneous](#miscellaneous)
    - [Algorithms and Design Patterns](#algorithms-and-design-patterns)
    - [Editor Plugins](#editor-plugins)
- [Resources](#resources)
    - [Websites](#websites)
    - [Weekly](#weekly)
    - [Twitter](#twitter)
- [Other Awesome Lists](#other-awesome-lists)
- [Contributing](#contributing)

---

## Environment Management

*Libraries for Python version and environment management.*

* [pyenv](https://github.com/yyuu/pyenv) - Simple Python version management.
* [virtualenv](https://pypi.python.org/pypi/virtualenv) - A tool to create isolated Python environments.
* [virtualenvwrapper](https://pypi.python.org/pypi/virtualenvwrapper) - A set of extensions to virtualenv
* [pew](https://pypi.python.org/pypi/pew/) - A set of tools to manage multiple virtual environments.
* [Vex](https://github.com/sashahart/vex) - Run a command in the named virtualenv.
* [PyRun](https://www.egenix.com/products/python/PyRun/) - A one-file, no-installation-needed version of Python.

## Package Management

*Libraries for package and dependency management.*

* [pip](https://pip.pypa.io/) - The Python package and dependency manager.
    * [Python Package Index](https://pypi.python.org/pypi)
* [conda](https://github.com/conda/conda/) - Cross-platform, Python-agnostic binary package manager.
* [Curdling](http://clarete.li/curdling/) - Curdling is a command line tool for managing Python packages.
* [wheel](http://pythonwheels.com/) - The new standard of Python distribution and are intended to replace eggs.

## Distribution

*Libraries to create packaged executables for release distribution.*

* [cx-Freeze](http://cx-freeze.readthedocs.org/) - Freezes Python scripts (cross-platform)
* [py2exe](http://www.py2exe.org/) - Freezes Python scripts (Windows)
* [py2app](http://pythonhosted.org/py2app/) - Freezes Python scripts (Mac OS X)
* [PyInstaller](http://www.pyinstaller.org/) - A program that converts Python programs into stand-alone executables (Windows, Linux, Mac OS X, Solaris and AIX)
* [dh-virtualenv](http://dh-virtualenv.readthedocs.org/) - Build and distribute a virtualenv as a Debian package.

## Build Tools

*Compile software from source code.*

* [buildout](http://www.buildout.org/) - A build system for creating, assembling and deploying applications from multiple parts, some of which may be non-Python-based.
* [SCons](http://www.scons.org/) - A software construction tool.
* [PlatformIO](https://github.com/ivankravets/platformio) - A console tool to build code with different development platforms.
* [BitBake](http://www.yoctoproject.org/docs/1.6/bitbake-user-manual/bitbake-user-manual.html) - A make-like build tool with the special focus of distributions and packages for embedded Linux.
* [fabricate](https://code.google.com/p/fabricate/) - A build tool that finds dependencies automatically for any language.

## Interactive Interpreter

*Interactive Python interpreters.*

* [IPython](https://github.com/ipython/ipython) - IPython provides a rich toolkit to help you make the most out of using Python interactively.
* [bpython](http://bpython-interpreter.org) – A fancy interface to the Python interpreter for Linux, BSD, OS X and Windows (with some work).

## Files

*Libraries for file manipulation and MIME type detection.*

* [mimetypes](https://docs.python.org/2/library/mimetypes.html) - (Python standard library) Map filenames to MIME types.
* [imghdr](https://docs.python.org/2/library/imghdr.html) - (Python standard library) Determine the type of an image.
* [python-magic](https://github.com/ahupp/python-magic) - A Python interface to the libmagic file type identification library.
* [path.py](https://github.com/jaraco/path.py) - A module wrapper for [os.path](https://docs.python.org/2/library/os.path.html).
* [watchdog](https://github.com/gorakhargosh/watchdog) - API and shell utilities to monitor file system events.
* [Unipath](https://github.com/mikeorr/Unipath) - An object-oriented approach to file/directory operations.
* [pathlib](https://pathlib.readthedocs.org/en/pep428/) - An cross-platform, object-oriented path library (included in Python 3.4)

## Date and Time

*Libraries for working with dates and times.*

* [arrow](https://github.com/crsmithdev/arrow) - Better dates & times for Python.
* [dateutil](https://pypi.python.org/pypi/python-dateutil) - Extensions to the standard Python [datetime](https://docs.python.org/2/library/datetime.html) module.
* [delorean](https://github.com/myusuf3/delorean/) - A library for clearing up the inconvenient truths that arise dealing with datetimes in Python.
* [when.py](https://github.com/dirn/When.py) - Providing user-friendly functions to help perform common date and time actions.
* [moment](https://github.com/zachwill/moment) - A Python library for dealing with dates/times. Inspired by [Moment.js](http://momentjs.com/).
* [pytz](https://launchpad.net/pytz) - World timezone definitions, modern and historical. Brings the [Olson tz database](http://en.wikipedia.org/wiki/Tz_database) into Python.

## Text Processing

*Libraries for parsing and manipulating texts.*

* General
    * [difflib](https://docs.python.org/2/library/difflib.html) - (Python standard library) Helpers for computing deltas.
    * [Levenshtein](https://github.com/ztane/python-Levenshtein/) - Fast computation of Levenshtein distance and string similarity.
    * [fuzzywuzzy](https://github.com/seatgeek/fuzzywuzzy) - Fuzzy String Matching.
    * [esmre](https://code.google.com/p/esmre/) - Regular expression accelerator.
    * [shortuuid](https://github.com/stochastic-technologies/shortuuid) - A generator library for concise, unambiguous and URL-safe UUIDs.
    * [awesome-slugify](https://github.com/dimka665/awesome-slugify) - A Python slugify library that can preserve unicode.
    * [python-slugify](https://github.com/un33k/python-slugify) - A Python slugify library that translates unicode to ASCII.
    * [unicode-slugify](https://github.com/mozilla/unicode-slugify) - A slugifier that generates unicode slugs with Django as a dependency.
    * [unidecode](https://pypi.python.org/pypi/Unidecode) - ASCII transliterations of Unicode text.
    * [chardet](https://github.com/chardet/chardet) - Python 2/3 compatible character encoding detector.
    * [xpinyin](https://github.com/lxneng/xpinyin) - A library to translate Chinese hanzi (漢字) to pinyin (拼音).
    * [pangu.py](https://github.com/vinta/pangu.py) - Spacing texts for CJK and alphanumerics.
    * [pyfiglet](https://github.com/pwaller/pyfiglet) - An implementation of figlet written in Python.
* Specific Formats
    * [tablib](https://github.com/kennethreitz/tablib) - A module for Tabular Datasets in XLS, CSV, JSON, YAML.
    * [python-docx](https://github.com/mikemaccana/python-docx) - Reads, queries and modifies Microsoft Word 2007/2008 docx files.
    * [xlwt](https://github.com/python-excel/xlwt) / [xlrd](https://github.com/python-excel/xlrd) - Packages is for writing and reading data and formatting information from Excel files.
    * [XlsxWriter](https://xlsxwriter.readthedocs.org/) - A Python module for creating Excel .xlsx files.
    * [mm](https://github.com/brianray/mm) - Python powered spreadsheets.
    * [PDFMiner](https://github.com/euske/pdfminer) - A tool for extracting information from PDF documents.
    * [PyPDF2](https://github.com/mstamy2/PyPDF2) - A pure Python PDF library capable of splitting, merging and transforming PDF pages.
    * [Python-Markdown](https://github.com/waylan/Python-Markdown) - A Python implementation of John Gruber’s Markdown.
    * [Mistune](https://github.com/lepture/mistune) - Fastest and full featured pure Python parsers of Markdown.
    * [PyYAML](http://pyyaml.org/) - YAML implementations for Python.
* Parser
    * [phonenumbers](https://github.com/daviddrysdale/python-phonenumbers) - Library for parsing, formatting, storing and validating international phone numbers.
    * [python-user-agents](https://github.com/selwin/python-user-agents) - Browser user agent parser.
    * [sqlparse](https://sqlparse.readthedocs.org/) - A non-validating SQL parser.
    * [Pygments](http://pygments.org/) - A generic syntax highlighter.
    * [python-nameparser](https://github.com/derek73/python-nameparser) - A simple Python module for parsing human names into their individual components.
    * [pyparsing](http://pyparsing.wikispaces.com/) - A general purpose framework for generating parsers.

## Natural Language Processing

*Libraries for working with human languages.*

* [NLTK](http://www.nltk.org/) - A leading platform for building Python programs to work with human language data.
* [Pattern](http://www.clips.ua.ac.be/pattern) - A web mining module for the Python programming language. It has tools for natural language processing, machine learning, among others.
* [TextBlob](http://textblob.readthedocs.org/) - Providing a consistent API for diving into common natural language processing (NLP) tasks. Stands on the giant shoulders of NLTK and Pattern, and plays nicely with both.
* [jieba](https://github.com/fxsjy/jieba#jieba-1) - Chinese Words Segementation Utilities.
* [SnowNLP](https://github.com/isnowfy/snownlp) - A library for processing Chinese text.
* [loso](https://github.com/victorlin/loso) - Another Chinese segmentation library.
* [genius](https://github.com/duanhongyi/genius) - A Chinese segment base on Conditional Random Field.

## Documentation

*Libraries for generating project documentation.*

* [Sphinx](http://sphinx-doc.org/) - Python Documentation generator.
* [reStructuredText](http://docutils.sourceforge.net/rst.html) - Markup Syntax and Parser Component of Docutils.
* [MkDocs](http://www.mkdocs.org/) - Markdown friendly documentation generator.
* [Pycco](http://fitzgen.github.io/pycco/) - The original quick-and-dirty, hundred-line-long, literate-programming-style documentation generator.
* [pdoc](https://github.com/BurntSushi/pdoc) - Epydoc replacement to auto generate API documentation for Python libraries.

## Configuration

*Libraries for storing configuration options.*

* [ConfigParser](https://docs.python.org/2/library/configparser.html) - (Python standard library) INI file parser.
* [ConfigObj](http://www.voidspace.org.uk/python/configobj.html) - INI file parser with validation.
* [config](http://www.red-dove.com/config-doc/) - Hierarchical config from the author of [logging](https://docs.python.org/2/library/logging.html).
* [profig](http://profig.readthedocs.org/) - Config from multiple formats with value conversion.

## Command-line Tools

*Libraries for building command-line application.*

* Command-line Application Development
    * [cement](http://builtoncement.org/) - Cement provides a light-weight and fully featured foundation to build anything from single file scripts to complex and intricately designed applications.
    * [click](http://click.pocoo.org/) - A package for creating beautiful command line interfaces in a composable way.
    * [clint](https://github.com/kennethreitz/clint) - Python Command-line Application Tools.
    * [cliff](https://cliff.readthedocs.org/) - A framework for creating command-line programs with multi-level commands.
    * [Clime](http://clime.mosky.tw) – Clime lets you convert any module into a multi-command CLI program without any configuration.
    * [docopt](http://docopt.org/) - Pythonic command line arguments parser.
    * [colorama](https://pypi.python.org/pypi/colorama) - Cross-platform colored terminal text.
    * [pyCLI](https://pythonhosted.org/pyCLI/) - Command-line applications supporting standard command line parsing, logging, unit and functional testing.
* Productivity Tools
    * [cookiecutter](https://github.com/audreyr/cookiecutter) - A command-line utility that creates projects from cookiecutters (project templates). E.g. Python package projects, jQuery plugin projects.
    * [httpie](https://github.com/jakubroztocil/httpie) - A command line HTTP client, a user-friendly cURL replacement.
    * [percol](https://github.com/mooz/percol) - Adds flavor of interactive selection to the traditional pipe concept on UNIX.
    * [RainbowStream](http://www.rainbowstream.org/) - Smart and nice Twitter client on terminal.

## Downloader

*Libraries for downloading.*

* [s3cmd](https://github.com/s3tools/s3cmd) - A command line tool for managing Amazon S3 and CloudFront.
* [youtube-dl](http://rg3.github.io/youtube-dl/) - A small command-line program to download videos from YouTube.
* [you-get](http://www.soimort.org/you-get/) - A YouTube/Youku/Niconico video downloader written in Python 3.
* [coursera](https://github.com/coursera-dl/coursera) - Script for downloading Coursera.org videos and naming them.
* [WikiTeam](https://github.com/WikiTeam/wikiteam) - Tools for downloading and preserving wikis.
* [subliminal](https://github.com/Diaoul/subliminal) - Library and command line tool to search and download subtitles.

## Imagery

*Libraries for manipulating images.*

* [pillow](http://pillow.readthedocs.org/) - Pillow is the **friendly** PIL fork. PIL is the [Python Imaging Library](http://www.pythonware.com/products/pil/).
* [wand](https://github.com/dahlia/wand) - Python bindings for [MagickWand](http://www.imagemagick.org/script/magick-wand.php), C API for ImageMagick.
* [thumbor](https://github.com/thumbor/thumbor) - A smart imaging service. It enables on-demand crop, resizing and flipping of images.
* [imgSeek](http://www.imgseek.net/) - A project for searching a collection of images using visual similarity.
* [python-qrcode](https://github.com/lincolnloop/python-qrcode) - A pure Python QR Code generator.
* [pyBarcode](https://pythonhosted.org/pyBarcode/) - Create barcodes in Python without needing PIL.
* [pygram](https://github.com/ajkumar25/pygram) - Instagram-like image filters.
* [Quads](https://github.com/fogleman/Quads) - Computer art based on quadtrees.
* [nude.py](https://github.com/hhatto/nude.py) - Nudity detection.
* [scikit-image](http://scikit-image.org/) - A Python library for (scientific) image processing.
* [hmap](https://github.com/rossgoodwin/hmap) - Image histogram remapping.

## Audio

*Libraries for manipulating audio.*

* [audiolazy](https://github.com/danilobellini/audiolazy) - Expressive Digital Signal Processing (DSP) package for Python.
* [audioread](https://github.com/sampsyo/audioread) - Cross-library (GStreamer + Core Audio + MAD + FFmpeg) audio decoding.
* [beets](http://beets.radbox.org/) - A music library manager and [MusicBrainz](https://musicbrainz.org/) tagger.
* [dejavu](https://github.com/worldveil/dejavu) - Audio fingerprinting and recognition.
* [django-elastic-transcoder](https://github.com/StreetVoice/django-elastic-transcoder) - Django + [Amazon Elastic Transcoder](http://aws.amazon.com/elastictranscoder/).
* [eyeD3](http://eyed3.nicfit.net/) - A tool for working with audio files, specifically MP3 files containing ID3 metadata.
* [id3reader](http://nedbatchelder.com/code/modules/id3reader.py) - A Python module for reading MP3 meta data.
* [mutagen](https://code.google.com/p/mutagen/) - A Python module to handle audio metadata.
* [pydub](https://github.com/jiaaro/pydub) - Manipulate audio with a simple and easy high level interface.
* [pyechonest](https://github.com/echonest/pyechonest) - Python client for the [Echo Nest](http://developer.echonest.com/docs/) API.
* [talkbox](http://scikits.appspot.com/talkbox) - A Python library for speech/signal processing.
* [TimeSide](https://github.com/yomguy/TimeSide) - Open web audio processing framework.
* [tinytag](https://github.com/devsnd/tinytag) - A library for reading music meta data of MP3, OGG, FLAC and Wave files.
* [m3u8](https://github.com/globocom/m3u8) - A module for parsing m3u8 file.

## Video

*Libraries for manipulating video and GIFs.*

* [moviepy](http://zulko.github.io/moviepy/) - A module for script-based movie editing with many formats, including animated GIFs.
* [shorten.tv](http://www.shorten.tv/) - Video summarization.
* [scikit-video](https://github.com/aizvorski/scikit-video) - Video processing routines for SciPy.

## Geolocation

*Libraries for geocoding addresses and working with latitudes and longitudes.*

* [GeoDjango](https://docs.djangoproject.com/en/dev/ref/contrib/gis/) - A world-class geographic web framework.
* [geopy](https://github.com/geopy/geopy) - Python Geocoding Toolbox.
* [pygeoip](https://github.com/appliedsec/pygeoip) - Pure Python GeoIP API.
* [GeoIP](https://github.com/maxmind/geoip-api-python) - Python API for MaxMind GeoIP Legacy Database.
* [geojson](https://github.com/frewsxcv/python-geojson) - Python bindings and utlities for GeoJSON.
* [django-countries](https://github.com/SmileyChris/django-countries) - A Django app that provides country choices for use with forms, flag icons static files, and a country field for models.

## HTTP

*Libraries for working with HTTP.*

* [requests](http://docs.python-requests.org/) - HTTP Requests for Humans™.
* [grequests](https://github.com/kennethreitz/grequests) - requests + gevent for asynchronous HTTP requests.
* [urllib3](https://github.com/shazow/urllib3) - HTTP library with thread-safe connection pooling, file post support, sanity friendly, and more.
* [httplib2](https://github.com/jcgregorio/httplib2) - Comprehensive HTTP client library.
* [treq](https://github.com/dreid/treq) - Python requests like API built on top of Twisted's HTTP client.

## Database

*Databases implemented in Python.*

* [ZODB](http://www.zodb.org/) - A native object database for Python. A key-value and object graph database.

## Database Drivers

*Libraries for connecting and operating databases.*

* Relational Databases
    * [mysql-python](http://sourceforge.net/projects/mysql-python/) - The MySQL database connector for Python.
    * [mysqlclient](https://github.com/PyMySQL/mysqlclient-python) - mysql-python fork supporting Python 3.
    * [PyMySQL](https://github.com/PyMySQL/PyMySQL) - Pure Python MySQL driver compatible to mysql-python.
    * [mysql-connector-python](https://pypi.python.org/pypi/mysql-connector-python) - A pure Python MySQL driver from Oracle.
    * [oursql](https://pythonhosted.org/oursql/) - A better MySQL connector for Python with support for native prepared statements and BLOBs.
    * [psycopg2](http://initd.org/psycopg/) - The most popular PostgreSQL adapter for Python.
    * [txpostgres](http://txpostgres.readthedocs.org/) - Twisted based asynchronous driver for PostgreSQL.
    * [queries](https://github.com/gmr/queries) - A wrapper of the psycopg2 library for interacting with PostgreSQL.
* NoSQL Databases
    * [cassandra-python-driver](https://github.com/datastax/python-driver) - Python driver for Cassandra by Datastax.
    * [pycassa](https://github.com/pycassa/pycassa) - Python Thrift driver for Cassandra.
    * [PyMongo](http://docs.mongodb.org/ecosystem/drivers/python/) - The official Python client for MongoDB.
    * [redis-py](https://github.com/andymccurdy/redis-py) - The Redis Python Client.
    * [py2neo](http://book.py2neo.org/) - Python wrapper client for Neo4j's restful interface.
    * [telephus](https://github.com/driftx/Telephus) - Twisted based client for Cassandra.
    * [txRedis](https://github.com/deldotdr/txRedis) - Twisted based client for Redis.

## ORM

*Libraries that implement Object-Relational Mapping or datamapping techniques.*

* Relational Databases
    * [Django Models](https://docs.djangoproject.com/en/dev/topics/db/models/) - A part of Django.
    * [SQLAlchemy](http://www.sqlalchemy.org/) - The Python SQL Toolkit and Object Relational Mapper.
    * [peewee](https://github.com/coleifer/peewee) - A small, expressive ORM.
    * [PonyORM](http://ponyorm.com) - ORM that provides a generator-oriented interface to SQL.
* NoSQL Databases
    * [MongoEngine](http://mongoengine.org/) - A Python Object-Document-Mapper for working with MongoDB.
    * [django-mongodb-engine](https://github.com/django-nonrel/mongodb-engine) - Django MongoDB Backend.
    * [redisco](https://github.com/kiddouk/redisco) - A Python Library for Simple Models and Containers Persisted in Redis.
* Others
    * [butterdb](https://github.com/Widdershin/butterdb) - A Python ORM for Google Drive Spreadsheets.

## Web Frameworks

*Full stack web frameworks.*

* [Django](https://www.djangoproject.com/) - The most popular web framework in Python.
    * [awesome-django](https://github.com/rosarior/awesome-django)
* [Flask](http://flask.pocoo.org/) - A microframework for Python.
    * [awesome-flask](https://github.com/humiaozuzu/awesome-flask)
* [Bottle](http://bottlepy.org/) - A fast, simple and lightweight WSGI micro web-framework.
* [Pyramid](http://www.pylonsproject.org/) - A small, fast, down-to-earth, open source Python web framework.
* [web2py](http://www.web2py.com) - A full stack web framework and platform focused in the ease of use.
* [web.py](http://webpy.org/) - A web framework for Python that is as simple as it is powerful.
* [TurboGears](http://www.turbogears.org/) - The Web Framework that scales with you. Starts as a microframework and scales up to a fullstack solution.
* [CherryPy](http://www.cherrypy.org/) - A Minimalist Python Web Framework, HTTP/1.1-compliant and WSGI thread-pooled.
* [Grok](http://grok.zope.org/) - A framework built on the existing Zope 3 libraries, offers a lot of building blocks for web development.
* [Bluebream](http://bluebream.zope.org/) - An open-source web application server, framework and library, created by the Zope community and formerly known as Zope 3.
* [guava](https://github.com/flatpeach/guava) - A lightweight and high performance web framework for Python written in C.

## Permissions

*Libraries that allow or deny users access to data or functionality.*

* [django-guardian](https://github.com/lukaszb/django-guardian) - Implementation of per object permissions for Django 1.2+
* [Carteblanche](http://www.github.com/neuman/python-carteblanche/) - Module to align code with thoughts of users and designers. Also magically handles navigation and permissions.

## CMS

*Content Management Systems.*

* [django-cms](https://www.django-cms.org/en/) - An Open source enterprise content management system based on the Django framework.
* [djedi-cms](http://djedi-cms.org/) - A lightweight but yet powerful Django content management system with plugins, inline editing and performance in mind.
* [FeinCMS](http://www.feincms.org/) - One of the most advanced Content Management Systems built on Django.
* [Kotte](http://kotti.pylonsproject.org/) - A high-level, Pythonic web application framework built on Pyramid.
* [Mezzanine](http://mezzanine.jupo.org/) - A powerful, consistent, and flexible content management platform.
* [Opps](http://oppsproject.org/) - A Django-based CMS for magazines, newspapers websites and portals with high-traffic.
* [Plone](http://plone.org/) - Content Management System built on top of the open source application server Zope and the accompanying Content Management Framework.
* [Quokka](http://quokkaproject.org/) - Flexible, extensible, small CMS powered by Flask and MongoDB.
* [Wagtail](http://wagtail.io/) - A Django content management system.
* [Widgy](http://wid.gy/) - Last CMS framework, based on Django.

## E-commerce

*Frameworks and libraries for e-commerce and payments.*

* [django-oscar](http://oscarcommerce.com/) - An open-source e-commerce framework for Django.
* [django-shop](https://www.django-cms.org/) - A Django based shop system.
* [merchant](https://github.com/agiliq/merchant) - A Django app to accept payments from various payment processors via Pluggable backends.
* [money](https://github.com/carlospalol/money) - Money class with optional CLDR-backed locale-aware formatting and an extensible currency exchange solution.

## RESTful API

*Libraries for developing RESTful APIs.*

* [cornice](https://cornice.readthedocs.org/) - A REST framework for Pyramid.
* [django-rest-framework](http://www.django-rest-framework.org/) - A powerful and flexible toolkit that makes it easy to build Web APIs.
* [django-tastypie](http://tastypieapi.org/) - Creating delicious APIs for Django apps.
* [django-formapi](https://github.com/5monkeys/django-formapi) - Create JSON APIs with HMAC authentication and Django form-validation.
* [flask-api](http://www.flaskapi.org/) - An implementation of the same web browsable APIs that django-rest-framework provides.
* [flask-restful](http://flask-restful.readthedocs.org/) - An extension for Flask that adds support for quickly building REST APIs.
* [flask-api-utils](https://github.com/marselester/flask-api-utils) - Flask extension that takes care of API representation and authentication.
* [falcon](http://falconframework.org/) - A high-performance Python framework for building cloud APIs and web app backends.
* [eve](https://github.com/nicolaiarocci/eve) - REST API framework powered by Flask, MongoDB and good intentions.
* [sandman](https://github.com/jeffknupp/sandman) - Automated REST APIs for existing database-driven systems.
* [restless](http://restless.readthedocs.org/en/latest/) - Framework agnostic REST framework based on lessons learned from TastyPie.
* [savory-pie](https://github.com/RueLaLa/savory-pie/) - REST API building library (django, and others)

## Authentication and OAuth

*Libraries for implementing authentications schemes.*

* [Authomatic](http://peterhudec.github.io/authomatic/) - Simple but powerful framework agnostic authentication/authorization client package.
* [OAuthLib](https://github.com/idan/oauthlib) - A generic, spec-compliant, thorough implementation of the OAuth request-signing logic.
* [rauth](https://github.com/litl/rauth) - A Python library for OAuth 1.0/a, 2.0, and Ofly.
* [python-oauth2](https://github.com/simplegeo/python-oauth2) - A fully tested, abstract interface to creating OAuth clients and servers.
* [python-social-auth](https://github.com/omab/python-social-auth) - An easy-to-setup social authentication mechanism.
* [django-oauth-toolkit](https://github.com/evonove/django-oauth-toolkit) - OAuth2 goodies for the Djangonauts.
* [django-oauth2-provider](https://github.com/caffeinehit/django-oauth2-provider) - Providing OAuth2 access to Django app.
* [django-allauth](https://github.com/pennersr/django-allauth) - Authentication app for Django that "just works."
* [Flask-OAuthlib](https://github.com/lepture/flask-oauthlib) - OAuth 1.0/a, 2.0 implementation of client and provider for Flask.
* [sanction](https://github.com/demianbrecht/sanction) - A dead simple OAuth2 client implementation.
* [jose](https://github.com/demonware/jose) - JavaScript Object Signing and Encryption (JOSE) draft implementation, useful for stateful tokens.

## Template Engine

*Libraries and tools for templating and lexing.*

* [Jinja2](https://github.com/mitsuhiko/jinja2) - A modern and designer friendly templating language.
* [Genshi](http://genshi.edgewall.org/) - Python templating toolkit for generation of web-aware output.
* [Mako](http://www.makotemplates.org/) - Hyperfast and lightweight templating for the Python platform.
* [Chameleon](https://chameleon.readthedocs.org/) - Chameleon is an HTML/XML template engine for Python. Modeled after ZPT, optimized for speed.
* [Spitfire](https://code.google.com/p/spitfire/) - A very fast Python template compiler.

## Queue

*Libraries for working with event and task queues.*

* [celery](http://www.celeryproject.org/) - An asynchronous task queue/job queue based on distributed message passing.
* [huey](https://github.com/coleifer/huey) - Little multi-threaded task queue.
* [mrq](https://github.com/pricingassistant/mrq) - Mr. Queue - A distributed worker task queue in Python using Redis & gevent.
* [rq](http://python-rq.org/) - Simple job queues for Python.
* [simpleq](https://github.com/rdegges/simpleq) - A simple, infinitely scalable, Amazon SQS based queue.

## Search

*Libraries and software for indexing and performing search queries on data.*

* [django-haystack](https://github.com/toastdriven/django-haystack) - Modular search for Django.
* [elasticsearch-py](http://www.elasticsearch.org/guide/en/elasticsearch/client/python-api/current/) - The official low-level Python client for [Elasticsearch](http://www.elasticsearch.org/).
* [solrpy](https://code.google.com/p/solrpy/) - A Python client for [solr](http://lucene.apache.org/solr/).
* [Whoosh](http://whoosh.readthedocs.org/) - A fast, pure Python search engine library.

## News Feed

*Libraries for building user's activities.*

* [Feedly](https://github.com/tschellenbach/Feedly) - A library which allows you to build newsfeed and notification systems using Cassandra and/or Redis.
* [django-activity-stream](https://github.com/justquick/django-activity-stream) - Generate generic activity streams from the actions on your site.

## Asset Management

*Tools for managing, compressing and minifying website assets.*

* [django-compressor](https://github.com/django-compressor/django-compressor) - Compresses linked and inline javascript or CSS into a single cached file.
* [jinja-assets-compressor](https://github.com/jaysonsantos/jinja-assets-compressor) - A Jinja extension (compatible with Flask and other frameworks) to compile and/or compress your assets.
* [webassets](http://webassets.readthedocs.org/) - Bundles, optimizes, and manages unique cache-busting URLs for static resources.
* [fanstatic](http://www.fanstatic.org/) - Packages, optimizes, and serves static file dependencies as Python packages.
* [fileconveyor](http://fileconveyor.org/) - Monitors changes, processes, and transports assets to CDNs and file storage systems.
* [django-storages](http://code.larlet.fr/django-storages/) - A collection of custom storage backends for Django.
* [glue](http://gluecss.com) - Glue is a simple command line tool to generate CSS sprites.
* [libsass-python](http://hongminhee.org/libsass-python/) - A Python binding of [libsass](https://github.com/hcatlin/libsass), the reference implementation of SASS/SCSS.
* [Flask-Assets](http://flask-assets.readthedocs.org/) - Helps you integrate webassets into your Flask app.

## Caching

*Libraries for caching data.*

* [Beaker](http://beaker.readthedocs.org/) - A library for caching and sessions for use with web applications and stand-alone Python scripts and applications.
* [dogpile.cache](http://dogpilecache.readthedocs.org/) - dogpile.cache is next generation replacement for Beaker made by same authors.
* [HermesCache](https://pypi.python.org/pypi/HermesCache) - Python caching library with tag-based invalidation and dogpile effect prevention.
* [django-cache-machine](https://github.com/jbalogh/django-cache-machine) - Automatic caching and invalidation for Django models through the ORM.
* [django-cacheops](https://github.com/Suor/django-cacheops) - A slick ORM cache with automatic granular event-driven invalidation.
* [johnny-cache](https://github.com/jmoiron/johnny-cache) - A caching framework for django applications.
* [django-viewlet](https://github.com/5monkeys/django-viewlet) - Render template parts with extended cache control.
* [pylibmc](https://github.com/lericson/pylibmc) - A Python wrapper around the [libmemcached](http://libmemcached.org/libMemcached.html) interface.

## Email

*Libraries for sending and parsing email.*

* [inbox.py](https://github.com/kennethreitz/inbox.py) - Python SMTP Server for Humans.
* [imbox](https://github.com/martinrusev/imbox) - Python IMAP for Humans.
* [inbox](https://github.com/inboxapp/inbox) - The open source email toolkit.
* [lamson](https://github.com/zedshaw/lamson) - Pythonic SMTP Application Server.
* [flanker](https://github.com/mailgun/flanker) - A email address and Mime parsing library.
* [marrow.mailer](https://github.com/marrow/marrow.mailer) - High-performance extensible mail delivery framework.
* [django-celery-ses](https://github.com/StreetVoice/django-celery-ses) - Django email backend with AWS SES and Celery.
* [modoboa](https://github.com/tonioo/modoboa) - A mail hosting and management platform including a modern and simplified Web User Interface.
* [envelopes](http://tomekwojcik.github.io/envelopes/) - Mailing for human beings.
* [mailjet](https://github.com/WoLpH/mailjet) - Mailjet API implementation for batch mailing, statistics and more.
* [Talon](https://github.com/mailgun/talon) - Mailgun library to extract message quotations and signatures.
* [pyzmail](http://www.magiksys.net/pyzmail/) - Compose, send and parse emails.

## Internationalization

*Libraries for woking with i18n.*

* [Babel](http://babel.pocoo.org/) - An internationalization library for Python.

## URL Manipulation

*Libraries for parsing URLs.*

* [furl](https://github.com/gruns/furl) - A small Python library that makes manipulating URLs simple.
* [purl](https://github.com/codeinthehole/purl) - A simple, immutable URL class with a clean API for interrogation and manipulation.
* [pyshorteners](https://github.com/ellisonleao/pyshorteners) - A pure Python URL shortening lib.

## HTML Manipulation

*Libraries for working with HTML and XML.*

* [BeautifulSoup](http://www.crummy.com/software/BeautifulSoup/bs4/doc/) - Providing Pythonic idioms for iterating, searching, and modifying HTML or XML.
* [lxml](http://lxml.de/) - A very fast, easy-to-use and versatile library for handling HTML and XML.
* [html5lib](https://github.com/html5lib/html5lib-python) - A standards-compliant library for parsing and serializing HTML documents and fragments.
* [pyquery](https://github.com/gawel/pyquery) - A jQuery-like library for parsing HTML.
* [cssutils](https://pypi.python.org/pypi/cssutils/) - A CSS library for Python.
* [MarkupSafe](https://github.com/mitsuhiko/markupsafe) - Implements a XML/HTML/XHTML Markup safe string for Python.
* [bleach](http://bleach.readthedocs.org/) - A whitelist-based HTML sanitization and text linkification library.
* [xmltodict](https://github.com/martinblech/xmltodict) - Working with XML feel like you are working with JSON.
* [xhtml2pdf](https://github.com/chrisglass/xhtml2pdf) - HTML/CSS to PDF converter.
* [untangle](https://github.com/stchris/untangle) - Converts XML documents to Python objects for easy access.

## Web Crawling

*Libraries for scraping websites.*

* [Scrapy](http://scrapy.org/) - A fast high-level screen scraping and web crawling framework.
* [portia](https://github.com/scrapinghub/portia) - Visual scraping for Scrapy.
* [feedparser](http://pythonhosted.org/feedparser/) - Universal feed parser.
* [RoboBrowser](https://github.com/jmcarp/robobrowser) - A simple, Pythonic library for browsing the web without a standalone web browser.
* [MechanicalSoup](https://github.com/hickford/MechanicalSoup) - A Python library for automating interaction with websites.
* [mechanize](http://wwwsearch.sourceforge.net/mechanize/) - Stateful programmatic web browsing.

## Web Content Extracting

*Libraries for extracting web contents.*

* [newspaper](https://github.com/codelucas/newspaper) - News extraction, article extraction and content curation in Python.
* [html2text](https://github.com/aaronsw/html2text) - Convert HTML to Markdown-formatted text.
* [python-goose](https://github.com/grangier/python-goose) - HTML Content/Article Extractor.
* [lassie](https://github.com/michaelhelmick/lassie) - Web Content Retrieval for Humans.
* [micawber](https://github.com/coleifer/micawber) - A small library for extracting rich content from URLs.
* [sumy](https://github.com/miso-belica/sumy) - A module for automatic summarization of text documents and HTML pages.
* [Haul](https://github.com/vinta/Haul) - An Extensible Image Crawler.
* [python-readability](https://github.com/buriy/python-readability) - Fast Python port of arc90's readability tool.
* [opengraph](https://github.com/erikriver/opengraph) - A Python module to parse the Open Graph Protocol
* [textract](https://github.com/deanmalmgren/textract) - Extract text from any document, Word documents, PowerPoint presentations, PDFs, etc.

## Forms

*Libraries for working with forms.*

* [WTForms](http://wtforms.readthedocs.org/) - A flexible forms validation and rendering library.
* [WTForms-JSON](http://wtforms-json.readthedocs.org/) - A WTForms extension for JSON data handling.
* [Deform](http://deform.readthedocs.org/) - Python HTML form generation library influenced by the formish form generation library.
* [django-bootstrap3](https://github.com/dyve/django-bootstrap3) - Bootstrap 3 integration with Django.
* [django-crispy-forms](http://django-crispy-forms.readthedocs.org/) - A Django app which lets you create beautiful forms in a very elegant and DRY way.
* [django-remote-forms](https://github.com/WiserTogether/django-remote-forms) - A platform independent Django form serializer.

## Data Validation

*Libraries for validating data. Used for forms in many cases.*

* [voluptuous](https://github.com/alecthomas/voluptuous) - A Python data validation library. It is primarily intended for validating data coming into Python as JSON, YAML, etc.
* [colander](http://docs.pylonsproject.org/projects/colander/) - A system for validating and deserializing data obtained via XML, JSON, an HTML form post or any other equally simple data serialization.
* [schema](https://github.com/halst/schema) - A library for validating Python data structures.
* [Schematics](https://github.com/schematics/schematics) - Data Structure Validation.
* [kmatch](https://github.com/ambitioninc/kmatch) - A language for matching/validating/filtering Python dictionaries.
* [valideer](https://github.com/podio/valideer) - Lightweight extensible data validation and adaptation library.

## Anti-spam

*Libraries for fighting spam.*

* [Stopspam](https://github.com/phalt/stopspam) - Intelligent spam detection for Python.
* [django-simple-spam-blocker](https://github.com/moqada/django-simple-spam-blocker) - Simple spam blocker for Django.
* [django-simple-captcha](https://github.com/mbi/django-simple-captcha) - A simple and highly customizable Django app to add captcha images to any Django form.

## Tagging

*Libraries for tagging items.*

* [django-taggit](https://github.com/alex/django-taggit) - Simple tagging for Django.

## Admin Panels

*Libraries for administrative interfaces.*

* [Ajenti](https://github.com/Eugeny/ajenti) - The admin panel your servers deserve.
* [Grappelli](http://grappelliproject.com) – A jazzy skin for the Django Admin-Interface.
* [django-suit](http://djangosuit.com/) - Alternative Django Admin-Interface (free only for Non-commercial use).
* [django-xadmin](https://github.com/sshwsfc/django-xadmin) - Drop-in replacement of Django admin comes with lots of goodies.
* [flask-admin](https://github.com/mrjoes/flask-admin) - Simple and extensible administrative interface framework for Flask.
* [flower](https://github.com/mher/flower) - Real-time monitor and web admin for Celery.

## Static Site Generator

*Static site generator is a software that takes some text + templates as input and produces html files on the output.*

* [Pelican](http://blog.getpelican.com/) - Uses Markdown or ReST for content and Jinja 2 for themes. Supports DVCS, Disqus. AGPL.
* [Cactus](http://github.com/koenbok/Cactus/) – Static site generator for designers.
* [Hyde](https://hyde.github.com/) - Jinja2-based static web site generator.
* [Nikola](http://www.getnikola.com/) - A static website and blog generator.
* [Tags](http://tags.brace.io/) - The simplest static site generator.
* [Tinkerer](http://tinkerer.me/) - Tinkerer is a blogging engine/.static website generator powered by Sphinx.

## Processes and Threads

*Libraries for woking with processes or threads*

* [multiprocessing](https://docs.python.org/2/library/multiprocessing.html) - (Python standard library) Process-based "threading" interface.
* [threading](https://docs.python.org/2/library/threading.html) - (Python standard library) Higher-level threading interface.
* [envoy](https://github.com/kennethreitz/envoy) - Python Subprocesses for Humans™.
* [sh](https://github.com/amoffat/sh) - A full-fledged [subprocess](https://docs.python.org/2/library/subprocess.html) replacement for Python.
* [sarge](http://sarge.readthedocs.org/) - A wrapper for subprocess.

## Concurrency and Networking

*Libraries for concurrency and network programming.*

* [asyncio](https://docs.python.org/3/library/asyncio.html) - (Python standard library in Python 3.4+) Asynchronous I/O, event loop, coroutines and tasks.
* [gevent](http://www.gevent.org/) - A coroutine-based Python networking library that uses [greenlet](https://github.com/python-greenlet/greenlet).
* [Twisted](https://twistedmatrix.com/trac/) - An event-driven networking engine.
* [Tornado](http://www.tornadoweb.org/) - A Web framework and asynchronous networking library.
* [pulsar](https://github.com/quantmind/pulsar) - Event-driven concurrent framework for Python.
* [diesel](https://github.com/jamwt/diesel) - Greenlet-based event I/O Framework for Python.
* [eventlet](http://eventlet.net/) - Asynchronous framework with WSGI support.
* [pyzmq](http://zeromq.github.io/pyzmq/) - A Python wrapper for the 0MQ message library.
* [txZMQ](https://github.com/smira/txZMQ) - Twisted based wrapper for the 0MQ message library.
* [Crossbar](http://crossbar.io) - Open-source Unified Application Router (Websocket & WAMP for Python on Autobahn).

## WebSocket

*Libraries for woking with WebSocket.*

* [AutobahnPython](https://github.com/tavendo/AutobahnPython) - WebSocket & WAMP for Python on Twisted and [asyncio](https://docs.python.org/3/library/asyncio.html).
* [WebSocket-for-Python](https://github.com/Lawouach/WebSocket-for-Python) - WebSocket client and server library for Python 2 and 3 as well as PyPy.

## WSGI Servers

*WSGI-compatible web servers.*

* [wsgiref](http://docs.python.org/library/wsgiref.html) - (Python standard library) WSGI reference implementation, single-threaded.
* [Werkzeug](http://werkzeug.pocoo.org/) - A WSGI utility library for Python that powers Flask and can easily be embedded into your own projects.
* [paste](http://pythonpaste.org/) - Multi-threaded, stable, tried and tested.
* [rocket](http://pypi.python.org/pypi/rocket) - Multi-threaded.
* [waitress](https://waitress.readthedocs.org/) - Multi-threaded, poweres Pyramid.
* [netius](https://github.com/hivesolutions/netius) - Asynchronous, very fast.
* [gunicorn](http://pypi.python.org/pypi/gunicorn) - Pre-forked, partly written in C.
* [fapws3](http://www.fapws.org/) - Asynchronous (network side only), written in C.
* [meinheld](http://pypi.python.org/pypi/meinheld) - Asynchronous, partly written in C.
* [bjoern](http://pypi.python.org/pypi/bjoern) - Asynchronous, very fast and written in C.

## RPC Servers

*RPC-compatible servers.*

* [SimpleXMLRPCServer](https://docs.python.org/2/library/simplexmlrpcserver.html) - (Python standard library) Simple XML-RPC server implementation, single-threaded.
* [SimpleJSONRPCServer](https://github.com/joshmarshall/jsonrpclib/) - This library is an implementation of the JSON-RPC specification.
* [zeroRPC](https://github.com/dotcloud/zerorpc-python) - zerorpc is a flexible RPC implementation based on [ZeroMQ](http://zeromq.org/) and [MessagePack](http://msgpack.org/).

## Cryptography

* [PyCrypto](https://www.dlitz.net/software/pycrypto/) - The Python Cryptography Toolkit.
* [Paramiko](http://www.paramiko.org/) - A Python (2.6+, 3.3+) implementation of the SSHv2 protocol, providing both client and server functionality.
* [cryptography](https://cryptography.io/) - A package designed to expose cryptographic primitives and recipes to Python developers.
* [hashids](https://github.com/davidaurelio/hashids-python) - Implementation of [hashids](http://hashids.org) in Python.

## GUI

*Libraries for working with graphical user interface applications.*

* [PyQt](http://www.riverbankcomputing.co.uk/software/pyqt/intro) - Python bindings for the [Qt](http://qt-project.org/) cross-platform application and UI framework, with support for both Qt v4 and Qt v5 frameworks.
* [PySide](http://qt-project.org/wiki/pyside) - Python bindings for the [Qt](http://qt-project.org/) cross-platform application and UI framework, supporting the Qt v4 framework.
* [wxPython](http://wxpython.org/) - A blending of the wxWidgets C++ class library with the Python.
* [kivy](http://kivy.org/) - A library for creating NUI applications, running on Windows, Linux, Mac OS X, Android and iOS.
* [curses](https://docs.python.org/2/library/curses.html#module-curses) - Built-in wrapper for [ncurses](http://www.gnu.org/software/ncurses/) used to create terminal GUI applications.
* [urwid](http://urwid.org/) - A library for creating terminal GUI applications with strong support for widgets, events, rich colors, etc.
* [pyglet](http://www.pyglet.org/) - A cross-platform windowing and multimedia library for Python.
* [Tkinter](https://wiki.python.org/moin/TkInter) - Tkinter is Python's de-facto standard GUI package.
* [enaml](https://github.com/nucleic/enaml) - Create beautiful user-interfaces with Declaratic Syntax like QML
* [Toga](https://github.com/pybee/toga) - A Python native, OS native GUI toolkit.

## Game Development

*Awesome game development libraries.*

* [Pygame](http://www.pygame.org/news.html) - Pygame is a set of Python modules designed for writing games.
* [Cocos2d](http://cocos2d.org/) - cocos2d is a framework for building 2D games, demos, and other graphical/interactive applications. It is based on pyglet.
* [PySDL2](http://pysdl2.readthedocs.org/) - A ctypes based wrapper for the SDL2 library.
* [Panda3D](https://www.panda3d.org/) - 3D game engine developed by Disney and maintained by Carnegie Mellon's Entertainment Technology Center. Written in C++, completely wrapped in Python.
* [PyOgre](http://www.ogre3d.org/tikiwiki/PyOgre) - Python bindings for the Ogre 3D render engine, can be used for games, simulations, anything 3D.
* [PyOpenGL](http://pyopengl.sourceforge.net/) - Python ctypes bindings for OpenGL and it's related APIs.
* [PySFML](http://www.python-sfml.org/) - Python bindings for [SFML](http://www.sfml-dev.org/)
* [RenPy](http://www.renpy.org/) - A Visual Novel engine.

## Logging

*Libraries for generating and working with log files.*

* [logging](https://docs.python.org/2/library/logging.html) - (Python standard library) Logging facility for Python.
* [logbook](http://pythonhosted.org/Logbook/) -  Logging replacement for Python.
* [Sentry](https://pypi.python.org/pypi/sentry) - A realtime logging and aggregation server.
* [Raven](http://raven.readthedocs.org/) - The Python client for Sentry.

## Testing

*Libraries for testing codebases and generating test data.*

* Testing Frameworks
    * [unittest](https://docs.python.org/2/library/unittest.html) - (Python standard library) Unit testing framework.
    * [nose](https://nose.readthedocs.org/) - nose extends unittest.
    * [pytest](http://pytest.org/) - A mature full-featured Python testing tool.
    * [mamba](https://nestorsalceda.github.io/mamba) - The definitive testing tool for Python. Born under the banner of BDD.
    * [contexts](https://github.com/benjamin-hodgson/Contexts) - A modern and flexible BDD framework for Python 3.3 and above, inspired by C#'s `Machine.Specifications`.
    * [pyshould](https://github.com/drslump/pyshould) - Should style asserts based on [PyHamcrest](https://github.com/hamcrest/PyHamcrest).
* Web Testing
    * [Selenium](https://pypi.python.org/pypi/selenium) - Python bindings for [Selenium](http://www.seleniumhq.org/) WebDriver.
    * [splinter](http://splinter.cobrateam.info/) - Open source tool for testing web applications.
    * [locust](https://github.com/locustio/locust) - Scalable user load testing tool written in Python.
* Mock
    * [mock](https://pypi.python.org/pypi/mock) - A Python Mocking and Patching Library for Testing.
    * [responses](https://github.com/dropbox/responses) - A utility library for mocking out the requests Python library.
    * [doublex](https://pypi.python.org/pypi/doublex) - Powerful test doubles framework for Python.
    * [freezegun](https://github.com/spulec/freezegun) - Travel through time by mocking the datetime module.
    * [httpretty](http://falcao.it/HTTPretty/) - HTTP request mock tool for Python.
    * [httmock](https://github.com/patrys/httmock) - A mocking library for requests for Python 2.6+ and 3.2+.
* Code Coverage
    * [coverage](https://pypi.python.org/pypi/coverage) - Code coverage measurement.
* Fake Data
    * [faker](http://www.joke2k.net/faker/) - A Python package that generates fake data.
    * [mixer](https://mixer.readthedocs.org) - Generating fake data and creating random fixtures for testing in Django ORM, SQLAlchemy, Peewee, MongoEngine, Pony ORM and etc.
    * [model_mommy](https://model-mommy.readthedocs.org/) - Creating random fixtures for testing in Django.
<<<<<<< HEAD
=======
    * [ForgeryPy](https://pypi.python.org/pypi/ForgeryPy/0.1) - An easy to use forged data generator for Python.
* Code Coverage
    * [coverage](https://pypi.python.org/pypi/coverage) - Code coverage measurement.
* Load Testing
    * [locust](https://github.com/locustio/locust) - Scalable user load testing tool written in Python.
>>>>>>> e8005fea
* Error Handler
    * [FuckIt.py](https://github.com/ajalt/fuckitpy) - FuckIt.py uses state-of-the-art technology to make sure your Python code runs whether it has any right to or not.

## Code Analysis and Linter

*Libraries and tools for analysing, parsing and manipulation codebases.*

* Code Analysis
    * [pysonar2](https://github.com/yinwang0/pysonar2) - A type inferencer and indexer for Python.
    * [pycallgraph](https://github.com/gak/pycallgraph) - A library that visualises the flow (call graph) of your Python application.
    * [code2flow](https://github.com/scottrogowski/code2flow) - Turn your Python and JavaScript code into DOT flowcharts.
* Linter
    * [Flake8](https://pypi.python.org/pypi/flake8) - The modular source code checker: pep8, pyflakes and co.
    * [pylama](https://pylama.readthedocs.org/) - Code audit tool for Python and JavaScript.
    * [Pylint](http://www.pylint.org/) - A source code analyzer.

## Debugging Tools

*Libraries for debugging code.*

* [pdb](https://docs.python.org/2/library/pdb.html) - (Python standard library) The Python Debugger.
* [ipdb](https://pypi.python.org/pypi/ipdb) - IPython-enabled pdb.
* [winpdb](http://winpdb.org/) - A Platform Independent Python Debugger with GUI.
* [pudb](https://pypi.python.org/pypi/pudb) – A full-screen, console-based Python debugger.
* [pyringe](https://github.com/google/pyringe) - Debugger capable of attaching to and injecting code into Python processes.
* [memory_profiler](https://github.com/fabianp/memory_profiler) - Monitor Memory usage of Python code.
* [django-debug-toolbar](https://github.com/django-debug-toolbar/django-debug-toolbar) - Display various debug information about the current request/response.
* [django-devserver](https://github.com/dcramer/django-devserver) - A drop-in replacement for Django's runserver.

## Science and Data Analysis

*Libraries for scientific computing and data analyzing.*

* [SciPy](http://www.scipy.org/) - A Python-based ecosystem of open-source software for mathematics, science, and engineering.
* [NumPy](http://www.numpy.org/) - A fundamental package for scientific computing with Python.
* [Numba](http://numba.pydata.org/) - Python JIT (just in time) complier to LLVM aimed at scientific Python by the developers of Cython and NumPy.
* [NetworkX](https://networkx.github.io/) - A high-productivity software for complex networks.
* [Pandas](http://pandas.pydata.org/) - A library providing high-performance, easy-to-use data structures and data analysis tools.
* [Open Mining](https://github.com/avelino/mining) - Business Intelligence (BI) in Python (Pandas web interface)
* [PyMC](https://github.com/pymc-devs/pymc) - Markov Chain Monte Carlo sampling toolkit.
* [zipline](https://github.com/quantopian/zipline) - A Pythonic algorithmic trading library.
* [PyDy](https://pydy.org/) - Short for Python Dynamics, used to assist with workflow in the modeling of dynamic motion based around NumPy, SciPy, IPython, and matplotlib.
* [SymPy](https://github.com/sympy/sympy) - A Python library for symbolic mathematics.
* [statsmodels](https://github.com/statsmodels/statsmodels) - Statistical modeling and econometrics in Python.
* [astropy](http://www.astropy.org/) - A community Python library for Astronomy.

## Data Visualization

*Libraries for visualizing data. See: [awesome-javascript's Data Visualization section](https://github.com/sorrycc/awesome-javascript#data-visualization).*

* [matplotlib](http://matplotlib.org/) - A Python 2D plotting library.
* [bokeh](https://github.com/ContinuumIO/bokeh) - Interactive Web Plotting for Python.
* [plotly](https://plot.ly/python) - Collaborative web plotting for Python and matplotlib.
* [vincent](https://github.com/wrobstory/vincent) - A Python to Vega translator.
* [d3py](https://github.com/mikedewar/d3py) - A plottling library for Python, based on [D3.js](http://d3js.org/).
* [ggplot](https://github.com/yhat/ggplot) - Same API as ggplot2 for R.
* [Kartograph.py](https://github.com/kartograph/kartograph.py) - Rendering beautiful SVG maps in Python.
* [pygal](http://pygal.org/) - A Python SVG Charts Creator.
* [pygraphviz](https://pypi.python.org/pypi/pygraphviz) - Python interface to [Graphviz](http://www.graphviz.org/).

## Computer Vision

*Libraries for computer vision.*

* [OpenCV](http://opencv.org/) - Open Source Computer Vision Library.
* [SimpleCV](http://simplecv.org/) - An open source framework for building computer vision applications.

## Machine Learning

*Libraries for Machine Learning. See: [awesome-machine-learning](https://github.com/josephmisiti/awesome-machine-learning#python).*

* [scikit-learn](http://scikit-learn.org/) - A Python module for machine learning built on top of SciPy.
* [pattern](https://github.com/clips/pattern) - Web mining module for Python.
* [NuPIC](https://github.com/numenta/nupic) - Numenta Platform for Intelligent Computing.
* [Pylearn2](https://github.com/lisa-lab/pylearn2) - A Machine Learning library based on [Theano](https://github.com/Theano/Theano).
* [hebel](https://github.com/hannes-brt/hebel) - GPU-Accelerated Deep Learning Library in Python.
* [gensim](https://github.com/piskvorky/gensim) - Topic Modelling for Humans.
* [PyBrain](https://github.com/pybrain/pybrain) - Another Python Machine Learning Library.
* [Crab](https://github.com/muricoca/crab) - A ﬂexible, fast recommender engine.
* [python-recsys](https://github.com/ocelma/python-recsys) - A Python library for implementing a Recommender System.

## MapReduce

*Framworks and libraries for MapReduce.*

* [PySpark](http://spark.apache.org/docs/latest/programming-guide.html) - The Spark Python API.
* [dpark](https://github.com/douban/dpark) - Python clone of Spark, a MapReduce alike framework in Python.
* [luigi](https://github.com/spotify/luigi) - A module that helps you build complex pipelines of batch jobs.
* [mrjob](https://github.com/Yelp/mrjob) - Run MapReduce jobs on Hadoop or Amazon Web Services.
* [dumbo](https://github.com/klbostee/dumbo) - Python module that allows one to easily write and run Hadoop programs.
* [streamparse](https://github.com/Parsely/streamparse) - Run Python code against real-time streams of data. Integrates with [Apache Storm](https://storm.incubator.apache.org/).

## Functional Programming

* [fn.py](https://github.com/kachayev/fn.py) - Functional programming in Python: implementation of missing features to enjoy FP.
* [funcy](https://github.com/Suor/funcy) - A fancy and practical functional tools.
* [Toolz](https://github.com/pytoolz/toolz) - A collection of functional utilities for iterators, functions, and dictionaries.
* [CyToolz](https://github.com/pytoolz/cytoolz/) - Cython implementation of Toolz: High performance functional utilities.

## Third-party APIs

*Libraries for accessing third party services APIs. See: [List of Python API Wrappers and Libraries](https://github.com/realpython/list-of-python-api-wrappers).*

* [apache-libcloud](https://libcloud.apache.org/) - One Python library for all clouds.
* [boto](https://github.com/boto/boto) - Python interface to Amazon Web Services.
* [twython](https://github.com/ryanmcgrath/twython) - A Python wrapper for the Twitter API.
* [soundcloud-python](https://github.com/soundcloud/soundcloud-python) - A Python wrapper around the Soundcloud API.
* [google-api-python-client](https://github.com/google/google-api-python-client) - Google APIs Client Library for Python.
* [gspread](https://github.com/burnash/gspread) - Google Spreadsheets Python API .
* [facebook-sdk](https://github.com/pythonforfacebook/facebook-sdk) - Facebook Platform Python SDK.
* [facepy](https://github.com/jgorset/facepy) - Facepy makes it really easy to interact with Facebook's Graph API
* [Wikipedia](https://wikipedia.readthedocs.org/) - A Pythonic wrapper for the Wikipedia API.
* [python-instagram](https://github.com/Instagram/python-instagram) - A Python Client for Instagram API.
* [gmail](https://github.com/charlierguo/gmail) - A Pythonic interface for Gmail.
* [praw](https://github.com/praw-dev/praw) - A Python wrapper for the Reddit API.
* [linkedin](https://github.com/ozgur/python-linkedin) - A Python interface for LinkedIn.

## DevOps Tools

*Software and libraries for DevOps.*

* [OpenStack](http://www.openstack.org/) - Open source software for building private and public clouds.
* [Ansible](http://www.ansible.com/) - An IT automation tool.
* [SaltStack](http://www.saltstack.com/community/) - Infrastructure automation and management system.
* [Fabric](http://www.fabfile.org/) - Tool for streamlining the use of SSH for application deployment or systems administration tasks.
* [Fabtools](https://github.com/ronnix/fabtools) - Tools for writing awesome Fabric files.
* [cuisine](https://github.com/sebastien/cuisine) - Chef-like functionality for Fabric.
* [psutil](https://github.com/giampaolo/psutil) - A cross-platform process and system utilities module.
* [pexpect](https://github.com/pexpect/pexpect) - A Python module for controlling interactive programs in a pseudo-terminal like GNU expect.
* [provy](https://github.com/python-provy/provy) - An easy-to-use provisioning system in Python.
* [honcho](https://github.com/nickstenning/honcho) - A Python port of [Foreman](https://github.com/ddollar/foreman), a tool for managing Procfile-based applications.

## Job Scheduler

*Libraries for scheduling jobs.*

* [APScheduler](http://apscheduler.readthedocs.org/) - A light but powerful in-process task scheduler that lets you schedule functions.
* [django-schedule](https://github.com/thauber/django-schedule) - A calendaring app for Django.
* [doit](http://pydoit.org/) - A task runner/build tool.
* [Joblib](http://pythonhosted.org/joblib/index.html) - A set of tools to provide lightweight pipelining in Python.
* [Plan](https://github.com/fengsp/plan) - Writing crontab file in Python like a charm.
* [Spiff](https://github.com/knipknap/SpiffWorkflow) - A powerful workflow engine implemented in pure Python.
* [schedule](https://github.com/dbader/schedule) - Python job scheduling for humans.
* [TaskFlow](http://docs.openstack.org/developer/taskflow/) - A Python library that helps to make task execution easy, consistent and reliable.

## Foreign Function Interface

*Libraries for providing foreign function interface.*

* [ctypes](https://docs.python.org/2/library/ctypes.html) - (Python standard library) Foreign Function Interface for Python calling C code.
* [cffi](https://pypi.python.org/pypi/cffi) - Foreign Function Interface for Python calling C code.
* [SWIG](http://www.swig.org/Doc1.3/Python.html) - Simplified Wrapper and Interface Generator.
* [PyCUDA](http://mathema.tician.de/software/pycuda/) - A Python wrapper for Nvidia's CUDA API.

## High Performance

*Libraries for making Python faster.*

* [Cython](http://cython.org/) - Optimizing Static Complier for Python. Uses type mixins to compile Python into C or C++ modules resulting in large performance gains.
* [PyPy](http://pypy.org/) - An implementation of Python in Python. The interpreter uses black magic to make Python very fast without having to add in additional type information.
* [Stackless Python](http://www.stackless.com/) - An enhanced version of the Python.
* [Pyston](https://github.com/dropbox/pyston) - A Python implementation built using LLVM and modern JIT techniques with the goal of achieving good performance.

## Microsoft Windows

*Python programming on Microsoft Windows.*

* [pythonlibs](http://www.lfd.uci.edu/~gohlke/pythonlibs/) - Unofficial Windows(32/64-bit) binaries for Python extension packages
* [Python(x,y)](https://code.google.com/p/pythonxy/) - Scientific-applications-oriented Python Distribution based on Qt and Spyder.
* [spyder](https://code.google.com/p/spyderlib/) - IDE for the Python language with advanced editing, interactive testing, debugging and introspection features (also comes with Anaconda).

## Network Virtualization and SDN

*Tools and libraries for Virtual Networking and SDN (Software Defined Networking).*

* [Mininet](http://mininet.org/) - A popular network emulator and API written in Python.
* [POX](http://www.noxrepo.org/pox/about-pox/) - An open source development platform for Python-based Software Defined Networking (SDN) control applications, such as OpenFlow SDN controllers.
* [Pyretic](http://frenetic-lang.org/pyretic/) - A member of the Frenetic family of SDN programming languages that provides powerful abstractions over network switches or emulators.
* [SDX Platform](https://github.com/sdn-ixp/internet2award) - SDN based IXP implementation that leverages Mininet, POX and Pyretic.

## Hardware

*Libraries for programming with hardware.*

* [wifi](https://wifi.readthedocs.org/) - A Python library and command line tool for working with WiFi on Linux.
* [scapy](http://www.secdev.org/projects/scapy/) - A brilliant packet manipulation library.
* [ino](http://inotool.org/) - Command line toolkit for working with [Arduino](http://www.arduino.cc/).
* [Pyro](http://pyrorobotics.com/) - Python Robotics.

## Miscellaneous

*Useful libraries or tools that don't fit in the categories above.*

* [pluginbase](https://github.com/mitsuhiko/pluginbase) - A simple but flexible plugin system for Python.
* [itsdangerous](https://github.com/mitsuhiko/itsdangerous) - Various helpers to pass trusted data to untrusted environments.
* [blinker](https://github.com/jek/blinker) - A fast Python in-process signal/event dispatching system.

## Algorithms and Design Patterns

*Collections of algorithms and design patterns.*

* [python-patterns](https://github.com/faif/python-patterns) - A collection of design patterns in Python.
* [algorithms](https://github.com/nryoung/algorithms) - module of algorithms for Python.

## Editor Plugins

*Plugins for editors and IDEs.*

* Vim
    * [Python-mode](https://github.com/klen/python-mode) - An all in one plugin for turning Vim into a Python IDE.
    * [Jedi-vim](https://github.com/davidhalter/jedi-vim) - Vim bindings for the [Jedi](https://github.com/davidhalter/jedi) autocompletion library for Python.
* Emacs
    * [Elpy](https://github.com/jorgenschaefer/elpy) - Emacs Python Development Environment.
* Sublime Text
    * [SublimeJEDI](https://github.com/srusskih/SublimeJEDI) - A Sublime Text plugin to the awesome autocomplete library [Jedi](https://github.com/davidhalter/jedi).
    * [Anaconda](https://github.com/DamnWidget/anaconda) - Anaconda turns your Sublime Text 3 in a full featured Python development IDE.
    * [Djaneiro](https://github.com/squ1b3r/Djaneiro) - Django support for Sublime Text.

# Resources

Where to discover new Python libraries.

## Websites

* [r/Python](http://www.reddit.com/r/python) - News about Python.
* [Python 3 Wall of Superpowers](http://python3wos.appspot.com/) - Too many popular Python packages don't support Python 3.
* [Trending Python repositories on GitHub today](https://github.com/trending?l=python) - Good place to find new Python libraries.
* [CoolGithubProjects](http://coolgithubprojects.com/) - Sharing cool github projects just got easier!
* [Full Stack Python](http://www.fullstackpython.com/) - Plain English explanations for every layer of the Python web application stack.
* [Django Packages](https://www.djangopackages.com/) - A directory of reusable apps, sites, tools, and more for Django projects.

## Weekly

* [Pycoder's Weekly](http://pycoders.com/) - A free weekly newsletter, on Fridays, for those interested in Python development and various topics around Python.
* [Python Weekly](http://www.pythonweekly.com/) - A free weekly newsletter featuring curated news, articles, new releases, jobs etc related to Python.

## Twitter

* [@pypi](https://twitter.com/pypi)
* [@planetpython](https://twitter.com/planetpython)
* [@getpy](https://twitter.com/getpy)
* [@pycoders](https://twitter.com/pycoders)
* [@PythonWeekly](https://twitter.com/PythonWeekly)
* [@pythontrending](https://twitter.com/pythontrending)

# Other Awesome Lists

List of lists.

* Python
    * [pycrumbs](https://github.com/kirang89/pycrumbs/blob/master/pycrumbs.md)
    * [pythonidae](https://github.com/svaksha/pythonidae)
    * [python-github-projects](https://github.com/checkcheckzz/python-github-projects)
    * [python_reference](https://github.com/rasbt/python_reference)
    * [easy-python](http://easy-python.readthedocs.org/)
* Monty
    * [awesome-awesomeness](https://github.com/bayandin/awesome-awesomeness)
    * [lists](https://github.com/jnv/lists)

# [Contributing](https://github.com/vinta/awesome-python/blob/master/CONTRIBUTING.md)

Your contributions are always welcome!<|MERGE_RESOLUTION|>--- conflicted
+++ resolved
@@ -764,14 +764,9 @@
     * [faker](http://www.joke2k.net/faker/) - A Python package that generates fake data.
     * [mixer](https://mixer.readthedocs.org) - Generating fake data and creating random fixtures for testing in Django ORM, SQLAlchemy, Peewee, MongoEngine, Pony ORM and etc.
     * [model_mommy](https://model-mommy.readthedocs.org/) - Creating random fixtures for testing in Django.
-<<<<<<< HEAD
-=======
-    * [ForgeryPy](https://pypi.python.org/pypi/ForgeryPy/0.1) - An easy to use forged data generator for Python.
+    * [ForgeryPy](https://pypi.python.org/pypi/ForgeryPy/0.1) - An easy to use forged data generator for Python. It's a port of [forgery](http://rubygems.org/gems/forgery).
 * Code Coverage
     * [coverage](https://pypi.python.org/pypi/coverage) - Code coverage measurement.
-* Load Testing
-    * [locust](https://github.com/locustio/locust) - Scalable user load testing tool written in Python.
->>>>>>> e8005fea
 * Error Handler
     * [FuckIt.py](https://github.com/ajalt/fuckitpy) - FuckIt.py uses state-of-the-art technology to make sure your Python code runs whether it has any right to or not.
 
