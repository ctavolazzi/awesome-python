# Awesome Python

A curated list of awesome Python frameworks, libraries and software. Inspired by [awesome-php](https://github.com/ziadoz/awesome-php).

- [Awesome Python](#awesome-python)
    - [Environment Management](#environment-management)
    - [Package Management](#package-management)
    - [Distribution](#distribution)
    - [Build Tools](#build-tools)
    - [Interactive Interpreter](#interactive-interpreter)
    - [Files](#files)
    - [Date and Time](#date-and-time)
    - [Text Processing](#text-processing)
    - [Natural Language Processing](#natural-language-processing)
    - [Documentation](#documentation)
    - [Configuration](#configuration)
    - [Command-line Tools](#command-line-tools)
    - [Downloader](#downloader)
    - [Imagery](#imagery)
    - [Audio](#audio)
    - [Video](#video)
    - [Geolocation](#geolocation)
    - [HTTP](#http)
    - [Database](#database)
    - [Database Drivers](#database-drivers)
    - [ORM](#orm)
    - [Web Frameworks](#web-frameworks)
    - [Permissions](#permissions)
    - [CMS](#cms)
    - [E-commerce](#e-commerce)
    - [RESTful API](#restful-api)
    - [Authentication and OAuth](#authentication-and-oauth)
    - [Template Engine](#template-engine)
    - [Queue](#queue)
    - [Search](#search)
    - [News Feed](#news-feed)
    - [Asset Management](#asset-management)
    - [Caching](#caching)
    - [Email](#email)
    - [Internationalization](#internationalization)
    - [URL Manipulation](#url-manipulation)
    - [HTML Manipulation](#html-manipulation)
    - [Web Crawling](#web-crawling)
    - [Web Content Extracting](#web-content-extracting)
    - [Forms](#forms)
    - [Data Validation](#data-validation)
    - [Anti-spam](#anti-spam)
    - [Tagging](#tagging)
    - [Admin Panels](#admin-panels)
    - [Static Site Generator](#static-site-generator)
    - [Processes and Threads](#processes-and-threads)
    - [Concurrency and Networking](#concurrency-and-networking)
    - [WebSocket](#websocket)
    - [WSGI Servers](#wsgi-servers)
    - [RPC Servers](#rpc-servers)
    - [Cryptography](#cryptography)
    - [GUI](#gui)
    - [Game Development](#game-development)
    - [Logging](#logging)
    - [Testing](#testing)
    - [Code Analysis and Linter](#code-analysis-and-linter)
    - [Debugging Tools](#debugging-tools)
    - [Science and Data Analysis](#science-and-data-analysis)
    - [Data Visualization](#data-visualization)
    - [Computer Vision](#computer-vision)
    - [Machine Learning](#machine-learning)
    - [Functional Programming](#functional-programming)
    - [MapReduce](#mapreduce)
    - [Third-party APIs](#third-party-apis)
    - [DevOps Tools](#devops-tools)
    - [Job Scheduler](#job-scheduler)
    - [Foreign Function Interface](#foreign-function-interface)
    - [High Performance](#high-performance)
    - [Network Virtualization and SDN](#network-virtualization-and-sdn)
    - [Hardware](#hardware)
    - [Miscellaneous](#miscellaneous)
    - [Algorithms and Design Patterns](#algorithms-and-design-patterns)
    - [Editor Plugins](#editor-plugins)
- [Resources](#resources)
    - [Websites](#websites)
    - [Weekly](#weekly)
    - [Twitter](#twitter)
- [Other Awesome Lists](#other-awesome-lists)
- [Contributing](#contributing)

---

## Environment Management

*Libraries for Python version and environment management.*

* [pyenv](https://github.com/yyuu/pyenv) - Simple Python version management.
* [virtualenv](https://pypi.python.org/pypi/virtualenv) - A tool to create isolated Python environments.
* [virtualenvwrapper](https://pypi.python.org/pypi/virtualenvwrapper) - A set of extensions to virtualenv
* [pew](https://pypi.python.org/pypi/pew/) - A set of tools to manage multiple virtual environments.
* [Vex](https://github.com/sashahart/vex) - Run a command in the named virtualenv.
* [PyRun](https://www.egenix.com/products/python/PyRun/) - A one-file, no-installation-needed version of Python.

## Package Management

*Libraries for package and dependency management.*

* [pip](https://pip.pypa.io/) - The Python package and dependency manager.
    * [Python Package Index](https://pypi.python.org/pypi)
* [conda](https://github.com/conda/conda/) - Cross-platform, Python-agnostic binary package manager.
* [Curdling](http://clarete.li/curdling/) - Curdling is a command line tool for managing Python packages.
* [wheel](http://pythonwheels.com/) - The new standard of Python distribution and are intended to replace eggs.

## Distribution

*Libraries to create packaged executables for release distribution.*

* [cx-Freeze](http://cx-freeze.readthedocs.org/) - Freezes Python scripts (cross-platform)
* [py2exe](http://www.py2exe.org/) - Freezes Python scripts (Windows)
* [py2app](http://pythonhosted.org/py2app/) - Freezes Python scripts (Mac OS X)
* [PyInstaller](http://www.pyinstaller.org/) - A program that converts Python programs into stand-alone executables (Windows, Linux, Mac OS X, Solaris and AIX)
* [dh-virtualenv](http://dh-virtualenv.readthedocs.org/) - Build and distribute a virtualenv as a Debian package.

## Build Tools

*Compile software from source code.*

* [buildout](http://www.buildout.org/) - A build system for creating, assembling and deploying applications from multiple parts, some of which may be non-Python-based.
* [SCons](http://www.scons.org/) - A software construction tool.
* [PlatformIO](https://github.com/ivankravets/platformio) - A console tool to build code with different development platforms.
* [BitBake](http://www.yoctoproject.org/docs/1.6/bitbake-user-manual/bitbake-user-manual.html) - A make-like build tool with the special focus of distributions and packages for embedded Linux.
* [fabricate](https://code.google.com/p/fabricate/) - A build tool that finds dependencies automatically for any language.

## Interactive Interpreter

*Interactive Python interpreters.*

* [IPython](https://github.com/ipython/ipython) - IPython provides a rich toolkit to help you make the most out of using Python interactively.
* [bpython](http://bpython-interpreter.org) – A fancy interface to the Python interpreter for Linux, BSD, OS X and Windows (with some work).

## Files

*Libraries for file manipulation and MIME type detection.*

* [mimetypes](https://docs.python.org/2/library/mimetypes.html) - (Python standard library) Map filenames to MIME types.
* [imghdr](https://docs.python.org/2/library/imghdr.html) - (Python standard library) Determine the type of an image.
* [python-magic](https://github.com/ahupp/python-magic) - A Python interface to the libmagic file type identification library.
* [path.py](https://github.com/jaraco/path.py) - A module wrapper for [os.path](https://docs.python.org/2/library/os.path.html).
* [watchdog](https://github.com/gorakhargosh/watchdog) - API and shell utilities to monitor file system events.
* [Unipath](https://github.com/mikeorr/Unipath) - An object-oriented approach to file/directory operations.
* [pathlib](https://pathlib.readthedocs.org/en/pep428/) - An cross-platform, object-oriented path library (included in Python 3.4)

## Date and Time

*Libraries for working with dates and times.*

* [arrow](https://github.com/crsmithdev/arrow) - Better dates & times for Python.
* [dateutil](https://pypi.python.org/pypi/python-dateutil) - Extensions to the standard Python [datetime](https://docs.python.org/2/library/datetime.html) module.
* [delorean](https://github.com/myusuf3/delorean/) - A library for clearing up the inconvenient truths that arise dealing with datetimes in Python.
* [when.py](https://github.com/dirn/When.py) - Providing user-friendly functions to help perform common date and time actions.
* [moment](https://github.com/zachwill/moment) - A Python library for dealing with dates/times. Inspired by [Moment.js](http://momentjs.com/).
* [pytz](https://launchpad.net/pytz) - World timezone definitions, modern and historical. Brings the [Olson tz database](http://en.wikipedia.org/wiki/Tz_database) into Python.

## Text Processing

*Libraries for parsing and manipulating texts.*

* General
    * [difflib](https://docs.python.org/2/library/difflib.html) - (Python standard library) Helpers for computing deltas.
    * [Levenshtein](https://github.com/ztane/python-Levenshtein/) - Fast computation of Levenshtein distance and string similarity.
    * [fuzzywuzzy](https://github.com/seatgeek/fuzzywuzzy) - Fuzzy String Matching.
    * [esmre](https://code.google.com/p/esmre/) - Regular expression accelerator.
    * [shortuuid](https://github.com/stochastic-technologies/shortuuid) - A generator library for concise, unambiguous and URL-safe UUIDs.
    * [awesome-slugify](https://github.com/dimka665/awesome-slugify) - A Python slugify library that can preserve unicode.
    * [python-slugify](https://github.com/un33k/python-slugify) - A Python slugify library that translates unicode to ASCII.
    * [unicode-slugify](https://github.com/mozilla/unicode-slugify) - A slugifier that generates unicode slugs with Django as a dependency.
    * [unidecode](https://pypi.python.org/pypi/Unidecode) - ASCII transliterations of Unicode text.
    * [chardet](https://github.com/chardet/chardet) - Python 2/3 compatible character encoding detector.
    * [xpinyin](https://github.com/lxneng/xpinyin) - A library to translate Chinese hanzi (漢字) to pinyin (拼音).
    * [pangu.py](https://github.com/vinta/pangu.py) - Spacing texts for CJK and alphanumerics.
    * [pyfiglet](https://github.com/pwaller/pyfiglet) - An implementation of figlet written in Python.
* Specific Formats
    * [tablib](https://github.com/kennethreitz/tablib) - A module for Tabular Datasets in XLS, CSV, JSON, YAML.
    * [python-docx](https://github.com/mikemaccana/python-docx) - Reads, queries and modifies Microsoft Word 2007/2008 docx files.
    * [xlwt](https://github.com/python-excel/xlwt) / [xlrd](https://github.com/python-excel/xlrd) - Packages is for writing and reading data and formatting information from Excel files.
    * [XlsxWriter](https://xlsxwriter.readthedocs.org/) - A Python module for creating Excel .xlsx files.
    * [mm](https://github.com/brianray/mm) - Python powered spreadsheets.
    * [PDFMiner](https://github.com/euske/pdfminer) - A tool for extracting information from PDF documents.
    * [PyPDF2](https://github.com/mstamy2/PyPDF2) - A pure Python PDF library capable of splitting, merging and transforming PDF pages.
    * [Python-Markdown](https://github.com/waylan/Python-Markdown) - A Python implementation of John Gruber’s Markdown.
    * [Mistune](https://github.com/lepture/mistune) - Fastest and full featured pure Python parsers of Markdown.
    * [PyYAML](http://pyyaml.org/) - YAML implementations for Python.
* Parser
    * [phonenumbers](https://github.com/daviddrysdale/python-phonenumbers) - Library for parsing, formatting, storing and validating international phone numbers.
    * [python-user-agents](https://github.com/selwin/python-user-agents) - Browser user agent parser.
    * [sqlparse](https://sqlparse.readthedocs.org/) - A non-validating SQL parser.
    * [Pygments](http://pygments.org/) - A generic syntax highlighter.
    * [python-nameparser](https://github.com/derek73/python-nameparser) - A simple Python module for parsing human names into their individual components.
    * [pyparsing](http://pyparsing.wikispaces.com/) - A general purpose framework for generating parsers.

## Natural Language Processing

*Libraries for working with human languages.*

* [NLTK](http://www.nltk.org/) - A leading platform for building Python programs to work with human language data.
* [Pattern](http://www.clips.ua.ac.be/pattern) - A web mining module for the Python programming language. It has tools for natural language processing, machine learning, among others.
* [TextBlob](http://textblob.readthedocs.org/) - Providing a consistent API for diving into common natural language processing (NLP) tasks. Stands on the giant shoulders of NLTK and Pattern, and plays nicely with both.
* [jieba](https://github.com/fxsjy/jieba#jieba-1) - Chinese Words Segementation Utilities.
* [SnowNLP](https://github.com/isnowfy/snownlp) - A library for processing Chinese text.
* [loso](https://github.com/victorlin/loso) - Another Chinese segmentation library.
* [genius](https://github.com/duanhongyi/genius) - A Chinese segment base on Conditional Random Field.

## Documentation

*Libraries for generating project documentation.*

* [Sphinx](http://sphinx-doc.org/) - Python Documentation generator.
* [reStructuredText](http://docutils.sourceforge.net/rst.html) - Markup Syntax and Parser Component of Docutils.
* [MkDocs](http://www.mkdocs.org/) - Markdown friendly documentation generator.
* [Pycco](http://fitzgen.github.io/pycco/) - The original quick-and-dirty, hundred-line-long, literate-programming-style documentation generator.
* [pdoc](https://github.com/BurntSushi/pdoc) - Epydoc replacement to auto generate API documentation for Python libraries.

## Configuration

*Libraries for storing configuration options.*

* [ConfigParser](https://docs.python.org/2/library/configparser.html) - (Python standard library) INI file parser.
* [ConfigObj](http://www.voidspace.org.uk/python/configobj.html) - INI file parser with validation.
* [config](http://www.red-dove.com/config-doc/) - Hierarchical config from the author of [logging](https://docs.python.org/2/library/logging.html).
* [profig](http://profig.readthedocs.org/) - Config from multiple formats with value conversion.

## Command-line Tools

*Libraries for building command-line application.*

* Command-line Application Development
    * [cement](http://builtoncement.org/) - Cement provides a light-weight and fully featured foundation to build anything from single file scripts to complex and intricately designed applications.
    * [click](http://click.pocoo.org/) - A package for creating beautiful command line interfaces in a composable way.
    * [clint](https://github.com/kennethreitz/clint) - Python Command-line Application Tools.
    * [cliff](https://cliff.readthedocs.org/) - A framework for creating command-line programs with multi-level commands.
    * [Clime](http://clime.mosky.tw) – Clime lets you convert any module into a multi-command CLI program without any configuration.
    * [docopt](http://docopt.org/) - Pythonic command line arguments parser.
    * [colorama](https://pypi.python.org/pypi/colorama) - Cross-platform colored terminal text.
* Productivity Tools
    * [cookiecutter](https://github.com/audreyr/cookiecutter) - A command-line utility that creates projects from cookiecutters (project templates). E.g. Python package projects, jQuery plugin projects.
    * [httpie](https://github.com/jakubroztocil/httpie) - A command line HTTP client, a user-friendly cURL replacement.
    * [percol](https://github.com/mooz/percol) - Adds flavor of interactive selection to the traditional pipe concept on UNIX.
    * [RainbowStream](http://www.rainbowstream.org/) - Smart and nice Twitter client on terminal.

## Downloader

*Libraries for downloading.*

* [s3cmd](https://github.com/s3tools/s3cmd) - A command line tool for managing Amazon S3 and CloudFront.
* [youtube-dl](http://rg3.github.io/youtube-dl/) - A small command-line program to download videos from YouTube.
* [you-get](http://www.soimort.org/you-get/) - A YouTube/Youku/Niconico video downloader written in Python 3.
* [coursera](https://github.com/coursera-dl/coursera) - Script for downloading Coursera.org videos and naming them.
* [WikiTeam](https://github.com/WikiTeam/wikiteam) - Tools for downloading and preserving wikis.
* [subliminal](https://github.com/Diaoul/subliminal) - Library and command line tool to search and download subtitles.

## Imagery

*Libraries for manipulating images.*

* [pillow](http://pillow.readthedocs.org/) - Pillow is the **friendly** PIL fork. PIL is the [Python Imaging Library](http://www.pythonware.com/products/pil/).
* [wand](https://github.com/dahlia/wand) - Python bindings for [MagickWand](http://www.imagemagick.org/script/magick-wand.php), C API for ImageMagick.
* [thumbor](https://github.com/thumbor/thumbor) - A smart imaging service. It enables on-demand crop, resizing and flipping of images.
* [imgSeek](http://www.imgseek.net/) - A project for searching a collection of images using visual similarity.
* [python-qrcode](https://github.com/lincolnloop/python-qrcode) - A pure Python QR Code generator.
* [pyBarcode](https://pythonhosted.org/pyBarcode/) - Create barcodes in Python without needing PIL.
* [pygram](https://github.com/ajkumar25/pygram) - Instagram-like image filters.
* [Quads](https://github.com/fogleman/Quads) - Computer art based on quadtrees.
* [nude.py](https://github.com/hhatto/nude.py) - Nudity detection.
* [scikit-image](http://scikit-image.org/) - A Python library for (scientific) image processing.
* [hmap](https://github.com/rossgoodwin/hmap) - Image histogram remapping.

## Audio

*Libraries for manipulating audio.*

* [audiolazy](https://github.com/danilobellini/audiolazy) - Expressive Digital Signal Processing (DSP) package for Python.
* [audioread](https://github.com/sampsyo/audioread) - Cross-library (GStreamer + Core Audio + MAD + FFmpeg) audio decoding.
* [beets](http://beets.radbox.org/) - A music library manager and [MusicBrainz](https://musicbrainz.org/) tagger.
* [dejavu](https://github.com/worldveil/dejavu) - Audio fingerprinting and recognition.
* [django-elastic-transcoder](https://github.com/StreetVoice/django-elastic-transcoder) - Django + [Amazon Elastic Transcoder](http://aws.amazon.com/elastictranscoder/).
* [eyeD3](http://eyed3.nicfit.net/) - A tool for working with audio files, specifically MP3 files containing ID3 metadata.
* [id3reader](http://nedbatchelder.com/code/modules/id3reader.py) - A Python module for reading MP3 meta data.
* [mutagen](https://code.google.com/p/mutagen/) - A Python module to handle audio metadata.
* [pydub](https://github.com/jiaaro/pydub) - Manipulate audio with a simple and easy high level interface.
* [pyechonest](https://github.com/echonest/pyechonest) - Python client for the [Echo Nest](http://developer.echonest.com/docs/) API.
* [talkbox](http://scikits.appspot.com/talkbox) - A Python library for speech/signal processing.
* [TimeSide](https://github.com/yomguy/TimeSide) - Open web audio processing framework.
* [tinytag](https://github.com/devsnd/tinytag) - A library for reading music meta data of MP3, OGG, FLAC and Wave files.
* [m3u8](https://github.com/globocom/m3u8) - A module for parsing m3u8 file.

## Video

*Libraries for manipulating video and GIFs.*

* [moviepy](http://zulko.github.io/moviepy/) - A module for script-based movie editing with many formats, including animated GIFs.
* [shorten.tv](http://www.shorten.tv/) - Video summarization.
* [scikit-video](https://github.com/aizvorski/scikit-video) - Video processing routines for SciPy.

## Geolocation

*Libraries for geocoding addresses and working with latitudes and longitudes.*

* [GeoDjango](https://docs.djangoproject.com/en/dev/ref/contrib/gis/) - A world-class geographic web framework.
* [geopy](https://github.com/geopy/geopy) - Python Geocoding Toolbox.
* [pygeoip](https://github.com/appliedsec/pygeoip) - Pure Python GeoIP API.
* [GeoIP](https://github.com/maxmind/geoip-api-python) - Python API for MaxMind GeoIP Legacy Database.
* [geojson](https://github.com/frewsxcv/python-geojson) - Python bindings and utlities for GeoJSON.
* [django-countries](https://github.com/SmileyChris/django-countries) - A Django app that provides country choices for use with forms, flag icons static files, and a country field for models.

## HTTP

*Libraries for working with HTTP.*

* [requests](http://docs.python-requests.org/) - HTTP Requests for Humans™.
* [urllib3](https://github.com/shazow/urllib3) - HTTP library with thread-safe connection pooling, file post support, sanity friendly, and more.
* [httplib2](https://github.com/jcgregorio/httplib2) - Comprehensive HTTP client library.
* [treq](https://github.com/dreid/treq) - Python requests like API built on top of Twisted's HTTP client.
* [grequests](https://github.com/kennethreitz/grequests) - requests + gevent for asynchronous HTTP requests

## Database

*Databases implemented in Python.*

* [ZODB](http://www.zodb.org/) - A native object database for Python. A key-value and object graph database.

## Database Drivers

*Libraries for connecting and operating databases.*

* Relational Databases
    * [mysql-python](http://sourceforge.net/projects/mysql-python/) - The MySQL database connector for Python.
    * [mysqlclient](https://github.com/PyMySQL/mysqlclient-python) - mysql-python fork supporting Python 3.
    * [PyMySQL](https://github.com/PyMySQL/PyMySQL) - Pure Python MySQL driver compatible to mysql-python.
    * [mysql-connector-python](https://pypi.python.org/pypi/mysql-connector-python) - A pure Python MySQL driver from Oracle.
    * [oursql](https://pythonhosted.org/oursql/) - A better MySQL connector for Python with support for native prepared statements and BLOBs.
<<<<<<< HEAD
    * [psycopg2](http://initd.org/psycopg/) - The most popular PostgreSQL adapter for Python.
    * [txpostgres](http://txpostgres.readthedocs.org/) - Twisted based asynchronous driver for PostgreSQL.
=======
    * [psycopg2](http://initd.org/psycopg/) - The most popular PostgreSQL adapter for the Python.
    * [queries](https://github.com/gmr/queries) - Queries: PostgreSQL Simplified - wrapper of the psycopg2 library for interacting with PostgreSQL
>>>>>>> 1a6da5a0
* NoSQL Databases
    * [cassandra-python-driver](https://github.com/datastax/python-driver) - Python driver for Cassandra by Datastax.
    * [pycassa](https://github.com/pycassa/pycassa) - Python Thrift driver for Cassandra.
    * [PyMongo](http://docs.mongodb.org/ecosystem/drivers/python/) - The official Python client for MongoDB.
    * [redis-py](https://github.com/andymccurdy/redis-py) - The Redis Python Client.
    * [py2neo](http://book.py2neo.org/) - Python wrapper client for Neo4j's restful interface.
    * [telephus](https://github.com/driftx/Telephus) - Twisted based client for Cassandra.
    * [txRedis](https://github.com/deldotdr/txRedis) - Twisted based client for Redis.

## ORM

*Libraries that implement Object-Relational Mapping or datamapping techniques.*

* Relational Databases
    * [Django Models](https://docs.djangoproject.com/en/dev/topics/db/models/) - A part of Django.
    * [SQLAlchemy](http://www.sqlalchemy.org/) - The Python SQL Toolkit and Object Relational Mapper.
    * [peewee](https://github.com/coleifer/peewee) - A small, expressive ORM.
    * [PonyORM](http://ponyorm.com) - ORM that provides a generator-oriented interface to SQL.
* NoSQL Databases
    * [MongoEngine](http://mongoengine.org/) - A Python Object-Document-Mapper for working with MongoDB.
    * [django-mongodb-engine](https://github.com/django-nonrel/mongodb-engine) - Django MongoDB Backend.
    * [redisco](https://github.com/kiddouk/redisco) - A Python Library for Simple Models and Containers Persisted in Redis.
* Others
    * [butterdb](https://github.com/Widdershin/butterdb) - A Python ORM for Google Drive Spreadsheets.

## Web Frameworks

*Full stack web frameworks.*

* [Django](https://www.djangoproject.com/) - The most popular web framework in Python.
    * [awesome-django](https://github.com/rosarior/awesome-django)
* [Flask](http://flask.pocoo.org/) - A microframework for Python.
    * [awesome-flask](https://github.com/humiaozuzu/awesome-flask)
* [Bottle](http://bottlepy.org/) - A fast, simple and lightweight WSGI micro web-framework.
* [Pyramid](http://www.pylonsproject.org/) - A small, fast, down-to-earth, open source Python web framework.
* [web2py](http://www.web2py.com) - A full stack web framework and platform focused in the ease of use.
* [web.py](http://webpy.org/) - A web framework for Python that is as simple as it is powerful.
* [TurboGears](http://www.turbogears.org/) - The Web Framework that scales with you. Starts as a microframework and scales up to a fullstack solution.
* [CherryPy](http://www.cherrypy.org/) - A Minimalist Python Web Framework, HTTP/1.1-compliant and WSGI thread-pooled.
* [Grok](http://grok.zope.org/) - A framework built on the existing Zope 3 libraries, offers a lot of building blocks for web development.
* [Bluebream](http://bluebream.zope.org/) - An open-source web application server, framework and library, created by the Zope community and formerly known as Zope 3.
* [guava](https://github.com/flatpeach/guava) - A lightweight and high performance web framework for Python written in C.

## Permissions

*Libraries that allow or deny users access to data or functionality.*

* [django-guardian](https://github.com/lukaszb/django-guardian) - Implementation of per object permissions for Django 1.2+
* [Carteblanche](http://www.github.com/neuman/python-carteblanche/) - Module to align code with thoughts of users and designers. Also magically handles navigation and permissions.

## CMS

*Content Management Systems.*

* [django-cms](https://www.django-cms.org/en/) - An Open source enterprise content management system based on the Django framework.
* [djedi-cms](http://djedi-cms.org/) - A lightweight but yet powerful Django content management system with plugins, inline editing and performance in mind.
* [FeinCMS](http://www.feincms.org/) - One of the most advanced Content Management Systems built on Django.
* [Kotte](http://kotti.pylonsproject.org/) - A high-level, Pythonic web application framework built on Pyramid.
* [Mezzanine](http://mezzanine.jupo.org/) - A powerful, consistent, and flexible content management platform.
* [Opps](http://oppsproject.org/) - A Django-based CMS for magazines, newspapers websites and portals with high-traffic.
* [Plone](http://plone.org/) - Content Management System built on top of the open source application server Zope and the accompanying Content Management Framework.
* [Quokka](http://quokkaproject.org/) - Flexible, extensible, small CMS powered by Flask and MongoDB.
* [Wagtail](http://wagtail.io/) - A Django content management system.
* [Widgy](http://wid.gy/) - Last CMS framework, based on Django.

## E-commerce

*Frameworks and libraries for e-commerce and payments.*

* [django-oscar](http://oscarcommerce.com/) - An open-source e-commerce framework for Django.
* [django-shop](https://www.django-cms.org/) - A Django based shop system.
* [merchant](https://github.com/agiliq/merchant) - A Django app to accept payments from various payment processors via Pluggable backends.
* [money](https://github.com/carlospalol/money) - Money class with optional CLDR-backed locale-aware formatting and an extensible currency exchange solution.

## RESTful API

*Libraries for developing RESTful APIs.*

* [cornice](https://cornice.readthedocs.org/) - A REST framework for Pyramid.
* [django-rest-framework](http://www.django-rest-framework.org/) - A powerful and flexible toolkit that makes it easy to build Web APIs.
* [django-tastypie](http://tastypieapi.org/) - Creating delicious APIs for Django apps.
* [django-formapi](https://github.com/5monkeys/django-formapi) - Create JSON APIs with HMAC authentication and Django form-validation.
* [flask-api](http://www.flaskapi.org/) - An implementation of the same web browsable APIs that django-rest-framework provides.
* [flask-restful](http://flask-restful.readthedocs.org/) - An extension for Flask that adds support for quickly building REST APIs.
* [flask-api-utils](https://github.com/marselester/flask-api-utils) - Flask extension that takes care of API representation and authentication.
* [falcon](http://falconframework.org/) - A high-performance Python framework for building cloud APIs and web app backends.
* [eve](https://github.com/nicolaiarocci/eve) - REST API framework powered by Flask, MongoDB and good intentions.
* [sandman](https://github.com/jeffknupp/sandman) - Automated REST APIs for existing database-driven systems.
* [restless](http://restless.readthedocs.org/en/latest/) - Framework agnostic REST framework based on lessons learned from TastyPie.
* [savory-pie](https://github.com/RueLaLa/savory-pie/) - REST API building library (django, and others)

## Authentication and OAuth

*Libraries for implementing authentications schemes.*

* [Authomatic](http://peterhudec.github.io/authomatic/) - Simple but powerful framework agnostic authentication/authorization client package.
* [OAuthLib](https://github.com/idan/oauthlib) - A generic, spec-compliant, thorough implementation of the OAuth request-signing logic.
* [rauth](https://github.com/litl/rauth) - A Python library for OAuth 1.0/a, 2.0, and Ofly.
* [python-oauth2](https://github.com/simplegeo/python-oauth2) - A fully tested, abstract interface to creating OAuth clients and servers.
* [python-social-auth](https://github.com/omab/python-social-auth) - An easy-to-setup social authentication mechanism.
* [django-oauth-toolkit](https://github.com/evonove/django-oauth-toolkit) - OAuth2 goodies for the Djangonauts.
* [django-oauth2-provider](https://github.com/caffeinehit/django-oauth2-provider) - Providing OAuth2 access to Django app.
* [django-allauth](https://github.com/pennersr/django-allauth) - Authentication app for Django that "just works."
* [Flask-OAuthlib](https://github.com/lepture/flask-oauthlib) - OAuth 1.0/a, 2.0 implementation of client and provider for Flask.
* [sanction](https://github.com/demianbrecht/sanction) - A dead simple OAuth2 client implementation.
* [jose](https://github.com/demonware/jose) - JavaScript Object Signing and Encryption (JOSE) draft implementation, useful for stateful tokens.

## Template Engine

*Libraries and tools for templating and lexing.*

* [Jinja2](https://github.com/mitsuhiko/jinja2) - A modern and designer friendly templating language.
* [Genshi](http://genshi.edgewall.org/) - Python templating toolkit for generation of web-aware output.
* [Mako](http://www.makotemplates.org/) - Hyperfast and lightweight templating for the Python platform.
* [Chameleon](https://chameleon.readthedocs.org/) - Chameleon is an HTML/XML template engine for Python. Modeled after ZPT, optimized for speed.
* [Spitfire](https://code.google.com/p/spitfire/) - A very fast Python template compiler.

## Queue

*Libraries for working with event and task queues.*

* [celery](http://www.celeryproject.org/) - An asynchronous task queue/job queue based on distributed message passing.
* [huey](https://github.com/coleifer/huey) - Little multi-threaded task queue.
* [mrq](https://github.com/pricingassistant/mrq) - Mr. Queue - A distributed worker task queue in Python using Redis & gevent.
* [rq](http://python-rq.org/) - Simple job queues for Python.
* [simpleq](https://github.com/rdegges/simpleq) - A simple, infinitely scalable, Amazon SQS based queue.

## Search

*Libraries and software for indexing and performing search queries on data.*

* [django-haystack](https://github.com/toastdriven/django-haystack) - Modular search for Django.
* [elasticsearch-py](http://www.elasticsearch.org/guide/en/elasticsearch/client/python-api/current/) - The official low-level Python client for [Elasticsearch](http://www.elasticsearch.org/).
* [solrpy](https://code.google.com/p/solrpy/) - A Python client for [solr](http://lucene.apache.org/solr/).
* [Whoosh](http://whoosh.readthedocs.org/) - A fast, pure Python search engine library.

## News Feed

*Libraries for building user's activities.*

* [Feedly](https://github.com/tschellenbach/Feedly) - A library which allows you to build newsfeed and notification systems using Cassandra and/or Redis.
* [django-activity-stream](https://github.com/justquick/django-activity-stream) - Generate generic activity streams from the actions on your site.

## Asset Management

*Tools for managing, compressing and minifying website assets.*

* [django-compressor](https://github.com/django-compressor/django-compressor) - Compresses linked and inline javascript or CSS into a single cached file.
* [jinja-assets-compressor](https://github.com/jaysonsantos/jinja-assets-compressor) - A Jinja extension (compatible with Flask and other frameworks) to compile and/or compress your assets.
* [webassets](http://webassets.readthedocs.org/) - Bundles, optimizes, and manages unique cache-busting URLs for static resources.
* [fanstatic](http://www.fanstatic.org/) - Packages, optimizes, and serves static file dependencies as Python packages.
* [fileconveyor](http://fileconveyor.org/) - Monitors changes, processes, and transports assets to CDNs and file storage systems.
* [django-storages](http://code.larlet.fr/django-storages/) - A collection of custom storage backends for Django.
* [glue](http://gluecss.com) - Glue is a simple command line tool to generate CSS sprites.
* [libsass-python](http://hongminhee.org/libsass-python/) - A Python binding of [libsass](https://github.com/hcatlin/libsass), the reference implementation of SASS/SCSS.
* [Flask-Assets](http://flask-assets.readthedocs.org/) - Helps you integrate webassets into your Flask app.

## Caching

*Libraries for caching data.*

* [Beaker](http://beaker.readthedocs.org/) - A library for caching and sessions for use with web applications and stand-alone Python scripts and applications.
* [dogpile.cache](http://dogpilecache.readthedocs.org/) - dogpile.cache is next generation replacement for Beaker made by same authors.
* [HermesCache](https://pypi.python.org/pypi/HermesCache) - Python caching library with tag-based invalidation and dogpile effect prevention.
* [django-cache-machine](https://github.com/jbalogh/django-cache-machine) - Automatic caching and invalidation for Django models through the ORM.
* [django-cacheops](https://github.com/Suor/django-cacheops) - A slick ORM cache with automatic granular event-driven invalidation.
* [johnny-cache](https://github.com/jmoiron/johnny-cache) - A caching framework for django applications.
* [django-viewlet](https://github.com/5monkeys/django-viewlet) - Render template parts with extended cache control.
* [pylibmc](https://github.com/lericson/pylibmc) - A Python wrapper around the [libmemcached](http://libmemcached.org/libMemcached.html) interface.

## Email

*Libraries for sending and parsing email.*

* [inbox.py](https://github.com/kennethreitz/inbox.py) - Python SMTP Server for Humans.
* [imbox](https://github.com/martinrusev/imbox) - Python IMAP for Humans.
* [inbox](https://github.com/inboxapp/inbox) - The open source email toolkit.
* [lamson](https://github.com/zedshaw/lamson) - Pythonic SMTP Application Server.
* [flanker](https://github.com/mailgun/flanker) - A email address and Mime parsing library.
* [marrow.mailer](https://github.com/marrow/marrow.mailer) - High-performance extensible mail delivery framework.
* [django-celery-ses](https://github.com/StreetVoice/django-celery-ses) - Django email backend with AWS SES and Celery.
* [modoboa](https://github.com/tonioo/modoboa) - A mail hosting and management platform including a modern and simplified Web User Interface.
* [envelopes](http://tomekwojcik.github.io/envelopes/) - Mailing for human beings.
* [mailjet](https://github.com/WoLpH/mailjet) - Mailjet API implementation for batch mailing, statistics and more.
* [Talon](https://github.com/mailgun/talon) - Mailgun library to extract message quotations and signatures.
* [pyzmail](http://www.magiksys.net/pyzmail/) - Compose, send and parse emails.

## Internationalization

*Libraries for woking with i18n.*

* [Babel](http://babel.pocoo.org/) - An internationalization library for Python.

## URL Manipulation

*Libraries for parsing URLs.*

* [furl](https://github.com/gruns/furl) - A small Python library that makes manipulating URLs simple.
* [purl](https://github.com/codeinthehole/purl) - A simple, immutable URL class with a clean API for interrogation and manipulation.
* [pyshorteners](https://github.com/ellisonleao/pyshorteners) - A pure Python URL shortening lib.

## HTML Manipulation

*Libraries for working with HTML and XML.*

* [BeautifulSoup](http://www.crummy.com/software/BeautifulSoup/bs4/doc/) - Providing Pythonic idioms for iterating, searching, and modifying HTML or XML.
* [lxml](http://lxml.de/) - A very fast, easy-to-use and versatile library for handling HTML and XML.
* [html5lib](https://github.com/html5lib/html5lib-python) - A standards-compliant library for parsing and serializing HTML documents and fragments.
* [pyquery](https://github.com/gawel/pyquery) - A jQuery-like library for parsing HTML.
* [cssutils](https://pypi.python.org/pypi/cssutils/) - A CSS library for Python.
* [MarkupSafe](https://github.com/mitsuhiko/markupsafe) - Implements a XML/HTML/XHTML Markup safe string for Python.
* [bleach](http://bleach.readthedocs.org/) - A whitelist-based HTML sanitization and text linkification library.
* [xmltodict](https://github.com/martinblech/xmltodict) - Working with XML feel like you are working with JSON.
* [xhtml2pdf](https://github.com/chrisglass/xhtml2pdf) - HTML/CSS to PDF converter.
* [untangle](https://github.com/stchris/untangle) - Converts XML documents to Python objects for easy access.

## Web Crawling

*Libraries for scraping websites.*

* [Scrapy](http://scrapy.org/) - A fast high-level screen scraping and web crawling framework.
* [portia](https://github.com/scrapinghub/portia) - Visual scraping for Scrapy.
* [feedparser](http://pythonhosted.org/feedparser/) - Universal feed parser.
* [RoboBrowser](https://github.com/jmcarp/robobrowser) - A simple, Pythonic library for browsing the web without a standalone web browser.
* [MechanicalSoup](https://github.com/hickford/MechanicalSoup) - A Python library for automating interaction with websites.
* [mechanize](http://wwwsearch.sourceforge.net/mechanize/) - Stateful programmatic web browsing.

## Web Content Extracting

*Libraries for extracting web contents.*

* [newspaper](https://github.com/codelucas/newspaper) - News extraction, article extraction and content curation in Python.
* [html2text](https://github.com/aaronsw/html2text) - Convert HTML to Markdown-formatted text.
* [python-goose](https://github.com/grangier/python-goose) - HTML Content/Article Extractor.
* [lassie](https://github.com/michaelhelmick/lassie) - Web Content Retrieval for Humans.
* [micawber](https://github.com/coleifer/micawber) - A small library for extracting rich content from URLs.
* [sumy](https://github.com/miso-belica/sumy) - A module for automatic summarization of text documents and HTML pages.
* [Haul](https://github.com/vinta/Haul) - An Extensible Image Crawler.
* [python-readability](https://github.com/buriy/python-readability) - Fast Python port of arc90's readability tool.
* [opengraph](https://github.com/erikriver/opengraph) - A Python module to parse the Open Graph Protocol
* [textract](https://github.com/deanmalmgren/textract) - Extract text from any document, Word documents, PowerPoint presentations, PDFs, etc.

## Forms

*Libraries for working with forms.*

* [WTForms](http://wtforms.readthedocs.org/) - A flexible forms validation and rendering library.
* [WTForms-JSON](http://wtforms-json.readthedocs.org/) - A WTForms extension for JSON data handling.
* [Deform](http://deform.readthedocs.org/) - Python HTML form generation library influenced by the formish form generation library.
* [django-bootstrap3](https://github.com/dyve/django-bootstrap3) - Bootstrap 3 integration with Django.
* [django-crispy-forms](http://django-crispy-forms.readthedocs.org/) - A Django app which lets you create beautiful forms in a very elegant and DRY way.
* [django-remote-forms](https://github.com/WiserTogether/django-remote-forms) - A platform independent Django form serializer.

## Data Validation

*Libraries for validating data. Used for forms in many cases.*

* [voluptuous](https://github.com/alecthomas/voluptuous) - A Python data validation library. It is primarily intended for validating data coming into Python as JSON, YAML, etc.
* [colander](http://docs.pylonsproject.org/projects/colander/) - A system for validating and deserializing data obtained via XML, JSON, an HTML form post or any other equally simple data serialization.
* [schema](https://github.com/halst/schema) - A library for validating Python data structures.
* [Schematics](https://github.com/schematics/schematics) - Data Structure Validation.
* [kmatch](https://github.com/ambitioninc/kmatch) - A language for matching/validating/filtering Python dictionaries.
* [valideer](https://github.com/podio/valideer) - Lightweight extensible data validation and adaptation library.

## Anti-spam

*Libraries for fighting spam.*

* [Stopspam](https://github.com/phalt/stopspam) - Intelligent spam detection for Python.
* [django-simple-spam-blocker](https://github.com/moqada/django-simple-spam-blocker) - Simple spam blocker for Django.
* [django-simple-captcha](https://github.com/mbi/django-simple-captcha) - A simple and highly customizable Django app to add captcha images to any Django form.

## Tagging

*Libraries for tagging items.*

* [django-taggit](https://github.com/alex/django-taggit) - Simple tagging for Django.

## Admin Panels

*Libraries for administrative interfaces.*

* [Ajenti](https://github.com/Eugeny/ajenti) - The admin panel your servers deserve.
* [Grappelli](http://grappelliproject.com) – A jazzy skin for the Django Admin-Interface.
* [django-suit](http://djangosuit.com/) - Alternative Django Admin-Interface (free only for Non-commercial use).
* [django-xadmin](https://github.com/sshwsfc/django-xadmin) - Drop-in replacement of Django admin comes with lots of goodies.
* [flask-admin](https://github.com/mrjoes/flask-admin) - Simple and extensible administrative interface framework for Flask.
* [flower](https://github.com/mher/flower) - Real-time monitor and web admin for Celery.

## Static Site Generator

*Static site generator is a software that takes some text + templates as input and produces html files on the output.*

* [Pelican](http://blog.getpelican.com/) - Uses Markdown or ReST for content and Jinja 2 for themes. Supports DVCS, Disqus. AGPL.
* [Cactus](http://github.com/koenbok/Cactus/) – Static site generator for designers.
* [Hyde](https://hyde.github.com/) - Jinja2-based static web site generator.
* [Nikola](http://www.getnikola.com/) - A static website and blog generator.
* [Tags](http://tags.brace.io/) - The simplest static site generator.
* [Tinkerer](http://tinkerer.me/) - Tinkerer is a blogging engine/.static website generator powered by Sphinx.

## Processes and Threads

*Libraries for woking with processes or threads*

* [multiprocessing](https://docs.python.org/2/library/multiprocessing.html) - (Python standard library) Process-based "threading" interface.
* [threading](https://docs.python.org/2/library/threading.html) - (Python standard library) Higher-level threading interface.
* [envoy](https://github.com/kennethreitz/envoy) - Python Subprocesses for Humans™.
* [sh](https://github.com/amoffat/sh) - A full-fledged [subprocess](https://docs.python.org/2/library/subprocess.html) replacement for Python.
* [sarge](http://sarge.readthedocs.org/) - A wrapper for subprocess.

## Concurrency and Networking

*Libraries for concurrency and network programming.*

* [asyncio](https://docs.python.org/3/library/asyncio.html) - (Python standard library in Python 3.4+) Asynchronous I/O, event loop, coroutines and tasks.
* [gevent](http://www.gevent.org/) - A coroutine-based Python networking library that uses [greenlet](https://github.com/python-greenlet/greenlet).
* [Twisted](https://twistedmatrix.com/trac/) - An event-driven networking engine.
* [Tornado](http://www.tornadoweb.org/) - A Web framework and asynchronous networking library.
* [pulsar](https://github.com/quantmind/pulsar) - Event-driven concurrent framework for Python.
* [diesel](https://github.com/jamwt/diesel) - Greenlet-based event I/O Framework for Python.
* [eventlet](http://eventlet.net/) - Asynchronous framework with WSGI support.
* [pyzmq](http://zeromq.github.io/pyzmq/) - A Python wrapper for the 0MQ message library.
* [txZMQ](https://github.com/smira/txZMQ) - Twisted based wrapper for the 0MQ message library.
* [Crossbar](http://crossbar.io) - Open-source Unified Application Router (Websocket & WAMP for Python on Autobahn).

## WebSocket

*Libraries for woking with WebSocket.*

* [AutobahnPython](https://github.com/tavendo/AutobahnPython) - WebSocket & WAMP for Python on Twisted and [asyncio](https://docs.python.org/3/library/asyncio.html).
* [WebSocket-for-Python](https://github.com/Lawouach/WebSocket-for-Python) - WebSocket client and server library for Python 2 and 3 as well as PyPy.

## WSGI Servers

*WSGI-compatible web servers.*

* [wsgiref](http://docs.python.org/library/wsgiref.html) - (Python standard library) WSGI reference implementation, single-threaded.
* [Werkzeug](http://werkzeug.pocoo.org/) - A WSGI utility library for Python that powers Flask and can easily be embedded into your own projects.
* [paste](http://pythonpaste.org/) - Multi-threaded, stable, tried and tested.
* [rocket](http://pypi.python.org/pypi/rocket) - Multi-threaded.
* [waitress](https://waitress.readthedocs.org/) - Multi-threaded, poweres Pyramid.
* [netius](https://github.com/hivesolutions/netius) - Asynchronous, very fast.
* [gunicorn](http://pypi.python.org/pypi/gunicorn) - Pre-forked, partly written in C.
* [fapws3](http://www.fapws.org/) - Asynchronous (network side only), written in C.
* [meinheld](http://pypi.python.org/pypi/meinheld) - Asynchronous, partly written in C.
* [bjoern](http://pypi.python.org/pypi/bjoern) - Asynchronous, very fast and written in C.

## RPC Servers

*RPC-compatible servers.*

* [SimpleXMLRPCServer](https://docs.python.org/2/library/simplexmlrpcserver.html) - (Python standard library) Simple XML-RPC server implementation, single-threaded.
* [SimpleJSONRPCServer](https://github.com/joshmarshall/jsonrpclib/) - This library is an implementation of the JSON-RPC specification.
* [zeroRPC](https://github.com/dotcloud/zerorpc-python) - zerorpc is a flexible RPC implementation based on [ZeroMQ](http://zeromq.org/) and [MessagePack](http://msgpack.org/).

## Cryptography

* [PyCrypto](https://www.dlitz.net/software/pycrypto/) - The Python Cryptography Toolkit.
* [Paramiko](http://www.paramiko.org/) - A Python (2.6+, 3.3+) implementation of the SSHv2 protocol, providing both client and server functionality.
* [cryptography](https://cryptography.io/) - A package designed to expose cryptographic primitives and recipes to Python developers.
* [hashids](https://github.com/davidaurelio/hashids-python) - Implementation of [hashids](http://hashids.org) in Python.

## GUI

*Libraries for working with graphical user interface applications.*

* [PyQt](http://www.riverbankcomputing.co.uk/software/pyqt/intro) - Python bindings for the [Qt](http://qt-project.org/) cross-platform application and UI framework, with support for both Qt v4 and Qt v5 frameworks.
* [PySide](http://qt-project.org/wiki/pyside) - Python bindings for the [Qt](http://qt-project.org/) cross-platform application and UI framework, supporting the Qt v4 framework.
* [wxPython](http://wxpython.org/) - A blending of the wxWidgets C++ class library with the Python.
* [kivy](http://kivy.org/) - A library for creating NUI applications, running on Windows, Linux, Mac OS X, Android and iOS.
* [curses](https://docs.python.org/2/library/curses.html#module-curses) - Built-in wrapper for [ncurses](http://www.gnu.org/software/ncurses/) used to create terminal GUI applications.
* [urwid](http://urwid.org/) - A library for creating terminal GUI applications with strong support for widgets, events, rich colors, etc.
* [pyglet](http://www.pyglet.org/) - A cross-platform windowing and multimedia library for Python.
* [Tkinter](https://wiki.python.org/moin/TkInter) - Tkinter is Python's de-facto standard GUI package.
* [enaml](https://github.com/nucleic/enaml) - Create beautiful user-interfaces with Declaratic Syntax like QML
* [Toga](https://github.com/pybee/toga) - A Python native, OS native GUI toolkit.

## Game Development

*Awesome game development libraries.*

* [Pygame](http://www.pygame.org/news.html) - Pygame is a set of Python modules designed for writing games.
* [Cocos2d](http://cocos2d.org/) - cocos2d is a framework for building 2D games, demos, and other graphical/interactive applications. It is based on pyglet.
* [PySDL2](http://pysdl2.readthedocs.org/) - A ctypes based wrapper for the SDL2 library.
* [Panda3D](https://www.panda3d.org/) - 3D game engine developed by Disney and maintained by Carnegie Mellon's Entertainment Technology Center. Written in C++, completely wrapped in Python.
* [PyOgre](http://www.ogre3d.org/tikiwiki/PyOgre) - Python bindings for the Ogre 3D render engine, can be used for games, simulations, anything 3D.
* [PyOpenGL](http://pyopengl.sourceforge.net/) - Python ctypes bindings for OpenGL and it's related APIs.
* [PySFML](http://www.python-sfml.org/) - Python bindings for [SFML](http://www.sfml-dev.org/)
* [RenPy](http://www.renpy.org/) - A Visual Novel engine.

## Logging

*Libraries for generating and working with log files.*

* [logging](https://docs.python.org/2/library/logging.html) - (Python standard library) Logging facility for Python.
* [logbook](http://pythonhosted.org/Logbook/) -  Logging replacement for Python.
* [Sentry](https://pypi.python.org/pypi/sentry) - A realtime logging and aggregation server.
* [Raven](http://raven.readthedocs.org/) - The Python client for Sentry.

## Testing

*Libraries for testing codebases and generating test data.*

* Testing Frameworks
    * [unittest](https://docs.python.org/2/library/unittest.html) - (Python standard library) Unit testing framework.
    * [nose](https://nose.readthedocs.org/) - nose extends unittest.
    * [pytest](http://pytest.org/) - A mature full-featured Python testing tool.
    * [mamba](https://nestorsalceda.github.io/mamba) - The definitive testing tool for Python. Born under the banner of BDD.
    * [contexts](https://github.com/benjamin-hodgson/Contexts) - A modern and flexible BDD framework for Python 3.3 and above, inspired by C#'s `Machine.Specifications`.
    * [pyshould](https://github.com/drslump/pyshould) - Should style asserts based on [PyHamcrest](https://github.com/hamcrest/PyHamcrest).
* Mock
    * [mock](https://pypi.python.org/pypi/mock) - A Python Mocking and Patching Library for Testing.
    * [responses](https://github.com/dropbox/responses) - A utility library for mocking out the requests Python library.
    * [doublex](https://pypi.python.org/pypi/doublex) - Powerful test doubles framework for Python.
    * [freezegun](https://github.com/spulec/freezegun) - Travel through time by mocking the datetime module.
    * [httpretty](http://falcao.it/HTTPretty/) - HTTP request mock tool for Python.
    * [httmock](https://github.com/patrys/httmock) - A mocking library for requests for Python 2.6+ and 3.2+.
* Fake Data
    * [faker](http://www.joke2k.net/faker/) - A Python package that generates fake data.
    * [mixer](https://mixer.readthedocs.org) - Generating fake data and creating random fixtures for testing in Django ORM, SQLAlchemy, Peewee, MongoEngine, Pony ORM and etc.
    * [model_mommy](https://model-mommy.readthedocs.org/) - Creating random fixtures for testing in Django.
* Code Coverage
    * [coverage](https://pypi.python.org/pypi/coverage) - Code coverage measurement.
* Load Testing
    * [locust](https://github.com/locustio/locust) - Scalable user load testing tool written in Python.
* Error Handler
    * [FuckIt.py](https://github.com/ajalt/fuckitpy) - FuckIt.py uses state-of-the-art technology to make sure your Python code runs whether it has any right to or not.

## Code Analysis and Linter

*Libraries and tools for analysing, parsing and manipulation codebases.*

* Code Analysis
    * [pysonar2](https://github.com/yinwang0/pysonar2) - A type inferencer and indexer for Python.
    * [pycallgraph](https://github.com/gak/pycallgraph) - A library that visualises the flow (call graph) of your Python application.
    * [code2flow](https://github.com/scottrogowski/code2flow) - Turn your Python and JavaScript code into DOT flowcharts.
* Linter
    * [Flake8](https://pypi.python.org/pypi/flake8) - The modular source code checker: pep8, pyflakes and co.
    * [pylama](https://pylama.readthedocs.org/) - Code audit tool for Python and JavaScript.
    * [Pylint](http://www.pylint.org/) - A source code analyzer.

## Debugging Tools

*Libraries for debugging code.*

* [pdb](https://docs.python.org/2/library/pdb.html) - (Python standard library) The Python Debugger.
* [ipdb](https://pypi.python.org/pypi/ipdb) - IPython-enabled pdb.
* [winpdb](http://winpdb.org/) - A Platform Independent Python Debugger with GUI.
* [pudb](https://pypi.python.org/pypi/pudb) – A full-screen, console-based Python debugger.
* [pyringe](https://github.com/google/pyringe) - Debugger capable of attaching to and injecting code into Python processes.
* [memory_profiler](https://github.com/fabianp/memory_profiler) - Monitor Memory usage of Python code.
* [django-debug-toolbar](https://github.com/django-debug-toolbar/django-debug-toolbar) - Display various debug information about the current request/response.
* [django-devserver](https://github.com/dcramer/django-devserver) - A drop-in replacement for Django's runserver.

## Science and Data Analysis

*Libraries for scientific computing and data analyzing.*

* [SciPy](http://www.scipy.org/) - A Python-based ecosystem of open-source software for mathematics, science, and engineering.
* [NumPy](http://www.numpy.org/) - A fundamental package for scientific computing with Python.
* [Numba](http://numba.pydata.org/) - Python JIT (just in time) complier to LLVM aimed at scientific Python by the developers of Cython and NumPy.
* [NetworkX](https://networkx.github.io/) - A high-productivity software for complex networks.
* [Pandas](http://pandas.pydata.org/) - A library providing high-performance, easy-to-use data structures and data analysis tools.
* [Open Mining](https://github.com/avelino/mining) - Business Intelligence (BI) in Python (Pandas web interface)
* [PyMC](https://github.com/pymc-devs/pymc) - Markov Chain Monte Carlo sampling toolkit.
* [zipline](https://github.com/quantopian/zipline) - A Pythonic algorithmic trading library.
* [PyDy](https://pydy.org/) - Short for Python Dynamics, used to assist with workflow in the modeling of dynamic motion based around NumPy, SciPy, IPython, and matplotlib.
* [SymPy](https://github.com/sympy/sympy) - A Python library for symbolic mathematics.
* [statsmodels](https://github.com/statsmodels/statsmodels) - Statistical modeling and econometrics in Python.
* [astropy](http://www.astropy.org/) - A community Python library for Astronomy.

## Data Visualization

*Libraries for visualizing data. See: [awesome-javascript's Data Visualization section](https://github.com/sorrycc/awesome-javascript#data-visualization).*

* [matplotlib](http://matplotlib.org/) - A Python 2D plotting library.
* [bokeh](https://github.com/ContinuumIO/bokeh) - Interactive Web Plotting for Python.
* [plotly](https://plot.ly/python) - Collaborative web plotting for Python and matplotlib.
* [vincent](https://github.com/wrobstory/vincent) - A Python to Vega translator.
* [d3py](https://github.com/mikedewar/d3py) - A plottling library for Python, based on [D3.js](http://d3js.org/).
* [ggplot](https://github.com/yhat/ggplot) - Same API as ggplot2 for R.
* [Kartograph.py](https://github.com/kartograph/kartograph.py) - Rendering beautiful SVG maps in Python.
* [pygal](http://pygal.org/) - A Python SVG Charts Creator.
* [pygraphviz](https://pypi.python.org/pypi/pygraphviz) - Python interface to [Graphviz](http://www.graphviz.org/).

## Computer Vision

*Libraries for computer vision.*

* [OpenCV](http://opencv.org/) - Open Source Computer Vision Library.
* [SimpleCV](http://simplecv.org/) - An open source framework for building computer vision applications.

## Machine Learning

*Libraries for Machine Learning. See: [awesome-machine-learning](https://github.com/josephmisiti/awesome-machine-learning#python).*

* [scikit-learn](http://scikit-learn.org/) - A Python module for machine learning built on top of SciPy.
* [pattern](https://github.com/clips/pattern) - Web mining module for Python.
* [NuPIC](https://github.com/numenta/nupic) - Numenta Platform for Intelligent Computing.
* [Pylearn2](https://github.com/lisa-lab/pylearn2) - A Machine Learning library based on [Theano](https://github.com/Theano/Theano).
* [hebel](https://github.com/hannes-brt/hebel) - GPU-Accelerated Deep Learning Library in Python.
* [gensim](https://github.com/piskvorky/gensim) - Topic Modelling for Humans.
* [PyBrain](https://github.com/pybrain/pybrain) - Another Python Machine Learning Library.
* [Crab](https://github.com/muricoca/crab) - A ﬂexible, fast recommender engine.
* [python-recsys](https://github.com/ocelma/python-recsys) - A Python library for implementing a Recommender System.

## MapReduce

*Framworks and libraries for MapReduce.*

* [PySpark](http://spark.apache.org/docs/latest/programming-guide.html) - The Spark Python API.
* [dpark](https://github.com/douban/dpark) - Python clone of Spark, a MapReduce alike framework in Python.
* [luigi](https://github.com/spotify/luigi) - A module that helps you build complex pipelines of batch jobs.
* [mrjob](https://github.com/Yelp/mrjob) - Run MapReduce jobs on Hadoop or Amazon Web Services.
* [dumbo](https://github.com/klbostee/dumbo) - Python module that allows one to easily write and run Hadoop programs.
* [streamparse](https://github.com/Parsely/streamparse) - Run Python code against real-time streams of data. Integrates with [Apache Storm](https://storm.incubator.apache.org/).

## Functional Programming

* [fn.py](https://github.com/kachayev/fn.py) - Functional programming in Python: implementation of missing features to enjoy FP.
* [funcy](https://github.com/Suor/funcy) - A fancy and practical functional tools.
* [Toolz](https://github.com/pytoolz/toolz) - A collection of functional utilities for iterators, functions, and dictionaries.
* [CyToolz](https://github.com/pytoolz/cytoolz/) - Cython implementation of Toolz: High performance functional utilities.

## Third-party APIs

*Libraries for accessing third party services APIs. See: [List of Python API Wrappers and Libraries](https://github.com/realpython/list-of-python-api-wrappers).*

* [apache-libcloud](https://libcloud.apache.org/) - One Python library for all clouds.
* [boto](https://github.com/boto/boto) - Python interface to Amazon Web Services.
* [twython](https://github.com/ryanmcgrath/twython) - A Python wrapper for the Twitter API.
* [soundcloud-python](https://github.com/soundcloud/soundcloud-python) - A Python wrapper around the Soundcloud API.
* [google-api-python-client](https://github.com/google/google-api-python-client) - Google APIs Client Library for Python.
* [gspread](https://github.com/burnash/gspread) - Google Spreadsheets Python API .
* [facebook-sdk](https://github.com/pythonforfacebook/facebook-sdk) - Facebook Platform Python SDK.
* [facepy](https://github.com/jgorset/facepy) - Facepy makes it really easy to interact with Facebook's Graph API
* [Wikipedia](https://wikipedia.readthedocs.org/) - A Pythonic wrapper for the Wikipedia API.
* [python-instagram](https://github.com/Instagram/python-instagram) - A Python Client for Instagram API.
* [gmail](https://github.com/charlierguo/gmail) - A Pythonic interface for Gmail.
* [praw](https://github.com/praw-dev/praw) - A Python wrapper for the Reddit API.
* [linkedin](https://github.com/ozgur/python-linkedin) - A Python interface for LinkedIn.

## DevOps Tools

*Software and libraries for DevOps.*

* [OpenStack](http://www.openstack.org/) - Open source software for building private and public clouds.
* [Ansible](http://www.ansible.com/) - An IT automation tool.
* [SaltStack](http://www.saltstack.com/community/) - Infrastructure automation and management system.
* [Fabric](http://www.fabfile.org/) - Tool for streamlining the use of SSH for application deployment or systems administration tasks.
* [Fabtools](https://github.com/ronnix/fabtools) - Tools for writing awesome Fabric files.
* [cuisine](https://github.com/sebastien/cuisine) - Chef-like functionality for Fabric.
* [psutil](https://github.com/giampaolo/psutil) - A cross-platform process and system utilities module.
* [pexpect](https://github.com/pexpect/pexpect) - A Python module for controlling interactive programs in a pseudo-terminal like GNU expect.
* [provy](https://github.com/python-provy/provy) - An easy-to-use provisioning system in Python.
* [honcho](https://github.com/nickstenning/honcho) - A Python port of [Foreman](https://github.com/ddollar/foreman), a tool for managing Procfile-based applications.

## Job Scheduler

*Libraries for scheduling jobs.*

* [APScheduler](http://apscheduler.readthedocs.org/) - A light but powerful in-process task scheduler that lets you schedule functions.
* [django-schedule](https://github.com/thauber/django-schedule) - A calendaring app for Django.
* [doit](http://pydoit.org/) - A task runner/build tool.
* [Joblib](http://pythonhosted.org/joblib/index.html) - A set of tools to provide lightweight pipelining in Python.
* [Plan](https://github.com/fengsp/plan) - Writing crontab file in Python like a charm.
* [Spiff](https://github.com/knipknap/SpiffWorkflow) - A powerful workflow engine implemented in pure Python.
* [schedule](https://github.com/dbader/schedule) - Python job scheduling for humans.
* [TaskFlow](http://docs.openstack.org/developer/taskflow/) - A Python library that helps to make task execution easy, consistent and reliable.

## Foreign Function Interface

*Libraries for providing foreign function interface.*

* [ctypes](https://docs.python.org/2/library/ctypes.html) - (Python standard library) Foreign Function Interface for Python calling C code.
* [cffi](https://pypi.python.org/pypi/cffi) - Foreign Function Interface for Python calling C code.
* [SWIG](http://www.swig.org/Doc1.3/Python.html) - Simplified Wrapper and Interface Generator.
* [PyCUDA](http://mathema.tician.de/software/pycuda/) - A Python wrapper for Nvidia's CUDA API.

## High Performance

*Libraries for making Python faster.*

* [Cython](http://cython.org/) - Optimizing Static Complier for Python. Uses type mixins to compile Python into C or C++ modules resulting in large performance gains.
* [PyPy](http://pypy.org/) - An implementation of Python in Python. The interpreter uses black magic to make Python very fast without having to add in additional type information.
* [Stackless Python](http://www.stackless.com/) - An enhanced version of the Python.
* [Pyston](https://github.com/dropbox/pyston) - A Python implementation built using LLVM and modern JIT techniques with the goal of achieving good performance.

## Microsoft Windows

*Python programming on Microsoft Windows.*

* [pythonlibs](http://www.lfd.uci.edu/~gohlke/pythonlibs/) - Unofficial Windows(32/64-bit) binaries for Python extension packages
* [Python(x,y)](https://code.google.com/p/pythonxy/) - Scientific-applications-oriented Python Distribution based on Qt and Spyder.
* [spyder](https://code.google.com/p/spyderlib/) - IDE for the Python language with advanced editing, interactive testing, debugging and introspection features (also comes with Anaconda).

## Network Virtualization and SDN

*Tools and libraries for Virtual Networking and SDN (Software Defined Networking).*

* [Mininet](http://mininet.org/) - A popular network emulator and API written in Python.
* [POX](http://www.noxrepo.org/pox/about-pox/) - An open source development platform for Python-based Software Defined Networking (SDN) control applications, such as OpenFlow SDN controllers.
* [Pyretic](http://frenetic-lang.org/pyretic/) - A member of the Frenetic family of SDN programming languages that provides powerful abstractions over network switches or emulators.
* [SDX Platform](https://github.com/sdn-ixp/internet2award) - SDN based IXP implementation that leverages Mininet, POX and Pyretic.

## Hardware

*Libraries for programming with hardware.*

* [wifi](https://wifi.readthedocs.org/) - A Python library and command line tool for working with WiFi on Linux.
* [scapy](http://www.secdev.org/projects/scapy/) - A brilliant packet manipulation library.
* [ino](http://inotool.org/) - Command line toolkit for working with [Arduino](http://www.arduino.cc/).
* [Pyro](http://pyrorobotics.com/) - Python Robotics.

## Miscellaneous

*Useful libraries or tools that don't fit in the categories above.*

* [pluginbase](https://github.com/mitsuhiko/pluginbase) - A simple but flexible plugin system for Python.
* [itsdangerous](https://github.com/mitsuhiko/itsdangerous) - Various helpers to pass trusted data to untrusted environments.
* [blinker](https://github.com/jek/blinker) - A fast Python in-process signal/event dispatching system.

## Algorithms and Design Patterns

*Collections of algorithms and design patterns.*

* [python-patterns](https://github.com/faif/python-patterns) - A collection of design patterns in Python.
* [algorithms](https://github.com/nryoung/algorithms) - module of algorithms for Python.

## Editor Plugins

*Plugins for editors and IDEs.*

* Vim
    * [Python-mode](https://github.com/klen/python-mode) - An all in one plugin for turning Vim into a Python IDE.
    * [Jedi-vim](https://github.com/davidhalter/jedi-vim) - Vim bindings for the [Jedi](https://github.com/davidhalter/jedi) autocompletion library for Python.
* Emacs
    * [Elpy](https://github.com/jorgenschaefer/elpy) - Emacs Python Development Environment.
* Sublime Text
    * [SublimeJEDI](https://github.com/srusskih/SublimeJEDI) - A Sublime Text plugin to the awesome autocomplete library [Jedi](https://github.com/davidhalter/jedi).
    * [Anaconda](https://github.com/DamnWidget/anaconda) - Anaconda turns your Sublime Text 3 in a full featured Python development IDE.
    * [Djaneiro](https://github.com/squ1b3r/Djaneiro) - Django support for Sublime Text.

# Resources

Where to discover new Python libraries.

## Websites

* [r/Python](http://www.reddit.com/r/python) - News about Python.
* [Python 3 Wall of Superpowers](http://python3wos.appspot.com/) - Too many popular Python packages don't support Python 3.
* [Trending Python repositories on GitHub today](https://github.com/trending?l=python) - Good place to find new Python libraries.
* [CoolGithubProjects](http://coolgithubprojects.com/) - Sharing cool github projects just got easier!
* [Full Stack Python](http://www.fullstackpython.com/) - Plain English explanations for every layer of the Python web application stack.
* [Django Packages](https://www.djangopackages.com/) - A directory of reusable apps, sites, tools, and more for Django projects.

## Weekly

* [Pycoder's Weekly](http://pycoders.com/) - A free weekly newsletter, on Fridays, for those interested in Python development and various topics around Python.
* [Python Weekly](http://www.pythonweekly.com/) - A free weekly newsletter featuring curated news, articles, new releases, jobs etc related to Python.

## Twitter

* [@pypi](https://twitter.com/pypi)
* [@planetpython](https://twitter.com/planetpython)
* [@getpy](https://twitter.com/getpy)
* [@pycoders](https://twitter.com/pycoders)
* [@PythonWeekly](https://twitter.com/PythonWeekly)
* [@pythontrending](https://twitter.com/pythontrending)

# Other Awesome Lists

List of lists.

* Python
    * [pycrumbs](https://github.com/kirang89/pycrumbs/blob/master/pycrumbs.md)
    * [pythonidae](https://github.com/svaksha/pythonidae)
    * [python-github-projects](https://github.com/checkcheckzz/python-github-projects)
    * [python_reference](https://github.com/rasbt/python_reference)
    * [easy-python](http://easy-python.readthedocs.org/)
* Monty
    * [awesome-awesomeness](https://github.com/bayandin/awesome-awesomeness)
    * [lists](https://github.com/jnv/lists)

# [Contributing](https://github.com/vinta/awesome-python/blob/master/CONTRIBUTING.md)

Your contributions are always welcome!<|MERGE_RESOLUTION|>--- conflicted
+++ resolved
@@ -333,13 +333,9 @@
     * [PyMySQL](https://github.com/PyMySQL/PyMySQL) - Pure Python MySQL driver compatible to mysql-python.
     * [mysql-connector-python](https://pypi.python.org/pypi/mysql-connector-python) - A pure Python MySQL driver from Oracle.
     * [oursql](https://pythonhosted.org/oursql/) - A better MySQL connector for Python with support for native prepared statements and BLOBs.
-<<<<<<< HEAD
     * [psycopg2](http://initd.org/psycopg/) - The most popular PostgreSQL adapter for Python.
     * [txpostgres](http://txpostgres.readthedocs.org/) - Twisted based asynchronous driver for PostgreSQL.
-=======
-    * [psycopg2](http://initd.org/psycopg/) - The most popular PostgreSQL adapter for the Python.
-    * [queries](https://github.com/gmr/queries) - Queries: PostgreSQL Simplified - wrapper of the psycopg2 library for interacting with PostgreSQL
->>>>>>> 1a6da5a0
+    * [queries](https://github.com/gmr/queries) - A wrapper of the psycopg2 library for interacting with PostgreSQL.
 * NoSQL Databases
     * [cassandra-python-driver](https://github.com/datastax/python-driver) - Python driver for Cassandra by Datastax.
     * [pycassa](https://github.com/pycassa/pycassa) - Python Thrift driver for Cassandra.
