# Awesome Python

A curated list of awesome Python frameworks, libraries and software. Inspired by [awesome-php](https://github.com/ziadoz/awesome-php).

- [Awesome Python](#awesome-python)
    - [Environment Management](#environment-management)
    - [Package Management](#package-management)
    - [Package Repositories](#package-repositories)
    - [Distribution](#distribution)
    - [Build Tools](#build-tools)
    - [Interactive Interpreter](#interactive-interpreter)
    - [Files](#files)
    - [Date and Time](#date-and-time)
    - [Text Processing](#text-processing)
    - [Specific Formats Processing](#specific-formats-processing)
    - [Natural Language Processing](#natural-language-processing)
    - [Documentation](#documentation)
    - [Configuration](#configuration)
    - [Command-line Tools](#command-line-tools)
    - [Downloader](#downloader)
    - [Imagery](#imagery)
    - [OCR](#ocr)
    - [Audio](#audio)
    - [Video](#video)
    - [Geolocation](#geolocation)
    - [HTTP](#http)
    - [Database](#database)
    - [Database Drivers](#database-drivers)
    - [ORM](#orm)
    - [Web Frameworks](#web-frameworks)
    - [Permissions](#permissions)
    - [CMS](#cms)
    - [E-commerce](#e-commerce)
    - [RESTful API](#restful-api)
    - [Authentication](#authentication)
    - [Template Engine](#template-engine)
    - [Queue](#queue)
    - [Search](#search)
    - [News Feed](#news-feed)
    - [Asset Management](#asset-management)
    - [Caching](#caching)
    - [Email](#email)
    - [Internationalization](#internationalization)
    - [URL Manipulation](#url-manipulation)
    - [HTML Manipulation](#html-manipulation)
    - [Web Crawling](#web-crawling)
    - [Web Content Extracting](#web-content-extracting)
    - [Forms](#forms)
    - [Data Validation](#data-validation)
    - [Anti-spam](#anti-spam)
    - [Tagging](#tagging)
    - [Admin Panels](#admin-panels)
    - [Static Site Generator](#static-site-generator)
    - [Processes and Threads](#processes-and-threads)
    - [Concurrency and Networking](#concurrency-and-networking)
    - [WebSocket](#websocket)
    - [WSGI Servers](#wsgi-servers)
    - [RPC Servers](#rpc-servers)
    - [Cryptography](#cryptography)
    - [GUI](#gui)
    - [Game Development](#game-development)
    - [Logging](#logging)
    - [Testing](#testing)
    - [Code Analysis and Linter](#code-analysis-and-linter)
    - [Debugging Tools](#debugging-tools)
    - [Science and Data Analysis](#science-and-data-analysis)
    - [Data Visualization](#data-visualization)
    - [Computer Vision](#computer-vision)
    - [Machine Learning](#machine-learning)
    - [Functional Programming](#functional-programming)
    - [MapReduce](#mapreduce)
    - [Third-party APIs](#third-party-apis)
    - [DevOps Tools](#devops-tools)
    - [Job Scheduler](#job-scheduler)
    - [Foreign Function Interface](#foreign-function-interface)
    - [High Performance](#high-performance)
    - [Network Virtualization and SDN](#network-virtualization-and-sdn)
    - [Hardware](#hardware)
    - [Compatibility](#compatibility)
    - [Miscellaneous](#miscellaneous)
    - [Algorithms and Design Patterns](#algorithms-and-design-patterns)
    - [Editor Plugins](#editor-plugins)
    - [IDEs](#ides)
- [Resources](#resources)
    - [Websites](#websites)
    - [Weekly](#weekly)
    - [Twitter](#twitter)
- [Other Awesome Lists](#other-awesome-lists)
- [Contributing](#contributing)

- - -

## Environment Management

*Libraries for Python version and environment management.*

* [p](https://github.com/qw3rtman/p) - Dead Simple Interactive Python Version Management.
* [pyenv](https://github.com/yyuu/pyenv) - Simple Python version management.
* [virtualenv](https://pypi.python.org/pypi/virtualenv) - A tool to create isolated Python environments.
* [virtualenvwrapper](https://pypi.python.org/pypi/virtualenvwrapper) - A set of extensions to virtualenv.
* [virtualenv-api](https://github.com/sjkingo/virtualenv-api) - An API for virtualenv and pip.
* [pew](https://pypi.python.org/pypi/pew/) - A set of tools to manage multiple virtual environments.
* [Vex](https://github.com/sashahart/vex) - Run a command in the named virtualenv.
* [PyRun](https://www.egenix.com/products/python/PyRun/) - A one-file, no-installation-needed version of Python.

## Package Management

*Libraries for package and dependency management.*

* [pip](https://pip.pypa.io/) - The Python package and dependency manager.
    * [Python Package Index](https://pypi.python.org/pypi)
* [conda](https://github.com/conda/conda/) - Cross-platform, Python-agnostic binary package manager.
* [Curdling](http://clarete.li/curdling/) - Curdling is a command line tool for managing Python packages.
* [wheel](http://pythonwheels.com/) - The new standard of Python distribution and are intended to replace eggs.

## Package Repositories

*Local PyPI repository server and proxies.*

* [warehouse](https://github.com/pypa/warehouse) - Next generation Python Package Repository (PyPI).
    * [Warehouse](https://warehouse.python.org/)
* [devpi](http://doc.devpi.net/) - PyPI server and packaging/testing/release tool.
* [localshop](https://github.com/mvantellingen/localshop) - PyPI server which mirrors official packages on-demand, and also supports local (private) package uploads.
* [bandersnatch](https://bitbucket.org/pypa/bandersnatch) - PyPI mirroring tool provided by Python Packaging Authority (PyPA)

## Distribution

*Libraries to create packaged executables for release distribution.*

* [cx-Freeze](http://cx-freeze.readthedocs.org/) - Freezes Python scripts (cross-platform).
* [py2exe](http://www.py2exe.org/) - Freezes Python scripts (Windows).
* [pynsist](http://pynsist.readthedocs.org/) - A tool to build Windows installers, installers bundle Python itself.
* [py2app](http://pythonhosted.org/py2app/) - Freezes Python scripts (Mac OS X).
* [PyInstaller](http://www.pyinstaller.org/) - Converts Python programs into stand-alone executables (cross-platform).
* [dh-virtualenv](http://dh-virtualenv.readthedocs.org/) - Build and distribute a virtualenv as a Debian package.
* [Nuitka](http://nuitka.net/) - Compile scripts, modules, packages to an executable or extension module.

## Build Tools

*Compile software from source code.*

* [buildout](http://www.buildout.org/) - A build system for creating, assembling and deploying applications from multiple parts, some of which may be non-Python-based.
* [SCons](http://www.scons.org/) - A software construction tool.
* [PlatformIO](https://github.com/ivankravets/platformio) - A console tool to build code with different development platforms.
* [BitBake](http://www.yoctoproject.org/docs/1.6/bitbake-user-manual/bitbake-user-manual.html) - A make-like build tool with the special focus of distributions and packages for embedded Linux.
* [fabricate](https://code.google.com/p/fabricate/) - A build tool that finds dependencies automatically for any language.
* [PyBuilder](https://github.com/pybuilder/pybuilder) - A continuous build tool written in pure Python which mainly targets Python applications.

## Interactive Interpreter

*Interactive Python interpreters (REPL).*

* [IPython](https://github.com/ipython/ipython) - A rich toolkit to help you make the most out of using Python interactively.
* [bpython](http://bpython-interpreter.org) – A fancy interface to the Python interpreter.
* [ptpython](https://github.com/jonathanslenders/ptpython) - Advanced Python REPL built on top of the [python-prompt-toolkit](https://github.com/jonathanslenders/python-prompt-toolkit).

## Files

*Libraries for file manipulation and MIME type detection.*

* [mimetypes](https://docs.python.org/2/library/mimetypes.html) - (Python standard library) Map filenames to MIME types.
* [imghdr](https://docs.python.org/2/library/imghdr.html) - (Python standard library) Determine the type of an image.
* [python-magic](https://github.com/ahupp/python-magic) - A Python interface to the libmagic file type identification library.
* [path.py](https://github.com/jaraco/path.py) - A module wrapper for [os.path](https://docs.python.org/2/library/os.path.html).
* [watchdog](https://github.com/gorakhargosh/watchdog) - API and shell utilities to monitor file system events.
* [Unipath](https://github.com/mikeorr/Unipath) - An object-oriented approach to file/directory operations.
* [pathlib](https://pathlib.readthedocs.org/en/pep428/) - (Python standard library in Python 3.4+) An cross-platform, object-oriented path library.

## Date and Time

*Libraries for working with dates and times.*

* [arrow](https://github.com/crsmithdev/arrow) - Better dates & times for Python.
* [Chronyk](https://github.com/KoffeinFlummi/Chronyk) - A Python 3 library for parsing human-written times and dates.
* [dateutil](https://pypi.python.org/pypi/python-dateutil) - Extensions to the standard Python [datetime](https://docs.python.org/2/library/datetime.html) module.
* [delorean](https://github.com/myusuf3/delorean/) - A library for clearing up the inconvenient truths that arise dealing with datetimes.
* [when.py](https://github.com/dirn/When.py) - Providing user-friendly functions to help perform common date and time actions.
* [moment](https://github.com/zachwill/moment) - A Python library for dealing with dates/times. Inspired by [Moment.js](http://momentjs.com/).
* [pytz](https://launchpad.net/pytz) - World timezone definitions, modern and historical. Brings the [tz database](http://en.wikipedia.org/wiki/Tz_database) into Python.
* [PyTime](https://github.com/shnode/PyTime) - A easy-use Python module which aims to operate date/time/datetime by string.

## Text Processing

*Libraries for parsing and manipulating plain texts.*

* General
    * [difflib](https://docs.python.org/2/library/difflib.html) - (Python standard library) Helpers for computing deltas.
    * [Levenshtein](https://github.com/ztane/python-Levenshtein/) - Fast computation of Levenshtein distance and string similarity.
    * [fuzzywuzzy](https://github.com/seatgeek/fuzzywuzzy) - Fuzzy String Matching.
    * [esmre](https://code.google.com/p/esmre/) - Regular expression accelerator.
    * [shortuuid](https://github.com/stochastic-technologies/shortuuid) - A generator library for concise, unambiguous and URL-safe UUIDs.
    * [ftfy](https://github.com/LuminosoInsight/python-ftfy) - Makes Unicode text less broken and more consistent automagically.
    * [unidecode](https://pypi.python.org/pypi/Unidecode) - ASCII transliterations of Unicode text.
    * [chardet](https://github.com/chardet/chardet) - Python 2/3 compatible character encoding detector.
    * [xpinyin](https://github.com/lxneng/xpinyin) - A library to translate Chinese hanzi (漢字) to pinyin (拼音).
    * [pangu.py](https://github.com/vinta/pangu.py) - Spacing texts for CJK and alphanumerics.
    * [pyfiglet](https://github.com/pwaller/pyfiglet) - An implementation of figlet written in Python.
    * [uniout](https://github.com/moskytw/uniout) - Print readable chars instead of the escaped string.
* Slugify
    * [awesome-slugify](https://github.com/dimka665/awesome-slugify) - A Python slugify library that can preserve unicode.
    * [python-slugify](https://github.com/un33k/python-slugify) - A Python slugify library that translates unicode to ASCII.
    * [unicode-slugify](https://github.com/mozilla/unicode-slugify) - A slugifier that generates unicode slugs with Django as a dependency.
* Parser
    * [PLY](http://www.dabeaz.com/ply/) - Implementation of lex and yacc parsing tools for Python
    * [phonenumbers](https://github.com/daviddrysdale/python-phonenumbers) - Parsing, formatting, storing and validating international phone numbers.
    * [python-user-agents](https://github.com/selwin/python-user-agents) - Browser user agent parser.
    * [sqlparse](https://sqlparse.readthedocs.org/) - A non-validating SQL parser.
    * [Pygments](http://pygments.org/) - A generic syntax highlighter.
    * [python-nameparser](https://github.com/derek73/python-nameparser) - Parsing human names into their individual components.
    * [pyparsing](http://pyparsing.wikispaces.com/) - A general purpose framework for generating parsers.

## Specific Formats Processing

*Libraries for parsing and manipulating specific text formats.*

* General
    * [tablib](https://github.com/kennethreitz/tablib) - A module for Tabular Datasets in XLS, CSV, JSON, YAML.
* Office
    * [python-docx](https://github.com/python-openxml/python-docx) - Reads, queries and modifies Microsoft Word 2007/2008 docx files.
    * [xlwt](https://github.com/python-excel/xlwt) / [xlrd](https://github.com/python-excel/xlrd) - Writing and reading data and formatting information from Excel files.
    * [XlsxWriter](https://xlsxwriter.readthedocs.org/) - A Python module for creating Excel .xlsx files.
    * [xlwings](http://xlwings.org/) - A BSD-licensed library that makes it easy to call Python from Excel and vice versa.
    * [openpyxl](https://openpyxl.readthedocs.org/en/latest/) - A library for reading and writing Excel 2010 xlsx/xlsm/xltx/xltm files.
    * [Marmir](https://github.com/brianray/mm) - Takes Python data structures and turns them into spreadsheets.
    * [unoconv](https://github.com/dagwieers/unoconv) - Convert between any document format supported by LibreOffice/OpenOffice.
* PDF
    * [PDFMiner](https://github.com/euske/pdfminer) - A tool for extracting information from PDF documents.
    * [PyPDF2](https://github.com/mstamy2/PyPDF2) - A library capable of splitting, merging and transforming PDF pages.
    * [ReportLab](http://www.reportlab.com/opensource/) - Allowing Rapid creation of rich PDF documents.
* Markdown
    * [Python-Markdown](https://github.com/waylan/Python-Markdown) - A Python implementation of John Gruber’s Markdown.
    * [Mistune](https://github.com/lepture/mistune) - Fastest and full featured pure Python parsers of Markdown.
* YAML
    * [PyYAML](http://pyyaml.org/) - YAML implementations for Python.
* CSV
    * [csvkit](https://github.com/onyxfish/csvkit) - Utilities for converting to and working with CSV.
* Archive
    * [unp](https://github.com/mitsuhiko/unp) - A command line tool that can unpack archives easily.

## Natural Language Processing

*Libraries for working with human languages.*

* [NLTK](http://www.nltk.org/) - A leading platform for building Python programs to work with human language data.
* [Pattern](http://www.clips.ua.ac.be/pattern) - A web mining module for the Python. It has tools for natural language processing, machine learning, among others.
* [TextBlob](http://textblob.readthedocs.org/) - Providing a consistent API for diving into common NLP tasks. Stands on the giant shoulders of NLTK and Pattern.
* [jieba](https://github.com/fxsjy/jieba) - Chinese Words Segmentation Utilities.
* [SnowNLP](https://github.com/isnowfy/snownlp) - A library for processing Chinese text.
* [loso](https://github.com/victorlin/loso) - Another Chinese segmentation library.
* [genius](https://github.com/duanhongyi/genius) - A Chinese segment base on Conditional Random Field.
* [langid.py](https://github.com/saffsd/langid.py) - Stand-alone language identification system.

## Documentation

*Libraries for generating project documentation.*

* [Sphinx](http://sphinx-doc.org/) - Python Documentation generator.
    * [awesome-sphinxdoc](https://github.com/yoloseem/awesome-sphinxdoc)
* [reStructuredText](http://docutils.sourceforge.net/rst.html) - Markup Syntax and Parser Component of Docutils.
* [MkDocs](http://www.mkdocs.org/) - Markdown friendly documentation generator.
* [Pycco](http://fitzgen.github.io/pycco/) - The original quick-and-dirty, hundred-line-long, literate-programming-style documentation generator.
* [pdoc](https://github.com/BurntSushi/pdoc) - Epydoc replacement to auto generate API documentation for Python libraries.

## Configuration

*Libraries for storing configuration options.*

* [ConfigParser](https://docs.python.org/2/library/configparser.html) - (Python standard library) INI file parser.
* [ConfigObj](http://www.voidspace.org.uk/python/configobj.html) - INI file parser with validation.
* [config](http://www.red-dove.com/config-doc/) - Hierarchical config from the author of [logging](https://docs.python.org/2/library/logging.html).
* [profig](http://profig.readthedocs.org/) - Config from multiple formats with value conversion.

## Command-line Tools

*Libraries for building command-line application.*

* Command-line Application Development
    * [cement](http://builtoncement.com/) - Cement provides a light-weight and fully featured foundation to build anything from single file scripts to complex and intricately designed applications.
    * [click](http://click.pocoo.org/) - A package for creating beautiful command line interfaces in a composable way.
    * [clint](https://github.com/kennethreitz/clint) - Python Command-line Application Tools.
    * [cliff](http://docs.openstack.org/developer/cliff/) - A framework for creating command-line programs with multi-level commands.
    * [Clime](http://clime.mosky.tw) – Clime lets you convert any module into a multi-command CLI program without any configuration.
    * [docopt](http://docopt.org/) - Pythonic command line arguments parser.
    * [colorama](https://pypi.python.org/pypi/colorama) - Cross-platform colored terminal text.
    * [pyCLI](https://pythonhosted.org/pyCLI/) - Command-line applications supporting standard command line parsing, logging, unit and functional testing.
    * [Gooey](https://github.com/chriskiehl/Gooey) - Turn command line programs into a full GUI application with one line
    * [python-prompt-toolkit](https://github.com/jonathanslenders/python-prompt-toolkit) - A Library for building powerful interactive command lines.
* Productivity Tools
    * [cookiecutter](https://github.com/audreyr/cookiecutter) - A command-line utility that creates projects from cookiecutters (project templates). E.g. Python package projects, jQuery plugin projects.
    * [httpie](https://github.com/jakubroztocil/httpie) - A command line HTTP client, a user-friendly cURL replacement.
    * [percol](https://github.com/mooz/percol) - Adds flavor of interactive selection to the traditional pipe concept on UNIX.
    * [RainbowStream](http://www.rainbowstream.org/) - Smart and nice Twitter client on terminal.
    * [caniusepython3](https://github.com/brettcannon/caniusepython3) - Determine what projects are blocking you from porting to Python 3.
    * [thefuck](https://github.com/nvbn/thefuck) - Correcting your previous console command.
    * [doitlive](https://github.com/sloria/doitlive) - A tool for live presentations in the terminal.
    * [PathPicker](https://github.com/facebook/PathPicker) - Select files out of bash output.
    * [bashplotlib](https://github.com/glamp/bashplotlib) - Making basic plots in the terminal. It's a quick way to visualize data without GUI.

## Downloader

*Libraries for downloading.*

* [s3cmd](https://github.com/s3tools/s3cmd) - A command line tool for managing Amazon S3 and CloudFront.
* [s4cmd](https://github.com/bloomreach/s4cmd) - Super S3 command line tool, good for higher performance.
* [youtube-dl](http://rg3.github.io/youtube-dl/) - A small command-line program to download videos from YouTube.
* [you-get](http://www.soimort.org/you-get/) - A YouTube/Youku/Niconico video downloader written in Python 3.
* [coursera](https://github.com/coursera-dl/coursera) - Script for downloading Coursera.org videos and naming them.
* [WikiTeam](https://github.com/WikiTeam/wikiteam) - Tools for downloading and preserving wikis.
* [subliminal](https://github.com/Diaoul/subliminal) - Library and command line tool to search and download subtitles.

## Imagery

*Libraries for manipulating images.*

* [pillow](http://pillow.readthedocs.org/) - Pillow is the friendly [PIL](http://www.pythonware.com/products/pil/) fork.
* [wand](https://github.com/dahlia/wand) - Python bindings for [MagickWand](http://www.imagemagick.org/script/magick-wand.php), C API for ImageMagick.
* [thumbor](https://github.com/thumbor/thumbor) - A smart imaging service. It enables on-demand crop, re-sizing and flipping of images.
* [imgSeek](http://www.imgseek.net/) - A project for searching a collection of images using visual similarity.
* [python-qrcode](https://github.com/lincolnloop/python-qrcode) - A pure Python QR Code generator.
* [pyBarcode](https://pythonhosted.org/pyBarcode/) - Create barcodes in Python without needing PIL.
* [pygram](https://github.com/ajkumar25/pygram) - Instagram-like image filters.
* [Quads](https://github.com/fogleman/Quads) - Computer art based on quadtrees.
* [nude.py](https://github.com/hhatto/nude.py) - Nudity detection.
* [scikit-image](http://scikit-image.org/) - A Python library for (scientific) image processing.
* [hmap](https://github.com/rossgoodwin/hmap) - Image histogram remapping.

## OCR

*Libraries for Optical Character Recognition.*

* [python-tesseract](https://code.google.com/p/python-tesseract) - A wrapper class for [Google Tesseract OCR](https://code.google.com/p/tesseract-ocr/).
* [pytesseract](https://github.com/madmaze/pytesseract) - Another wrapper for Google Tesseract OCR.
* [pyocr](https://github.com/jflesch/pyocr) - A wrapper for Tesseract and Cuneiform.

## Audio

*Libraries for manipulating audio.*

* [audiolazy](https://github.com/danilobellini/audiolazy) - Expressive Digital Signal Processing (DSP) package for Python.
* [audioread](https://github.com/sampsyo/audioread) - Cross-library (GStreamer + Core Audio + MAD + FFmpeg) audio decoding.
* [beets](http://beets.radbox.org/) - A music library manager and [MusicBrainz](https://musicbrainz.org/) tagger.
* [dejavu](https://github.com/worldveil/dejavu) - Audio fingerprinting and recognition.
* [django-elastic-transcoder](https://github.com/StreetVoice/django-elastic-transcoder) - Django + [Amazon Elastic Transcoder](http://aws.amazon.com/elastictranscoder/).
* [eyeD3](http://eyed3.nicfit.net/) - A tool for working with audio files, specifically MP3 files containing ID3 metadata.
* [id3reader](http://nedbatchelder.com/code/modules/id3reader.py) - A Python module for reading MP3 meta data.
* [mutagen](https://code.google.com/p/mutagen/) - A Python module to handle audio metadata.
* [pydub](https://github.com/jiaaro/pydub) - Manipulate audio with a simple and easy high level interface.
* [pyechonest](https://github.com/echonest/pyechonest) - Python client for the [Echo Nest](http://developer.echonest.com/docs/) API.
* [talkbox](http://scikits.appspot.com/talkbox) - A Python library for speech/signal processing.
* [TimeSide](https://github.com/yomguy/TimeSide) - Open web audio processing framework.
* [tinytag](https://github.com/devsnd/tinytag) - A library for reading music meta data of MP3, OGG, FLAC and Wave files.
* [m3u8](https://github.com/globocom/m3u8) - A module for parsing m3u8 file.

## Video

*Libraries for manipulating video and GIFs.*

* [moviepy](http://zulko.github.io/moviepy/) - A module for script-based movie editing with many formats, including animated GIFs.
* [shorten.tv](http://www.shorten.tv/) - Video summarization.
* [scikit-video](https://github.com/aizvorski/scikit-video) - Video processing routines for SciPy.

## Geolocation

*Libraries for geocoding addresses and working with latitudes and longitudes.*

* [GeoDjango](https://docs.djangoproject.com/en/dev/ref/contrib/gis/) - A world-class geographic web framework.
* [geopy](https://github.com/geopy/geopy) - Python Geocoding Toolbox.
* [pygeoip](https://github.com/appliedsec/pygeoip) - Pure Python GeoIP API.
* [GeoIP](https://github.com/maxmind/geoip-api-python) - Python API for MaxMind GeoIP Legacy Database.
* [geojson](https://github.com/frewsxcv/python-geojson) - Python bindings and utlities for GeoJSON.
* [django-countries](https://github.com/SmileyChris/django-countries) - A Django app that provides country choices for use with forms, flag icons static files, and a country field for models.

## HTTP

*Libraries for working with HTTP.*

* [requests](http://docs.python-requests.org/) - HTTP Requests for Humans™.
* [grequests](https://github.com/kennethreitz/grequests) - requests + gevent for asynchronous HTTP requests.
* [urllib3](https://github.com/shazow/urllib3) - A HTTP library with thread-safe connection pooling, file post support, sanity friendly.
* [httplib2](https://github.com/jcgregorio/httplib2) - Comprehensive HTTP client library.
* [treq](https://github.com/dreid/treq) - Python requests like API built on top of Twisted's HTTP client.

## Database

*Databases implemented in Python.*

* [ZODB](http://www.zodb.org/) - A native object database for Python. A key-value and object graph database.
* [pickleDB](https://pythonhosted.org/pickleDB/) - A simple and lightweight key-value store for Python.
* [TinyDB](https://github.com/msiemens/tinydb) - A tiny, document-oriented database.

## Database Drivers

*Libraries for connecting and operating databases.*

* Relational Databases
    * [mysql-python](http://sourceforge.net/projects/mysql-python/) - The MySQL database connector for Python.
    * [mysqlclient](https://github.com/PyMySQL/mysqlclient-python) - mysql-python fork supporting Python 3.
    * [PyMySQL](https://github.com/PyMySQL/PyMySQL) - Pure Python MySQL driver compatible to mysql-python.
    * [mysql-connector-python](https://pypi.python.org/pypi/mysql-connector-python) - A pure Python MySQL driver from Oracle.
    * [oursql](https://pythonhosted.org/oursql/) - A better MySQL connector with support for native prepared statements and BLOBs.
    * [psycopg2](http://initd.org/psycopg/) - The most popular PostgreSQL adapter for Python.
    * [txpostgres](http://txpostgres.readthedocs.org/) - Twisted based asynchronous driver for PostgreSQL.
    * [queries](https://github.com/gmr/queries) - A wrapper of the psycopg2 library for interacting with PostgreSQL.
    * [dataset](https://github.com/pudo/dataset) - Store Python dicts in a database - works with SQLite, MySQL, and PostgreSQL.
    * [apsw](http://rogerbinns.github.io/apsw/) - Another Python SQLite wrapper.
* NoSQL Databases
    * [cassandra-python-driver](https://github.com/datastax/python-driver) - Python driver for Cassandra.
    * [pycassa](https://github.com/pycassa/pycassa) - Python Thrift driver for Cassandra.
    * [HappyBase](http://happybase.readthedocs.org/) - A developer-friendly library for Apache HBase.
    * [PyMongo](http://docs.mongodb.org/ecosystem/drivers/python/) - The official Python client for MongoDB.
    * [Plyvel](https://plyvel.readthedocs.org/) - A fast and feature-rich Python interface to LevelDB.
    * [redis-py](https://github.com/andymccurdy/redis-py) - The Redis Python Client.
    * [py2neo](http://book.py2neo.org/) - Python wrapper client for Neo4j's restful interface.
    * [telephus](https://github.com/driftx/Telephus) - Twisted based client for Cassandra.
    * [txRedis](https://github.com/deldotdr/txRedis) - Twisted based client for Redis.

## ORM

*Libraries that implement Object-Relational Mapping or data mapping techniques.*

* Relational Databases
    * [Django Models](https://docs.djangoproject.com/en/dev/topics/db/models/) - A part of Django.
    * [SQLAlchemy](http://www.sqlalchemy.org/) - The Python SQL Toolkit and Object Relational Mapper.
        * [awesome-sqlalchemy](https://github.com/dahlia/awesome-sqlalchemy)
    * [peewee](https://github.com/coleifer/peewee) - A small, expressive ORM.
    * [PonyORM](http://ponyorm.com) - ORM that provides a generator-oriented interface to SQL.
* NoSQL Databases
    * [MongoEngine](http://mongoengine.org/) - A Python Object-Document-Mapper for working with MongoDB.
    * [django-mongodb-engine](https://github.com/django-nonrel/mongodb-engine) - Django MongoDB Backend.
    * [redisco](https://github.com/kiddouk/redisco) - A Python Library for Simple Models and Containers Persisted in Redis.
    * [flywheel](https://github.com/mathcamp/flywheel) - Object mapper for Amazon DynamoDB.
* Others
    * [butterdb](https://github.com/Widdershin/butterdb) - A Python ORM for Google Drive Spreadsheets.

## Web Frameworks

*Full stack web frameworks.*

* [Django](https://www.djangoproject.com/) - The most popular web framework in Python.
    * [awesome-django](https://github.com/rosarior/awesome-django)
* [Flask](http://flask.pocoo.org/) - A microframework for Python.
    * [awesome-flask](https://github.com/humiaozuzu/awesome-flask)
* [Bottle](http://bottlepy.org/) - A fast, simple and lightweight WSGI micro web-framework.
* [Pyramid](http://www.pylonsproject.org/) - A small, fast, down-to-earth, open source Python web framework.
    * [awesome-pyramid](https://github.com/ITCase/awesome-pyramid)
* [web2py](http://www.web2py.com) - A full stack web framework and platform focused in the ease of use.
* [web.py](http://webpy.org/) - A web framework for Python that is as simple as it is powerful.
* [TurboGears](http://www.turbogears.org/) - The Web Framework that starts as a microframework and scales up to a full stack solution.
* [CherryPy](http://www.cherrypy.org/) - A Minimalist Python Web Framework, HTTP/1.1-compliant and WSGI thread-pooled.
* [Grok](http://grok.zope.org/) - A framework built on the existing Zope 3 libraries.
* [Bluebream](http://bluebream.zope.org/) - An open-source web application server, framework and library, formerly known as Zope 3.
* [guava](https://github.com/flatpeach/guava) - A lightweight and high performance web framework for Python written in C.

## Permissions

*Libraries that allow or deny users access to data or functionality.*

* [django-guardian](https://github.com/lukaszb/django-guardian) - Implementation of per object permissions for Django 1.2+
* [django-rules](https://github.com/dfunckt/django-rules) - A tiny but powerful app providing object-level permissions to Django, without requiring a database.
* [Carteblanche](http://www.github.com/neuman/python-carteblanche/) - Module to align code with thoughts of users and designers. Also magically handles navigation and permissions.

## CMS

*Content Management Systems.*

* [django-cms](https://www.django-cms.org/en/) - An Open source enterprise CMS based on the Django.
* [djedi-cms](http://djedi-cms.org/) - A lightweight but yet powerful Django CMS with plugins, inline editing and performance in mind.
* [FeinCMS](http://www.feincms.org/) - One of the most advanced Content Management Systems built on Django.
* [Kotte](http://kotti.pylonsproject.org/) - A high-level, Pythonic web application framework built on Pyramid.
* [Mezzanine](http://mezzanine.jupo.org/) - A powerful, consistent, and flexible content management platform.
* [Opps](http://oppsproject.org/) - A Django-based CMS for magazines, newspapers websites and portals with high-traffic.
* [Plone](http://plone.org/) - A CMS built on top of the open source application server Zope.
* [Quokka](http://quokkaproject.org/) - Flexible, extensible, small CMS powered by Flask and MongoDB.
* [Wagtail](http://wagtail.io/) - A Django content management system.
* [Widgy](http://wid.gy/) - Last CMS framework, based on Django.

## E-commerce

*Frameworks and libraries for e-commerce and payments.*

* [django-oscar](http://oscarcommerce.com/) - An open-source e-commerce framework for Django.
* [django-shop](https://www.django-cms.org/) - A Django based shop system.
* [merchant](https://github.com/agiliq/merchant) - A Django app to accept payments from various payment processors.
* [money](https://github.com/carlospalol/money) - Money class with optional CLDR-backed locale-aware formatting and an extensible currency exchange solution.
* [python-currencies](https://github.com/Alir3z4/python-currencies) - Display money format and its filthy currencies.
* [alipay](https://github.com/lxneng/alipay) - Unofficial Alipay API for Python.

## RESTful API

*Libraries for developing RESTful APIs.*

* [cornice](https://cornice.readthedocs.org/) - A REST framework for Pyramid.
* [django-rest-framework](http://www.django-rest-framework.org/) - A powerful and flexible toolkit that makes it easy to build Web APIs.
* [django-tastypie](http://tastypieapi.org/) - Creating delicious APIs for Django apps.
* [django-formapi](https://github.com/5monkeys/django-formapi) - Create JSON APIs with HMAC authentication and Django form-validation.
* [flask-api](http://www.flaskapi.org/) - An implementation of the same web browsable APIs that django-rest-framework provides.
* [flask-restful](http://flask-restful.readthedocs.org/) - An extension for Flask that adds support for quickly building REST APIs.
* [flask-restless](https://flask-restless.readthedocs.org/en/latest/) - A Flask extension for generating ReSTful APIs for database models defined with SQLAlchemy (or Flask-SQLAlchemy).
* [flask-api-utils](https://github.com/marselester/flask-api-utils) - Flask extension that takes care of API representation and authentication.
* [falcon](http://falconframework.org/) - A high-performance Python framework for building cloud APIs and web app backends.
* [eve](https://github.com/nicolaiarocci/eve) - REST API framework powered by Flask, MongoDB and good intentions.
* [sandman](https://github.com/jeffknupp/sandman) - Automated REST APIs for existing database-driven systems.
* [restless](http://restless.readthedocs.org/en/latest/) - Framework agnostic REST framework based on lessons learned from TastyPie.
* [savory-pie](https://github.com/RueLaLa/savory-pie/) - REST API building library (django, and others)
* [ripozo](https://github.com/vertical-knowledge/ripozo) - A tool for quickly creating REST/HATEOAS/Hypermedia APIs with extensions for Flask and Django.

## Authentication

*Libraries for implementing authentications schemes.*

* OAuth
    * [Authomatic](http://peterhudec.github.io/authomatic/) - Simple but powerful framework agnostic authentication/authorization client package.
    * [OAuthLib](https://github.com/idan/oauthlib) - A generic, spec-compliant, thorough implementation of the OAuth request-signing logic.
    * [rauth](https://github.com/litl/rauth) - A Python library for OAuth 1.0/a, 2.0, and Ofly.
    * [python-oauth2](https://github.com/simplegeo/python-oauth2) - A fully tested, abstract interface to creating OAuth clients and servers.
    * [python-social-auth](https://github.com/omab/python-social-auth) - An easy-to-setup social authentication mechanism.
    * [django-oauth-toolkit](https://github.com/evonove/django-oauth-toolkit) - OAuth2 goodies for the Djangonauts.
    * [django-oauth2-provider](https://github.com/caffeinehit/django-oauth2-provider) - Providing OAuth2 access to Django app.
    * [django-allauth](https://github.com/pennersr/django-allauth) - Authentication app for Django that "just works."
    * [Flask-OAuthlib](https://github.com/lepture/flask-oauthlib) - OAuth 1.0/a, 2.0 implementation of client and provider for Flask.
    * [sanction](https://github.com/demianbrecht/sanction) - A dead simple OAuth2 client implementation.
* Others
    * [PyJWT](https://github.com/progrium/pyjwt) - Implementation of the JSON Web Token draft 01.
    * [python-jwt](https://github.com/davedoesdev/python-jwt) - Module for generating and verifying JSON Web Tokens.
    * [python-jws](https://github.com/brianloveswords/python-jws) - Implementation of JSON Web Signatures draft 02.
    * [jose](https://github.com/demonware/jose) - JavaScript Object Signing and Encryption draft implementation.

## Template Engine

*Libraries and tools for templating and lexing.*

* [Jinja2](https://github.com/mitsuhiko/jinja2) - A modern and designer friendly templating language.
* [Genshi](http://genshi.edgewall.org/) - Python templating toolkit for generation of web-aware output.
* [Mako](http://www.makotemplates.org/) - Hyperfast and lightweight templating for the Python platform.
* [Chameleon](https://chameleon.readthedocs.org/) - An HTML/XML template engine. Modeled after ZPT, optimized for speed.
* [Spitfire](https://code.google.com/p/spitfire/) - A very fast Python template compiler.

## Queue

*Libraries for working with event and task queues.*

* [celery](http://www.celeryproject.org/) - An asynchronous task queue/job queue based on distributed message passing.
* [huey](https://github.com/coleifer/huey) - Little multi-threaded task queue.
* [mrq](https://github.com/pricingassistant/mrq) - Mr. Queue - A distributed worker task queue in Python using Redis & gevent.
* [rq](http://python-rq.org/) - Simple job queues for Python.
* [simpleq](https://github.com/rdegges/simpleq) - A simple, infinitely scalable, Amazon SQS based queue.

## Search

*Libraries and software for indexing and performing search queries on data.*

* [django-haystack](https://github.com/toastdriven/django-haystack) - Modular search for Django.
* [elasticsearch-py](http://www.elasticsearch.org/guide/en/elasticsearch/client/python-api/current/) - The official low-level Python client for [Elasticsearch](https://www.elastic.co/products/elasticsearch).
* [elasticsearch-dsl-py](https://github.com/elastic/elasticsearch-dsl-py) - The official high-level Python client for Elasticsearch.
* [solrpy](https://code.google.com/p/solrpy/) - A Python client for [solr](http://lucene.apache.org/solr/).
* [Whoosh](http://whoosh.readthedocs.org/) - A fast, pure Python search engine library.

## News Feed

*Libraries for building user's activities.*

* [Feedly](https://github.com/tschellenbach/Feedly) - A library to build newsfeed and notification systems using Cassandra and Redis.
* [django-activity-stream](https://github.com/justquick/django-activity-stream) - Generate generic activity streams from the actions on your site.

## Asset Management

*Tools for managing, compressing and minifying website assets.*

* [django-compressor](https://github.com/django-compressor/django-compressor) - Compresses linked and inline JavaScript or CSS into a single cached file.
* [jinja-assets-compressor](https://github.com/jaysonsantos/jinja-assets-compressor) - A Jinja extension to compile and compress your assets.
* [webassets](http://webassets.readthedocs.org/) - Bundles, optimizes, and manages unique cache-busting URLs for static resources.
* [fanstatic](http://www.fanstatic.org/) - Packages, optimizes, and serves static file dependencies as Python packages.
* [fileconveyor](http://fileconveyor.org/) - Monitors changes, processes, and transports assets to CDNs and file storage systems.
* [django-storages](http://code.larlet.fr/django-storages/) - A collection of custom storage back ends for Django.
* [glue](http://gluecss.com) - Glue is a simple command line tool to generate CSS sprites.
* [libsass-python](http://hongminhee.org/libsass-python/) - A Python binding of [libsass](https://github.com/hcatlin/libsass), the reference implementation of SASS/SCSS.
* [Flask-Assets](http://flask-assets.readthedocs.org/) - Helps you integrate webassets into your Flask app.

## Caching

*Libraries for caching data.*

* [Beaker](http://beaker.readthedocs.org/) - A library for caching and sessions for use with web applications and stand-alone Python scripts and applications.
* [dogpile.cache](http://dogpilecache.readthedocs.org/) - dogpile.cache is next generation replacement for Beaker made by same authors.
* [HermesCache](https://pypi.python.org/pypi/HermesCache) - Python caching library with tag-based invalidation and dogpile effect prevention.
* [django-cache-machine](https://github.com/jbalogh/django-cache-machine) - Automatic caching and invalidation for Django models through the ORM.
* [django-cacheops](https://github.com/Suor/django-cacheops) - A slick ORM cache with automatic granular event-driven invalidation.
* [johnny-cache](https://github.com/jmoiron/johnny-cache) - A caching framework for django applications.
* [django-viewlet](https://github.com/5monkeys/django-viewlet) - Render template parts with extended cache control.
* [pylibmc](https://github.com/lericson/pylibmc) - A Python wrapper around the [libmemcached](http://libmemcached.org/libMemcached.html) interface.

## Email

*Libraries for sending and parsing email.*

* [inbox.py](https://github.com/kennethreitz/inbox.py) - Python SMTP Server for Humans.
* [imbox](https://github.com/martinrusev/imbox) - Python IMAP for Humans.
* [inbox](https://github.com/inboxapp/inbox) - The open source email toolkit.
* [lamson](https://github.com/zedshaw/lamson) - Pythonic SMTP Application Server.
* [flanker](https://github.com/mailgun/flanker) - A email address and Mime parsing library.
* [marrow.mailer](https://github.com/marrow/marrow.mailer) - High-performance extensible mail delivery framework.
* [django-celery-ses](https://github.com/StreetVoice/django-celery-ses) - Django email back end with AWS SES and Celery.
* [modoboa](https://github.com/tonioo/modoboa) - A mail hosting and management platform including a modern and simplified Web UI.
* [envelopes](http://tomekwojcik.github.io/envelopes/) - Mailing for human beings.
* [mailjet](https://github.com/WoLpH/mailjet) - Mailjet API implementation for batch mailing, statistics and more.
* [Talon](https://github.com/mailgun/talon) - Mailgun library to extract message quotations and signatures.
* [pyzmail](http://www.magiksys.net/pyzmail/) - Compose, send and parse emails.

## Internationalization

*Libraries for working with i18n.*

* [Babel](http://babel.pocoo.org/) - An internationalization library for Python.
* [Korean](https://korean.readthedocs.org/) - A library for [Korean](http://en.wikipedia.org/wiki/Korean_language) morphology.

## URL Manipulation

*Libraries for parsing URLs.*

* [furl](https://github.com/gruns/furl) - A small Python library that makes manipulating URLs simple.
* [purl](https://github.com/codeinthehole/purl) - A simple, immutable URL class with a clean API for interrogation and manipulation.
* [pyshorteners](https://github.com/ellisonleao/pyshorteners) - A pure Python URL shortening lib.
* [short_url](https://github.com/Alir3z4/python-short_url) - Python implementation for generating Tiny URL and bit.ly-like URLs.
* [webargs](https://github.com/sloria/webargs) - A friendly library for parsing HTTP request arguments, with built-in support for popular web frameworks, including Flask, Django, Bottle, Tornado, and Pyramid.

## HTML Manipulation

*Libraries for working with HTML and XML.*

* [BeautifulSoup](http://www.crummy.com/software/BeautifulSoup/bs4/doc/) - Providing Pythonic idioms for iterating, searching, and modifying HTML or XML.
* [lxml](http://lxml.de/) - A very fast, easy-to-use and versatile library for handling HTML and XML.
* [html5lib](https://github.com/html5lib/html5lib-python) - A standards-compliant library for parsing and serializing HTML documents and fragments.
* [pyquery](https://github.com/gawel/pyquery) - A jQuery-like library for parsing HTML.
* [cssutils](https://pypi.python.org/pypi/cssutils/) - A CSS library for Python.
* [MarkupSafe](https://github.com/mitsuhiko/markupsafe) - Implements a XML/HTML/XHTML Markup safe string for Python.
* [bleach](http://bleach.readthedocs.org/) - A whitelist-based HTML sanitization and text linkification library.
* [xmltodict](https://github.com/martinblech/xmltodict) - Working with XML feel like you are working with JSON.
* [xhtml2pdf](https://github.com/chrisglass/xhtml2pdf) - HTML/CSS to PDF converter.
* [untangle](https://github.com/stchris/untangle) - Converts XML documents to Python objects for easy access.

## Web Crawling

*Libraries for scraping websites.*

* [Scrapy](http://scrapy.org/) - A fast high-level screen scraping and web crawling framework.
* [portia](https://github.com/scrapinghub/portia) - Visual scraping for Scrapy.
* [feedparser](http://pythonhosted.org/feedparser/) - Universal feed parser.
* [RoboBrowser](https://github.com/jmcarp/robobrowser) - A simple, Pythonic library for browsing the web without a standalone web browser.
* [MechanicalSoup](https://github.com/hickford/MechanicalSoup) - A Python library for automating interaction with websites.
* [mechanize](http://wwwsearch.sourceforge.net/mechanize/) - Stateful programmatic web browsing.
* [Demiurge](https://github.com/matiasb/demiurge) - PyQuery-based scraping micro-framework.
* [cola](https://github.com/chineking/cola) - A distributed crawling framework.
* [pyspider](https://github.com/binux/pyspider) - A powerful spider system.
* [Grab](http://grablib.org/) - Site scraping framework.

## Web Content Extracting

*Libraries for extracting web contents.*

* [newspaper](https://github.com/codelucas/newspaper) - News extraction, article extraction and content curation in Python.
* [html2text](https://github.com/Alir3z4/html2text) - Convert HTML to Markdown-formatted text.
* [python-goose](https://github.com/grangier/python-goose) - HTML Content/Article Extractor.
* [lassie](https://github.com/michaelhelmick/lassie) - Web Content Retrieval for Humans.
* [micawber](https://github.com/coleifer/micawber) - A small library for extracting rich content from URLs.
* [sumy](https://github.com/miso-belica/sumy) - A module for automatic summarization of text documents and HTML pages.
* [Haul](https://github.com/vinta/Haul) - An Extensible Image Crawler.
* [python-readability](https://github.com/buriy/python-readability) - Fast Python port of arc90's readability tool.
* [opengraph](https://github.com/erikriver/opengraph) - A Python module to parse the Open Graph Protocol
* [textract](https://github.com/deanmalmgren/textract) - Extract text from any document, Word, PowerPoint, PDFs, etc.
* [sanitize](https://github.com/Alir3z4/sanitize) - Bringing sanity to world of messed-up data.

## Forms

*Libraries for working with forms.*

* [WTForms](http://wtforms.readthedocs.org/) - A flexible forms validation and rendering library.
* [WTForms-JSON](http://wtforms-json.readthedocs.org/) - A WTForms extension for JSON data handling.
* [Deform](http://deform.readthedocs.org/) - Python HTML form generation library influenced by the formish form generation library.
* [django-bootstrap3](https://github.com/dyve/django-bootstrap3) - Bootstrap 3 integration with Django.
* [django-crispy-forms](http://django-crispy-forms.readthedocs.org/) - A Django app which lets you create beautiful forms in a very elegant and DRY way.
* [django-remote-forms](https://github.com/WiserTogether/django-remote-forms) - A platform independent Django form serializer.

## Data Validation

*Libraries for validating data. Used for forms in many cases.*

* [Cerberus](http://python-cerberus.org) - A mappings-validator with a variety of rules, normalization-features and simple customization that uses a pythonic schema-definition.
* [voluptuous](https://github.com/alecthomas/voluptuous) - A Python data validation library. It is primarily intended for validating data coming into Python as JSON, YAML, etc.
* [colander](http://docs.pylonsproject.org/projects/colander/) - A system for validating and deserializing data obtained via XML, JSON, an HTML form post or any other equally simple data serialization.
* [schema](https://github.com/halst/schema) - A library for validating Python data structures.
* [Schematics](https://github.com/schematics/schematics) - Data Structure Validation.
* [kmatch](https://github.com/ambitioninc/kmatch) - A language for matching/validating/filtering Python dictionaries.
* [valideer](https://github.com/podio/valideer) - Lightweight extensible data validation and adaptation library.

## Anti-spam

*Libraries for fighting spam.*

* [django-simple-spam-blocker](https://github.com/moqada/django-simple-spam-blocker) - Simple spam blocker for Django.
* [django-simple-captcha](https://github.com/mbi/django-simple-captcha) - A simple and highly customizable Django app to add captcha images to any Django form.

## Tagging

*Libraries for tagging items.*

* [django-taggit](https://github.com/alex/django-taggit) - Simple tagging for Django.

## Admin Panels

*Libraries for administrative interfaces.*

* [Ajenti](https://github.com/Eugeny/ajenti) - The admin panel your servers deserve.
* [Grappelli](http://grappelliproject.com) – A jazzy skin for the Django Admin-Interface.
* [django-suit](http://djangosuit.com/) - Alternative Django Admin-Interface (free only for Non-commercial use).
* [django-xadmin](https://github.com/sshwsfc/django-xadmin) - Drop-in replacement of Django admin comes with lots of goodies.
* [flask-admin](https://github.com/mrjoes/flask-admin) - Simple and extensible administrative interface framework for Flask.
* [flower](https://github.com/mher/flower) - Real-time monitor and web admin for Celery.

## Static Site Generator

*Static site generator is a software that takes some text + templates as input and produces HTML files on the output.*

* [Pelican](http://blog.getpelican.com/) - Uses Markdown or ReST for content and Jinja 2 for themes. Supports DVCS, Disqus. AGPL.
* [Cactus](http://github.com/koenbok/Cactus/) – Static site generator for designers.
* [Hyde](https://hyde.github.com/) - Jinja2-based static web site generator.
* [Nikola](http://www.getnikola.com/) - A static website and blog generator.
* [Tinkerer](http://tinkerer.me/) - Tinkerer is a blogging engine/.static website generator powered by Sphinx.

## Processes and Threads

*Libraries for working with processes or threads*

* [multiprocessing](https://docs.python.org/2/library/multiprocessing.html) - (Python standard library) Process-based "threading" interface.
* [threading](https://docs.python.org/2/library/threading.html) - (Python standard library) Higher-level threading interface.
* [envoy](https://github.com/kennethreitz/envoy) - Python Subprocesses for Humans™.
* [sh](https://github.com/amoffat/sh) - A full-fledged [subprocess](https://docs.python.org/2/library/subprocess.html) replacement for Python.
* [sarge](http://sarge.readthedocs.org/) - A wrapper for subprocess.

## Concurrency and Networking

*Libraries for concurrency and network programming.*

* [asyncio](https://docs.python.org/3/library/asyncio.html) - (Python standard library in Python 3.4+) Asynchronous I/O, event loop, coroutines and tasks.
* [gevent](http://www.gevent.org/) - A coroutine-based Python networking library that uses [greenlet](https://github.com/python-greenlet/greenlet).
* [Twisted](https://twistedmatrix.com/trac/) - An event-driven networking engine.
* [Tornado](http://www.tornadoweb.org/) - A Web framework and asynchronous networking library.
* [pulsar](https://github.com/quantmind/pulsar) - Event-driven concurrent framework for Python.
* [diesel](https://github.com/jamwt/diesel) - Greenlet-based event I/O Framework for Python.
* [eventlet](http://eventlet.net/) - Asynchronous framework with WSGI support.
* [pyzmq](http://zeromq.github.io/pyzmq/) - A Python wrapper for the 0MQ message library.
* [txZMQ](https://github.com/smira/txZMQ) - Twisted based wrapper for the 0MQ message library.
* [Crossbar](http://crossbar.io) - Open-source Unified Application Router (Websocket & WAMP for Python on Autobahn).

## WebSocket

*Libraries for working with WebSocket.*

* [AutobahnPython](https://github.com/tavendo/AutobahnPython) - WebSocket & WAMP for Python on Twisted and [asyncio](https://docs.python.org/3/library/asyncio.html).
* [WebSocket-for-Python](https://github.com/Lawouach/WebSocket-for-Python) - WebSocket client and server library for Python 2 and 3 as well as PyPy.

## WSGI Servers

*WSGI-compatible web servers.*

* [uwsgi](https://uwsgi-docs.readthedocs.org/en/latest/) - A project aims at developing a full stack for building hosting services, written in C.
* [Werkzeug](http://werkzeug.pocoo.org/) - A WSGI utility library for Python that powers Flask and can easily be embedded into your own projects.
* [paste](http://pythonpaste.org/) - Multi-threaded, stable, tried and tested.
* [rocket](http://pypi.python.org/pypi/rocket) - Multi-threaded.
* [waitress](https://waitress.readthedocs.org/) - Multi-threaded, poweres Pyramid.
* [netius](https://github.com/hivesolutions/netius) - Asynchronous, very fast.
* [gunicorn](http://pypi.python.org/pypi/gunicorn) - Pre-forked, partly written in C.
* [fapws3](http://www.fapws.org/) - Asynchronous (network side only), written in C.
* [meinheld](http://pypi.python.org/pypi/meinheld) - Asynchronous, partly written in C.
* [bjoern](http://pypi.python.org/pypi/bjoern) - Asynchronous, very fast and written in C.

## RPC Servers

*RPC-compatible servers.*

* [SimpleXMLRPCServer](https://docs.python.org/2/library/simplexmlrpcserver.html) - (Python standard library) Simple XML-RPC server implementation, single-threaded.
* [SimpleJSONRPCServer](https://github.com/joshmarshall/jsonrpclib/) - This library is an implementation of the JSON-RPC specification.
* [zeroRPC](https://github.com/dotcloud/zerorpc-python) - zerorpc is a flexible RPC implementation based on [ZeroMQ](http://zeromq.org/) and [MessagePack](http://msgpack.org/).

## Cryptography

* [PyCrypto](https://www.dlitz.net/software/pycrypto/) - The Python Cryptography Toolkit.
* [Paramiko](http://www.paramiko.org/) - A Python (2.6+, 3.3+) implementation of the SSHv2 protocol, providing both client and server functionality.
* [cryptography](https://cryptography.io/) - A package designed to expose cryptographic primitives and recipes to Python developers.
* [PyNacl](https://github.com/pyca/pynacl) - Python binding to the Networking and Cryptography (NaCl) library.
* [hashids](https://github.com/davidaurelio/hashids-python) - Implementation of [hashids](http://hashids.org) in Python.
* [Passlib](https://pythonhosted.org/passlib/) - Secure password storage/hashing library, very high level.

## GUI

*Libraries for working with graphical user interface applications.*

* [PyQt](http://www.riverbankcomputing.co.uk/software/pyqt/intro) - Python bindings for the [Qt](http://qt-project.org/) cross-platform application and UI framework, with support for both Qt v4 and Qt v5 frameworks.
* [PySide](http://qt-project.org/wiki/pyside) - Python bindings for the [Qt](http://qt-project.org/) cross-platform application and UI framework, supporting the Qt v4 framework.
* [wxPython](http://wxpython.org/) - A blending of the wxWidgets C++ class library with the Python.
* [kivy](http://kivy.org/) - A library for creating NUI applications, running on Windows, Linux, Mac OS X, Android and iOS.
* [curses](https://docs.python.org/2/library/curses.html#module-curses) - Built-in wrapper for [ncurses](http://www.gnu.org/software/ncurses/) used to create terminal GUI applications.
* [urwid](http://urwid.org/) - A library for creating terminal GUI applications with strong support for widgets, events, rich colors, etc.
* [pyglet](http://www.pyglet.org/) - A cross-platform windowing and multimedia library for Python.
* [Tkinter](https://wiki.python.org/moin/TkInter) - Tkinter is Python's de-facto standard GUI package.
* [enaml](https://github.com/nucleic/enaml) - Creating beautiful user-interfaces with Declaratic Syntax like QML.
* [Toga](https://github.com/pybee/toga) - A Python native, OS native GUI toolkit.

## Game Development

*Awesome game development libraries.*

* [Pygame](http://www.pygame.org/news.html) - Pygame is a set of Python modules designed for writing games.
* [Cocos2d](http://cocos2d.org/) - cocos2d is a framework for building 2D games, demos, and other graphical/interactive applications. It is based on pyglet.
* [PySDL2](http://pysdl2.readthedocs.org/) - A ctypes based wrapper for the SDL2 library.
* [Panda3D](https://www.panda3d.org/) - 3D game engine developed by Disney and maintained by Carnegie Mellon's Entertainment Technology Center. Written in C++, completely wrapped in Python.
* [PyOgre](http://www.ogre3d.org/tikiwiki/PyOgre) - Python bindings for the Ogre 3D render engine, can be used for games, simulations, anything 3D.
* [PyOpenGL](http://pyopengl.sourceforge.net/) - Python ctypes bindings for OpenGL and it's related APIs.
* [PySFML](http://www.python-sfml.org/) - Python bindings for [SFML](http://www.sfml-dev.org/)
* [RenPy](http://www.renpy.org/) - A Visual Novel engine.

## Logging

*Libraries for generating and working with log files.*

* [logging](https://docs.python.org/2/library/logging.html) - (Python standard library) Logging facility for Python.
* [logbook](http://pythonhosted.org/Logbook/) - Logging replacement for Python.
* [Sentry](https://pypi.python.org/pypi/sentry) - A realtime logging and aggregation server.
* [Raven](http://raven.readthedocs.org/) - The Python client for Sentry.
* [Eliot](https://eliot.readthedocs.org/) - Logging for complex & distributed systems.

## Testing

*Libraries for testing codebases and generating test data.*

* Testing Frameworks
    * [unittest](https://docs.python.org/2/library/unittest.html) - (Python standard library) Unit testing framework.
    * [nose](https://nose.readthedocs.org/) - nose extends unittest.
    * [pytest](http://pytest.org/) - A mature full-featured Python testing tool.
    * [mamba](https://nestorsalceda.github.io/mamba) - The definitive testing tool for Python. Born under the banner of BDD.
    * [contexts](https://github.com/benjamin-hodgson/Contexts) - A BDD framework for Python 3.3+. Inspired by C#'s `Machine.Specifications`.
    * [pyshould](https://github.com/drslump/pyshould) - Should style asserts based on [PyHamcrest](https://github.com/hamcrest/PyHamcrest).
    * [pyvows](http://heynemann.github.io/pyvows/) - BDD style testing for Python. Inspired by [Vows.js](http://vowsjs.org/).
<<<<<<< HEAD
    * [hypothesis](https://github.com/DRMacIver/hypothesis) - Hypothesis is an advanced Quickcheck style property based testing library.
=======
    * [RobotFramework](https://github.com/robotframework/robotframework) - A generic test automation framework for acceptance testing and acceptance test-driven development.
>>>>>>> bc362b6e
* Web Testing
    * [Selenium](https://pypi.python.org/pypi/selenium) - Python bindings for [Selenium](http://www.seleniumhq.org/) WebDriver.
    * [splinter](http://splinter.cobrateam.info/) - Open source tool for testing web applications.
    * [locust](https://github.com/locustio/locust) - Scalable user load testing tool written in Python.
    * [sixpack](https://github.com/seatgeek/sixpack) - A language-agnostic A/B Testing framework.
* Mock
    * [mock](https://pypi.python.org/pypi/mock) - A Python Mocking and Patching Library for Testing.
    * [responses](https://github.com/dropbox/responses) - A utility library for mocking out the requests Python library.
    * [doublex](https://pypi.python.org/pypi/doublex) - Powerful test doubles framework for Python.
    * [freezegun](https://github.com/spulec/freezegun) - Travel through time by mocking the datetime module.
    * [httpretty](http://falcao.it/HTTPretty/) - HTTP request mock tool for Python.
    * [httmock](https://github.com/patrys/httmock) - A mocking library for requests for Python 2.6+ and 3.2+.
* Code Coverage
    * [coverage](https://pypi.python.org/pypi/coverage) - Code coverage measurement.
* Fake Data
    * [faker](http://www.joke2k.net/faker/) - A Python package that generates fake data.
    * [fake2db](https://github.com/emirozer/fake2db) - Fake database generator.
    * [factory_boy](https://github.com/rbarrois/factory_boy) - A test fixtures replacement for Python.
    * [mixer](https://mixer.readthedocs.org) - Another fixtures replacement. Supported Django, Flask, SQLAlchemy, Peewee and etc.
    * [model_mommy](https://github.com/vandersonmota/model_mommy) - Creating random fixtures for testing in Django.
    * [radar](https://pypi.python.org/pypi/radar) - Generate random datetime / time.
* Error Handler
    * [FuckIt.py](https://github.com/ajalt/fuckitpy) - FuckIt.py uses state-of-the-art technology to make sure your Python code runs whether it has any right to or not.

## Code Analysis and Linter

*Libraries and tools for analysing, parsing and manipulation codebases.*

* Code Analysis
    * [pysonar2](https://github.com/yinwang0/pysonar2) - A type inferencer and indexer for Python.
    * [pycallgraph](https://github.com/gak/pycallgraph) - A library that visualises the flow (call graph) of your Python application.
    * [code2flow](https://github.com/scottrogowski/code2flow) - Turn your Python and JavaScript code into DOT flowcharts.
* Linter
    * [Flake8](https://pypi.python.org/pypi/flake8) - The modular source code checker: pep8, pyflakes and co.
    * [pylama](https://pylama.readthedocs.org/) - Code audit tool for Python and JavaScript.
    * [Pylint](http://www.pylint.org/) - A source code analyzer.

## Debugging Tools

*Libraries for debugging code.*

* [pdb](https://docs.python.org/2/library/pdb.html) - (Python standard library) The Python Debugger.
* [ipdb](https://pypi.python.org/pypi/ipdb) - IPython-enabled pdb.
* [wdb](https://github.com/Kozea/wdb) - An improbable web debugger through WebSockets.
* [winpdb](http://winpdb.org/) - A Platform Independent Python Debugger with GUI, capable of remote debugging based on rpdb2.
* [pudb](https://pypi.python.org/pypi/pudb) – A full-screen, console-based Python debugger.
* [pyringe](https://github.com/google/pyringe) - Debugger capable of attaching to and injecting code into Python processes.
* [python-statsd](https://github.com/WoLpH/python-statsd) - Python Client for the [statsd](https://github.com/etsy/statsd/) server.
* [memory_profiler](https://github.com/fabianp/memory_profiler) - Monitor Memory usage of Python code.
* [profiling](https://github.com/what-studio/profiling) - An interactive Python profiler.
* [django-debug-toolbar](https://github.com/django-debug-toolbar/django-debug-toolbar) - Display various debug information about the current request/response.
* [django-devserver](https://github.com/dcramer/django-devserver) - A drop-in replacement for Django's runserver.
* [flask-debugtoolbar](https://github.com/mgood/flask-debugtoolbar) - A port of the django-debug-toolbar to flask.
* [pyelftools](https://github.com/eliben/pyelftools) - A pure-Python library for parsing and analyzing ELF files and DWARF debugging information.
* [line_profiler](https://github.com/rkern/line_profiler) - Line-by-line profiling.

## Science and Data Analysis

*Libraries for scientific computing and data analyzing.*

* [SciPy](http://www.scipy.org/) - A Python-based ecosystem of open-source software for mathematics, science, and engineering.
* [NumPy](http://www.numpy.org/) - A fundamental package for scientific computing with Python.
* [Numba](http://numba.pydata.org/) - Python JIT (just in time) complier to LLVM aimed at scientific Python by the developers of Cython and NumPy.
* [NetworkX](https://networkx.github.io/) - A high-productivity software for complex networks.
* [Pandas](http://pandas.pydata.org/) - A library providing high-performance, easy-to-use data structures and data analysis tools.
* [Open Mining](https://github.com/avelino/mining) - Business Intelligence (BI) in Python (Pandas web interface)
* [PyMC](https://github.com/pymc-devs/pymc3) - Markov Chain Monte Carlo sampling toolkit.
* [zipline](https://github.com/quantopian/zipline) - A Pythonic algorithmic trading library.
* [PyDy](https://pydy.org/) - Short for Python Dynamics, used to assist with workflow in the modeling of dynamic motion based around NumPy, SciPy, IPython, and matplotlib.
* [SymPy](https://github.com/sympy/sympy) - A Python library for symbolic mathematics.
* [statsmodels](https://github.com/statsmodels/statsmodels) - Statistical modeling and econometrics in Python.
* [astropy](http://www.astropy.org/) - A community Python library for Astronomy.
* [orange](http://orange.biolab.si/) - Data mining, data visualization, analysis and machine learning through visual programming or Python scripting.
* [RDKit](http://www.rdkit.org/) - Cheminformatics and Machine Learning Software.
* [Open Babel](http://openbabel.org/wiki/Main_Page) - A chemical toolbox designed to speak the many languages of chemical data.
* [cclib](http://cclib.github.io/) - A library for parsing and interpreting the results of computational chemistry packages.
* [Biopython](http://biopython.org/wiki/Main_Page) - Biopython is a set of freely available tools for biological computation.
* [bccb](https://github.com/chapmanb/bcbb) - Collection of useful code related to biological analysis.
* [bcbio-nextgen](https://github.com/chapmanb/bcbio-nextgen) - A toolkit providing best-practice pipelines for fully automated high throughput sequencing analysis.
* [blaze](http://blaze.pydata.org/en/latest/) - NumPy and Pandas interface to Big Data.

## Data Visualization

*Libraries for visualizing data. See: [awesome-javascript](https://github.com/sorrycc/awesome-javascript#data-visualization).*

* [matplotlib](http://matplotlib.org/) - A Python 2D plotting library.
* [bokeh](https://github.com/ContinuumIO/bokeh) - Interactive Web Plotting for Python.
* [plotly](https://plot.ly/python) - Collaborative web plotting for Python and matplotlib.
* [vincent](https://github.com/wrobstory/vincent) - A Python to Vega translator.
* [ggplot](https://github.com/yhat/ggplot) - Same API as ggplot2 for R.
* [pygal](http://pygal.org/) - A Python SVG Charts Creator.
* [pygraphviz](https://pypi.python.org/pypi/pygraphviz) - Python interface to [Graphviz](http://www.graphviz.org/).
* [PyQtGraph](http://www.pyqtgraph.org/) - Interactive and realtime 2D/3D/Image plotting and science/engineering widgets.
* [VisPy](http://vispy.org/) - High-performance scientific visualization based on OpenGL.

## Computer Vision

*Libraries for computer vision.*

* [OpenCV](http://opencv.org/) - Open Source Computer Vision Library.
* [SimpleCV](http://simplecv.org/) - An open source framework for building computer vision applications.

## Machine Learning

*Libraries for Machine Learning. See: [awesome-machine-learning](https://github.com/josephmisiti/awesome-machine-learning#python).*

* [scikit-learn](http://scikit-learn.org/) - A Python module for machine learning built on top of SciPy.
* [pattern](https://github.com/clips/pattern) - Web mining module for Python.
* [NuPIC](https://github.com/numenta/nupic) - Numenta Platform for Intelligent Computing.
* [Pylearn2](https://github.com/lisa-lab/pylearn2) - A Machine Learning library based on [Theano](https://github.com/Theano/Theano).
* [hebel](https://github.com/hannes-brt/hebel) - GPU-Accelerated Deep Learning Library in Python.
* [gensim](https://github.com/piskvorky/gensim) - Topic Modelling for Humans.
* [PyBrain](https://github.com/pybrain/pybrain) - Another Python Machine Learning Library.
* [Crab](https://github.com/muricoca/crab) - A ﬂexible, fast recommender engine.
* [python-recsys](https://github.com/ocelma/python-recsys) - A Python library for implementing a Recommender System.
* [vowpal_porpoise](https://github.com/josephreisinger/vowpal_porpoise) - A lightweight Python wrapper for [Vowpal Wabbit](https://github.com/JohnLangford/vowpal_wabbit/).

## MapReduce

*Framworks and libraries for MapReduce.*

* [PySpark](http://spark.apache.org/docs/latest/programming-guide.html) - The Spark Python API.
* [dpark](https://github.com/douban/dpark) - Python clone of Spark, a MapReduce alike framework in Python.
* [luigi](https://github.com/spotify/luigi) - A module that helps you build complex pipelines of batch jobs.
* [mrjob](https://github.com/Yelp/mrjob) - Run MapReduce jobs on Hadoop or Amazon Web Services.
* [dumbo](https://github.com/klbostee/dumbo) - Python module that allows one to easily write and run Hadoop programs.
* [streamparse](https://github.com/Parsely/streamparse) - Run Python code against real-time streams of data. Integrates with [Apache Storm](https://storm.incubator.apache.org/).

## Functional Programming

*Functional Programming with Python.*

* [fn.py](https://github.com/kachayev/fn.py) - Functional programming in Python: implementation of missing features to enjoy FP.
* [funcy](https://github.com/Suor/funcy) - A fancy and practical functional tools.
* [Toolz](https://github.com/pytoolz/toolz) - A collection of functional utilities for iterators, functions, and dictionaries.
* [CyToolz](https://github.com/pytoolz/cytoolz/) - Cython implementation of Toolz: High performance functional utilities.

## Third-party APIs

*Libraries for accessing third party services APIs. See: [List of Python API Wrappers and Libraries](https://github.com/realpython/list-of-python-api-wrappers).*

* [apache-libcloud](https://libcloud.apache.org/) - One Python library for all clouds.
* [boto](https://github.com/boto/boto) - Python interface to Amazon Web Services.
* [twython](https://github.com/ryanmcgrath/twython) - A Python wrapper for the Twitter API.
* [google-api-python-client](https://github.com/google/google-api-python-client) - Google APIs Client Library for Python.
* [gspread](https://github.com/burnash/gspread) - Google Spreadsheets Python API.
* [facebook-sdk](https://github.com/pythonforfacebook/facebook-sdk) - Facebook Platform Python SDK.
* [facepy](https://github.com/jgorset/facepy) - Facepy makes it really easy to interact with Facebook's Graph API
* [gmail](https://github.com/charlierguo/gmail) - A Pythonic interface for Gmail.
* [django-wordpress](https://github.com/sunlightlabs/django-wordpress/) - WordPress models and views for Django.

## DevOps Tools

*Software and libraries for DevOps.*

* [OpenStack](http://www.openstack.org/) - Open source software for building private and public clouds.
* [Ansible](https://github.com/ansible/ansible) - A radically simple IT automation platform.
* [SaltStack](https://github.com/saltstack/salt) - Infrastructure automation and management system.
* [Fabric](http://www.fabfile.org/) - A simple, Pythonic tool for remote execution and deployment.
* [Fabtools](https://github.com/ronnix/fabtools) - Tools for writing awesome Fabric files.
* [cuisine](https://github.com/sebastien/cuisine) - Chef-like functionality for Fabric.
* [psutil](https://github.com/giampaolo/psutil) - A cross-platform process and system utilities module.
* [pexpect](https://github.com/pexpect/pexpect) - Controlling interactive programs in a pseudo-terminal like GNU expect.
* [provy](https://github.com/python-provy/provy) - An easy-to-use provisioning system in Python.
* [honcho](https://github.com/nickstenning/honcho) - A Python port of [Foreman](https://github.com/ddollar/foreman), a tool for managing Procfile-based applications.
* [gunnery](https://github.com/gunnery/gunnery) - Multipurpose task execution tool for distributed systems with web-based interface.
* [Docker-Compose](https://docs.docker.com/compose/) - Fast, isolated development environments using [Docker](https://www.docker.com/).
* [hgapi](http://bitbucket.org/haard/hgapi) - Pure-Python API for Mercurial.
* [gitapi](http://bitbucket.org/haard/gitapi) - Pure-Python API for git.
* [supervisor](https://github.com/Supervisor/supervisor) - Supervisor process control system for UNIX.

## Job Scheduler

*Libraries for scheduling jobs.*

* [APScheduler](http://apscheduler.readthedocs.org/) - A light but powerful in-process task scheduler that lets you schedule functions.
* [django-schedule](https://github.com/thauber/django-schedule) - A calendaring app for Django.
* [doit](http://pydoit.org/) - A task runner/build tool.
* [Joblib](http://pythonhosted.org/joblib/index.html) - A set of tools to provide lightweight pipelining in Python.
* [Plan](https://github.com/fengsp/plan) - Writing crontab file in Python like a charm.
* [Spiff](https://github.com/knipknap/SpiffWorkflow) - A powerful workflow engine implemented in pure Python.
* [schedule](https://github.com/dbader/schedule) - Python job scheduling for humans.
* [TaskFlow](http://docs.openstack.org/developer/taskflow/) - A Python library that helps to make task execution easy, consistent and reliable.

## Foreign Function Interface

*Libraries for providing foreign function interface.*

* [ctypes](https://docs.python.org/2/library/ctypes.html) - (Python standard library) Foreign Function Interface for Python calling C code.
* [cffi](https://pypi.python.org/pypi/cffi) - Foreign Function Interface for Python calling C code.
* [SWIG](http://www.swig.org/Doc1.3/Python.html) - Simplified Wrapper and Interface Generator.
* [PyCUDA](http://mathema.tician.de/software/pycuda/) - A Python wrapper for Nvidia's CUDA API.

## High Performance

*Libraries for making Python faster.*

* [Cython](http://cython.org/) - Optimizing Static Compiler for Python. Uses type mixins to compile Python into C or C++ modules resulting in large performance gains.
* [PyPy](http://pypy.org/) - An implementation of Python in Python. The interpreter uses black magic to make Python very fast without having to add in additional type information.
* [Stackless Python](http://www.stackless.com/) - An enhanced version of the Python.
* [Pyston](https://github.com/dropbox/pyston) - A Python implementation built using LLVM and modern JIT techniques with the goal of achieving good performance.

## Microsoft Windows

*Python programming on Microsoft Windows.*

* [PyWin32](http://sourceforge.net/projects/pywin32/) - Python Extensions for Windows.
* [PythonNet](https://github.com/pythonnet/pythonnet) - Python Integration with the .NET Common Language Runtime (CLR).
* [pythonlibs](http://www.lfd.uci.edu/~gohlke/pythonlibs/) - Unofficial Windows binaries for Python extension packages.
* [spyder](https://code.google.com/p/spyderlib/) - IDE for the Python language with advanced editing, interactive testing, debugging and introspection features (also comes with Anaconda, WinPython).
* [Python(x,y)](https://code.google.com/p/pythonxy/) - Scientific-applications-oriented Python Distribution based on Qt and Spyder.
* [WinPython](https://winpython.github.io/) - Portable development environment for Windows 7/8.

## Network Virtualization and SDN

*Tools and libraries for Virtual Networking and SDN (Software Defined Networking).*

* [Mininet](http://mininet.org/) - A popular network emulator and API written in Python.
* [POX](http://www.noxrepo.org/pox/about-pox/) - An open source development platform for Python-based Software Defined Networking (SDN) control applications, such as OpenFlow SDN controllers.
* [Pyretic](http://frenetic-lang.org/pyretic/) - A member of the Frenetic family of SDN programming languages that provides powerful abstractions over network switches or emulators.
* [SDX Platform](https://github.com/sdn-ixp/internet2award) - SDN based IXP implementation that leverages Mininet, POX and Pyretic.

## Hardware

*Libraries for programming with hardware.*

* [PyUserInput](https://github.com/SavinaRoja/PyUserInput) - A module for cross-platform control of the mouse and keyboard.
* [wifi](https://wifi.readthedocs.org/) - A Python library and command line tool for working with WiFi on Linux.
* [scapy](http://www.secdev.org/projects/scapy/) - A brilliant packet manipulation library.
* [ino](http://inotool.org/) - Command line toolkit for working with [Arduino](http://www.arduino.cc/).
* [Pyro](http://pyrorobotics.com/) - Python Robotics.

## Compatibility

*Libraries for migrating from Python 2 to 3.*

* [Six](https://pypi.python.org/pypi/six) - Python 2 and 3 compatibility utilities.
* [Python-Future](http://python-future.org/index.html) - The missing compatibility layer between Python 2 and Python 3.
* [Python-Modernize](https://github.com/mitsuhiko/python-modernize) - Modernizes Python code for eventual Python 3 migration.

## Miscellaneous

*Useful libraries or tools that don't fit in the categories above.*

* [pluginbase](https://github.com/mitsuhiko/pluginbase) - A simple but flexible plugin system for Python.
* [itsdangerous](https://github.com/mitsuhiko/itsdangerous) - Various helpers to pass trusted data to untrusted environments.
* [blinker](https://github.com/jek/blinker) - A fast Python in-process signal/event dispatching system.
* [Pychievements](https://github.com/PacketPerception/pychievements) - A framework for creating and tracking achievements.

## Algorithms and Design Patterns

*Python implementation of algorithms and design patterns.*

* [python-patterns](https://github.com/faif/python-patterns) - A collection of design patterns in Python.
* [algorithms](https://github.com/nryoung/algorithms) - A module of algorithms for Python.

## Editor Plugins

*Plugins for editors and IDEs.*

* Vim
    * [Python-mode](https://github.com/klen/python-mode) - An all in one plugin for turning Vim into a Python IDE.
    * [Jedi-vim](https://github.com/davidhalter/jedi-vim) - Vim bindings for the [Jedi](https://github.com/davidhalter/jedi) auto-completion library for Python.
    * [YouCompleteMe](https://github.com/Valloric/YouCompleteMe) - Includes [Jedi](https://github.com/davidhalter/jedi)-based completion engine for Python
* Emacs
    * [Elpy](https://github.com/jorgenschaefer/elpy) - Emacs Python Development Environment.
* Sublime Text
    * [SublimeJEDI](https://github.com/srusskih/SublimeJEDI) - A Sublime Text plugin to the awesome auto-complete library [Jedi](https://github.com/davidhalter/jedi).
    * [Anaconda](https://github.com/DamnWidget/anaconda) - Anaconda turns your Sublime Text 3 in a full featured Python development IDE.
* Atom
    * [Linter](https://github.com/AtomLinter/Linter) - A static code analysis tool for Atom.
    * [Linter-flake8](https://github.com/AtomLinter/linter-flake8) - An addon to `linter`, that acts as an interface for `flake8`.
    * [virtualenv](https://github.com/jhutchins/virtualenv) - Atom package for virtualenv management.

## IDEs

*Popular Python IDEs.*

* [PyCharm](https://www.jetbrains.com/pycharm/) - Commercial Python IDE based on the IntelliJ platform by JetBrains. Has free community edition available.
* [Komodo](http://komodoide.com/) - Commercial polyglot IDE with support for Python.
* [LiClipse](http://www.liclipse.com/) - Free polyglot IDE based on Eclipse. Uses PyDev for Python support.
* [Spyder](https://github.com/spyder-ide/spyder) - Open Source Python IDE.
* [WingIDE](http://wingide.com/) - Commercial IDE for Python.

# Resources

Where to discover new Python libraries.

## Websites

* [r/Python](http://www.reddit.com/r/python) - News about Python.
* [CoolGithubProjects](http://coolgithubprojects.com/) - Sharing cool github projects just got easier!
* [Django Packages](https://www.djangopackages.com/) - A directory of reusable apps, sites, tools, and more for Django projects.
* [Full Stack Python](http://www.fullstackpython.com/) - Plain English explanations for every layer of the Python web application stack.
* [Python 3 Wall of Superpowers](http://python3wos.appspot.com/) - Too many popular Python packages don't support Python 3.
* [Python Hackers](http://pythonhackers.com/open-source/) - List of top 400 projects in GitHub.
* [Python ZEEF](https://python.zeef.com/alan.richmond)
* [Trending Python repositories on GitHub today](https://github.com/trending?l=python) - Good place to find new Python libraries.

## Weekly

* [Import Python Newsletter](http://importpython.com/newsletter/)
* [Pycoder's Weekly](http://pycoders.com/)
* [Python Weekly](http://www.pythonweekly.com/)

## Twitter

* [@getpy](https://twitter.com/getpy)
* [@planetpython](https://twitter.com/planetpython)
* [@pycoders](https://twitter.com/pycoders)
* [@pypi](https://twitter.com/pypi)
* [@pythontrending](https://twitter.com/pythontrending)
* [@PythonWeekly](https://twitter.com/PythonWeekly)

# Other Awesome Lists

List of lists.

* Python
    * [pycrumbs](https://github.com/kirang89/pycrumbs/blob/master/pycrumbs.md)
    * [python-github-projects](https://github.com/checkcheckzz/python-github-projects)
    * [python_reference](https://github.com/rasbt/python_reference)
    * [pythonidae](https://github.com/svaksha/pythonidae)
* Monty
    * [awesome-awesomeness](https://github.com/bayandin/awesome-awesomeness)
    * [lists](https://github.com/jnv/lists)

# [Contributing](https://github.com/vinta/awesome-python/blob/master/CONTRIBUTING.md)

Your contributions are always welcome!<|MERGE_RESOLUTION|>--- conflicted
+++ resolved
@@ -840,11 +840,8 @@
     * [contexts](https://github.com/benjamin-hodgson/Contexts) - A BDD framework for Python 3.3+. Inspired by C#'s `Machine.Specifications`.
     * [pyshould](https://github.com/drslump/pyshould) - Should style asserts based on [PyHamcrest](https://github.com/hamcrest/PyHamcrest).
     * [pyvows](http://heynemann.github.io/pyvows/) - BDD style testing for Python. Inspired by [Vows.js](http://vowsjs.org/).
-<<<<<<< HEAD
     * [hypothesis](https://github.com/DRMacIver/hypothesis) - Hypothesis is an advanced Quickcheck style property based testing library.
-=======
-    * [RobotFramework](https://github.com/robotframework/robotframework) - A generic test automation framework for acceptance testing and acceptance test-driven development.
->>>>>>> bc362b6e
+    * [Robot Framework](https://github.com/robotframework/robotframework) - A generic test automation framework.
 * Web Testing
     * [Selenium](https://pypi.python.org/pypi/selenium) - Python bindings for [Selenium](http://www.seleniumhq.org/) WebDriver.
     * [splinter](http://splinter.cobrateam.info/) - Open source tool for testing web applications.
