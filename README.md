# Awesome Python

A curated list of awesome Python frameworks, libraries and resources. Inspired by [awesome-php](https://github.com/ziadoz/awesome-php).

- [Awesome Python](#awesome-python)
    - [Environment Management](#environment-management)
    - [Package Management](#package-management)
    - [Files](#files)
    - [Date and Time](#date-and-time)
    - [Text Processing](#text-processing)
    - [Natural Language Processing](#natural-language-processing)
    - [Command-line Tools](#command-line-tools)
    - [Documentation](#documentation)
    - [Imagery](#imagery)
    - [Audio](#audio)
    - [Video](#video)
    - [Geolocation](#geolocation)
    - [HTTP](#http)
    - [Database Drivers](#database-drivers)
    - [ORM](#orm)
    - [Web Frameworks](#web-frameworks)
    - [CMS](#cms)
    - [RESTful API](#restful-api)
    - [Authentication and OAuth](#authentication-and-oauth)
    - [Template Engine](#template-engine)
    - [Queue](#queue)
    - [Search](#search)
    - [Asset Management](#asset-management)
    - [Caching](#caching)
    - [Email](#email)
    - [Internationalization](#internationalization)
    - [URL Manipulation](#url-manipulation)
    - [HTML Manipulation](#html-manipulation)
    - [Web Crawling](#web-crawling)
    - [Web Content Extracting](#web-content-extracting)
    - [Forms](#forms)
    - [Anti-spam](#anti-spam)
    - [Networking](#networking)
    - [Admin Panels](#admin-panels)
    - [DevOps Tools](#devops-tools)
    - [GUI](#gui)
    - [Game Development](#game-development)
    - [Logging](#logging)
    - [Testing](#testing)
    - [Code Analysis and Linter](#code-analysis-and-linter)
    - [Debugging Tools](#debugging-tools)
    - [Science and Data Aanalysis](#science-and-data-aanalysis)
    - [Machine Learning](#machine-learning)
    - [MapReduce](#mapreduce)
    - [Third-party APIs](#third-party-apis)
    - [Algorithms and Design Patterns](#algorithms-and-design-patterns)
    - [Miscellaneous](#miscellaneous)
    - [Foreign Function Interface](#foreign-function-interface)
    - [High Performance](#high-performance)
- [Resources](#resources)
    - [Editor Plugins](#editor-plugins)
    - [Books](#books)
    - [Websites](#websites)
    - [Weekly](#weekly)
    - [Twitter](#twitter)
    - [Articles](#articles)

## Environment Management

*Libraries for Python version and environment management.*

* [pyenv](https://github.com/yyuu/pyenv) - Simple Python version management.
* [virtualenv](https://pypi.python.org/pypi/virtualenv) - A tool to create isolated Python environments.
* [virtualenvwrapper](https://pypi.python.org/pypi/virtualenvwrapper) - A set of extensions to virtualenv

## Package Management

*Libraries for package and dependency management.*

* [pip](https://pip.pypa.io/en/latest/) / [Python Package Index](https://pypi.python.org/pypi) - The package and dependency manager.
* [wheel](http://pythonwheels.com/) - The new standard of python distribution and are intended to replace eggs.
* [buildout](http://www.buildout.org/) -  Python-based build system for creating, assembling and deploying applications from multiple parts, some of which may be non-Python-based. It lets you create a buildout configuration and reproduce the same software later.

## Files

*Libraries for file manipulation and MIME type detection.*

* [mimetypes](https://docs.python.org/2/library/mimetypes.html) - (Python standard library) Map filenames to MIME types.
* [imghdr](https://docs.python.org/2/library/imghdr.html) - (Python standard library) Determine the type of an image.
* [python-magic](https://github.com/ahupp/python-magic) - A Python interface to the libmagic file type identification library.
* [path.py](https://github.com/jaraco/path.py) - A module wrapper for [os.path](https://docs.python.org/2/library/os.path.html).
* [watchdog](https://github.com/gorakhargosh/watchdog) - API and shell utilities to monitor file system events.
* [django-storages](http://code.larlet.fr/django-storages/) - A collection of custom storage backends for Django.
* [Unipath](https://github.com/mikeorr/Unipath) - An object-oriented approach to file/directory operations.

## Date and Time

*Libraries for working with dates and times.*

* [arrow](https://github.com/crsmithdev/arrow) - Better dates & times for Python.
* [dateutil](https://pypi.python.org/pypi/python-dateutil) - Extensions to the standard Python [datetime](https://docs.python.org/2/library/datetime.html) module.
* [delorean](https://github.com/myusuf3/delorean/) - A library for clearing up the inconvenient truths that arise dealing with datetimes in Python.
* [when.py](https://github.com/dirn/When.py) - Providing user-friendly functions to help perform common date and time actions.
* [moment](https://github.com/zachwill/moment) - A Python library for dealing with dates/times. Inspired by [Moment.js](http://momentjs.com/).

## Text Processing

*Libraries for parsing and manipulating texts.*

* [difflib](https://docs.python.org/2/library/difflib.html) - (Python standard library) Helpers for computing deltas.
* [Levenshtein](https://github.com/ztane/python-Levenshtein/) - Fast computation of Levenshtein distance and string similarity.
* [fuzzywuzzy](https://github.com/seatgeek/fuzzywuzzy) - Fuzzy String Matching.
* [esmre](https://code.google.com/p/esmre/) - Regular expression accelerator.
* [phonenumbers](https://github.com/daviddrysdale/python-phonenumbers) - Library for parsing, formatting, storing and validating international phone numbers.
* [python-user-agents](https://github.com/selwin/python-user-agents) - Browser user agent parser.
* [shortuuid](https://github.com/stochastic-technologies/shortuuid) - A generator library for concise, unambiguous and URL-safe UUIDs.
* [tablib](https://github.com/kennethreitz/tablib) - A module for Tabular Datasets in XLS, CSV, JSON, YAML.
* [sqlparse](https://sqlparse.readthedocs.org/) - A non-validating SQL parser.
* [Pygments](http://pygments.org/) - A generic syntax highlighter.
* [python-slugify](https://github.com/un33k/python-slugify) - A Python slugify library that handles unicode.
* [unicode-slugify](https://github.com/mozilla/unicode-slugify) - A slugifier that generates unicode slugs. Developed by Mozilla.
* [unidecode](https://pypi.python.org/pypi/Unidecode) - ASCII transliterations of Unicode text.
* [chardet](https://github.com/chardet/chardet) - Python 2/3 compatible character encoding detector.
* [xpinyin](https://github.com/lxneng/xpinyin) - A library to translate chinese hanzi (漢字) to pinyin (拼音).
* [pangu.py](https://github.com/vinta/pangu.py) - Spacing texts.
* [python-docx](https://github.com/mikemaccana/python-docx) - Reads, queries and modifies Microsoft Word 2007/2008 docx files.
* [xlwt / xlrd](http://www.python-excel.org/) - A package is for writing and reading data and formatting information from Excel files.
* [XlsxWriter](https://xlsxwriter.readthedocs.org/) - A Python module for creating Excel .xlsx files.
* [PyYAML](http://pyyaml.org/) - YAML implementations for Python.
* [Name Parser](https://github.com/derek73/python-nameparser) - A simple Python module for parsing human names into their individual components.

## Natural Language Processing

*Libraries for working with human languages.*

* [NLTK](http://www.nltk.org/) - A leading platform for building Python programs to work with human language data.
* [Pattern](http://www.clips.ua.ac.be/pattern) - A web mining module for the Python programming language. It has tools for natural language processing, machine learning, among others.
* [TextBlob](http://textblob.readthedocs.org/) - Providing a consistent API for diving into common natural language processing (NLP) tasks. Stands on the giant shoulders of NLTK and Pattern, and plays nicely with both.
* [jieba](https://github.com/fxsjy/jieba#jieba-1) - Chinese Words Segementation Utilities.
* [snownlp](https://github.com/isnowfy/snownlp) - A library for processing Chinese text.
* [loso](https://github.com/victorlin/loso) - Another Chinese segmentation library.

## Command-line Tools

*Libraries for building command line utilities.*

* [click](http://click.pocoo.org/) - A package for creating beautiful command line interfaces in a composable way.
* [clint](https://github.com/kennethreitz/clint) - Python Command-line Application Tools.
* [docopt](http://docopt.org/) - Pythonic command line arguments parser.
* [colorama](https://pypi.python.org/pypi/colorama) - Cross-platform colored terminal text.

## Documentation

*Libraries for generating project documentation.*

* [Sphinx](http://sphinx-doc.org/) - Python Documentation generator.
* [reStructuredText](http://docutils.sourceforge.net/rst.html) - Markup Syntax and Parser Component of Docutils.
* [Python-Markdown](https://github.com/waylan/Python-Markdown) - A Python implementation of John Gruber’s Markdown.
* [MkDocs](http://www.mkdocs.org/) - Markdown friendly documentation generator.

## Imagery

*Libraries for manipulating images.*

* [pillow](http://pillow.readthedocs.org/) - Pillow is the **friendly** PIL fork. PIL is the [Python Imaging Library](http://www.pythonware.com/products/pil/).
* [thumbor](https://github.com/thumbor/thumbor) - A smart imaging service. It enables on-demand crop, resizing and flipping of images.
* [imgSeek](http://www.imgseek.net/) - A project for searching a collection of images using visual similarity.
* [python-qrcode](https://github.com/lincolnloop/python-qrcode) - A pure Python QR Code generator.
* [pygram](https://github.com/ajkumar25/pygram) - Instagram-like image filters.
* [Quads](https://github.com/fogleman/Quads) - Computer art based on quadtrees.
* [nude.py](https://github.com/hhatto/nude.py) - Nudity detection.
* [wand](https://github.com/dahlia/wand) - Python bindings for MagickWand, C API for ImageMagick.

## Audio

*Libraries for manipulating audio.*

* [django-elastic-transcoder](https://github.com/StreetVoice/django-elastic-transcoder) - Django + AWS Elastic Transcoder.
* [beets](http://beets.radbox.org/) - A music library manager and [MusicBrainz](https://musicbrainz.org/) tagger.
* [pyechonest](https://github.com/echonest/pyechonest) - Python client for the [Echo Nest](http://developer.echonest.com/docs/) API.
* [dejavu](https://github.com/worldveil/dejavu) - Audio fingerprinting and recognition.
* [pydub](https://github.com/jiaaro/pydub) - Manipulate audio with a simple and easy high level interface.
* [audioread](https://github.com/sampsyo/audioread) - Cross-library (GStreamer + Core Audio + MAD + FFmpeg) audio decoding.
* [mutagen](https://code.google.com/p/mutagen/) - A Python module to handle audio metadata.
* [tinytag](https://github.com/devsnd/tinytag) - A library for reading music meta data of MP3, OGG, FLAC and Wave files.

## Video

*Libraries for manipulating video and GIFs.*

* [moviepy](http://zulko.github.io/moviepy/) - A module for script-based movie editing with many formats, including animated GIFs.
* [shorten.tv](http://www.shorten.tv/) - Video summarization.
* [youtube-dl](http://rg3.github.io/youtube-dl/) - A small command-line program to download videos from YouTube.
* [you-get](http://www.soimort.org/you-get/) - A YouTube/Youku/Niconico video downloader written in Python 3.
* [coursera](https://github.com/coursera-dl/coursera) - Script for downloading Coursera.org videos and naming them.


## Geolocation

*Libraries for geocoding addresses and working with latitudes and longitudes.*

* [GeoDjango](https://docs.djangoproject.com/en/dev/ref/contrib/gis/) - A world-class geographic web framework.
* [geopy](https://github.com/geopy/geopy) - Python Geocoding Toolbox.
* [pygeoip](https://github.com/appliedsec/pygeoip) - Pure Python GeoIP API.
* [GeoIP](https://github.com/maxmind/geoip-api-python) - Python API for MaxMind GeoIP Legacy Database.
* [geojson](https://github.com/frewsxcv/python-geojson) - Python bindings and utlities for GeoJSON.

## HTTP

*Libraries for working with HTTP.*

* [requests](http://docs.python-requests.org/) - HTTP Requests for Humans™.
* [httpie](https://github.com/jakubroztocil/httpie) - A command line HTTP client, a user-friendly cURL replacement.

## Databases

*Databases*

* [ZODB](http://www.zodb.org/) - a native object database for Python. A key-value and object graph database. Most transparent.

## Database Drivers

*Libraties for connecting and operating databases*

* Relational Databases
    * [mysql-python](http://sourceforge.net/projects/mysql-python/) - The MySQL database connector for Python.
    * [psycopg2](http://initd.org/psycopg/) - The most popular PostgreSQL adapter for the Python.
* NoSQL Databases
    * [PyMongo](http://docs.mongodb.org/ecosystem/drivers/python/) - The official Python client for MongoDB.
    * [redis-py](https://github.com/andymccurdy/redis-py) - The Redis Python Client.

## ORM

*Libraries that implement Object-Relational Mapping or datamapping techniques.*

* Relational Databases
    * [Django Models](https://docs.djangoproject.com/en/dev/topics/db/models/) - A part of Django.
    * [SQLAlchemy](http://www.sqlalchemy.org/) - The Python SQL Toolkit and Object Relational Mapper.
    * [peewee](https://github.com/coleifer/peewee) - A small, expressive ORM.
    * [PonyORM](http://ponyorm.com) - ORM that provides a generator-oriented interface to SQL.
* NoSQL Databases
    * [MongoEngine](http://mongoengine.org/) - A Python Object-Document-Mapper for working with MongoDB.
    * [redisco](https://github.com/kiddouk/redisco) - A Python Library for Simple Models and Containers Persisted in Redis.

## Web Frameworks

*Web development frameworks.*

* [Django](https://www.djangoproject.com/) - The most popular web framework in Python.
* [Flask](http://flask.pocoo.org/) - A microframework for Python.
* [Bottle](http://bottlepy.org/) - A fast, simple and lightweight WSGI micro web-framework.
* [Pyramid](http://www.pylonsproject.org/) - A small, fast, down-to-earth, open source Python web framework.
* [web2py](http://www.web2py.com) - A full stack web framework and platform focused in the ease of use.
* [TurboGears](http://www.turbogears.org/) - The Web Framework that scales with you. Starts as a microframework and scales up to a fullstack solution.
* [Grok](http://grok.zope.org/) - A framework built on the existing Zope 3 libraries, offers a lot of building blocks for web development.
* [CherryPy](http://www.cherrypy.org/) - A Minimalist Python Web Framework, HTTP/1.1-compliant and WSGI thread-pooled.
<<<<<<< HEAD
* [webpy](http://webpy.org/) - A web framework for Python that is as simple as it is powerful.
=======
* [Zope Toolkit](http://docs.zope.org/zopetoolkit/) - A set of libraries intended for reuse by projects to develop web applications or web frameworks.
* [Bluebream](http://bluebream.zope.org/) - An open-source web application server, framework and library, created by the Zope community and formerly known as Zope 3.
>>>>>>> 1eef1eb1

## CMS

*Content Management Systems*

* [Mezzanine](http://mezzanine.jupo.org/) - A powerful, consistent, and flexible content management platform.
* [Wagtail](http://wagtail.io/) - A Django content management system.
* [django-oscar](http://oscarcommerce.com/) - An open-source ecommerce framework for Django.
* [Quokka CMS](http://quokkaproject.org) - Flexible, extensible, small CMS powered by Flask and MongoDB.
* [Opps CMS](http://oppsproject.org/) - A Django-based CMS for magazines, newspapers websites and portals with high-traffic.
* [Plone](http://plone.org/) - Content Management System built on top of the open source application server Zope and the accompanying Content Management Framework.

## RESTful API

*Libraries for developing RESTful APIs.*

* [django-rest-framework](http://www.django-rest-framework.org/) - A powerful and flexible toolkit that makes it easy to build Web APIs.
* [django-tastypie](http://tastypieapi.org/) - Creating delicious APIs for Django apps.
* [flask-api](http://www.flaskapi.org/) - An implementation of the same web browsable APIs that django-rest-framework provides.
* [flask-restful](http://flask-restful.readthedocs.org/) - An extension for Flask that adds support for quickly building REST APIs.
* [falcon](http://falconframework.org/) - A high-performance Python framework for building cloud APIs and web app backends.
* [eve](https://github.com/nicolaiarocci/eve) - REST API framework powered by Flask, MongoDB and good intentions.
* [sandman](https://github.com/jeffknupp/sandman) - Automated REST APIs for existing database-driven systems.

## Authentication and OAuth

*Libraries for implementing authentications schemes.*

* [python-social-auth](https://github.com/omab/python-social-auth) - An easy-to-setup social authentication mechanism.
* [django-oauth-toolkit](https://github.com/evonove/django-oauth-toolkit) - OAuth2 goodies for the Djangonauts.
* [django-oauth2-provider](https://github.com/caffeinehit/django-oauth2-provider) - Providing OAuth2 access to Django app.
* [python-oauth2](https://github.com/simplegeo/python-oauth2) - A fully tested, abstract interface to creating OAuth clients and servers.
* [rauth](https://github.com/litl/rauth) - A Python library for OAuth 1.0/a, 2.0, and Ofly.

## Template Engine

*Libraries and tools for templating and lexing.*

* [Jinja2](https://github.com/mitsuhiko/jinja2) - A modern and designer friendly templating language.
* [Zope Page Templates](http://docs.zope.org/zope2/zope2book/AppendixC.html) - HTML/XML generation tool - It is implemented as an XML namespace, and lives inside the attributes of a tag, making it possible to create templates that look like normal HTML/XML to editors.
* [Chameleon](https://chameleon.readthedocs.org/) - Chameleon is an HTML/XML template engine for Python. Modeled after ZPT, optimized for speed.

## Queue

*Libraries for working with event and task queues.*

* [celery](http://www.celeryproject.org/) - An asynchronous task queue/job queue based on distributed message passing.
* [rq](http://python-rq.org/) - Simple job queues for Python.

## Search

*Libraries and software for indexing and performing search queries on data.*

* [django-haystack](https://github.com/toastdriven/django-haystack) - Modular search for Django.
* [elasticsearch-py](http://www.elasticsearch.org/guide/en/elasticsearch/client/python-api/current/) - The official low-level Python client for [Elasticsearch](http://www.elasticsearch.org/).
* [solrpy](https://code.google.com/p/solrpy/) - A Python client for [solr](http://lucene.apache.org/solr/).
* [Whoosh](http://whoosh.readthedocs.org/) - A fast, pure Python search engine library.

## Asset Management

*Tools for managing, compressing and minifying website assets.*

* [django-compressor](https://github.com/django-compressor/django-compressor) - Compresses linked and inline javascript or CSS into a single cached file.

## Caching

*Libraries for caching data.*

* [Beaker Caching & Sessions](http://beaker.readthedocs.org/en/latest/) - Beaker is a library for caching and sessions for use with web applications and stand-alone Python scripts and applications.
* [HermesCache](https://pypi.python.org/pypi/HermesCache) - Python caching library with tag-based invalidation and dogpile effect prevention.

## Email

*Libraries for sending and parsing email.*

* [inbox.py](https://github.com/kennethreitz/inbox.py) - Python SMTP Server for Humans.
* [imbox](https://github.com/martinrusev/imbox) - Python IMAP for Humans.
* [django-celery-ses](https://github.com/StreetVoice/django-celery-ses) - Django email backend with AWS SES and Celery.

## Internationalization

*Libraries for woking with i18n.*

* [Babel](http://babel.pocoo.org/) - An internationalization library for Python.

## URL Manipulation

*Libraries for parsing URLs.*

* [furl](https://github.com/gruns/furl) - A small Python library that makes manipulating URLs simple.
* [purl](https://github.com/codeinthehole/purl) - A simple, immutable URL class with a clean API for interrogation and manipulation.

## HTML Manipulation

*Libraries for working with HTML and XML.*

* [BeautifulSoup](http://www.crummy.com/software/BeautifulSoup/bs4/doc/) - Providing Pythonic idioms for iterating, searching, and modifying HTML or XML.
* [lxml](http://lxml.de/) - A very fast, easy-to-use and versatile library for handling HTML and XML.
* [html5lib](https://github.com/html5lib/html5lib-python) - A standards-compliant library for parsing and serializing HTML documents and fragments.
* [pyquery](https://github.com/gawel/pyquery) - A jQuery-like library for parsing HTML.
* [cssutils](https://pypi.python.org/pypi/cssutils/) - A CSS library for Python.
* [MarkupSafe](https://github.com/mitsuhiko/markupsafe) - Implements a XML/HTML/XHTML Markup safe string for Python.
* [bleach](http://bleach.readthedocs.org/) - A whitelist-based HTML sanitization and text linkification library.
* [xmltodict](https://github.com/martinblech/xmltodict) - Working with XML feel like you are working with JSON.

## Web Crawling

*Libraries for scraping websites.*

* [Scrapy](http://scrapy.org/) - A fast high-level screen scraping and web crawling framework.
* [portia](https://github.com/scrapinghub/portia) - Visual scraping for Scrapy.
* [feedparser](http://pythonhosted.org/feedparser/) - Universal feed parser.
* [RoboBrowser](https://github.com/jmcarp/robobrowser) - A simple, Pythonic library for browsing the web without a standalone web browser.

## Web Content Extracting

*Libraries for extracting web contents.*

* [newspaper](https://github.com/codelucas/newspaper) - News extraction, article extraction and content curation in Pythom.
* [html2text](https://github.com/aaronsw/html2text) - Convert HTML to Markdown-formatted text.
* [python-goose](https://github.com/grangier/python-goose) - HTML Content/Article Extractor.
* [lassie](https://github.com/michaelhelmick/lassie) - Web Content Retrieval for Humans.
* [micawber](https://github.com/coleifer/micawber) - A small library for extracting rich content from URLs.
* [sumy](https://github.com/miso-belica/sumy) - A module for automatic summarization of text documents and HTML pages.
* [Haul](https://github.com/vinta/Haul) - An Extensible Image Crawler.
* [python-readability](https://github.com/buriy/python-readability) - Fast Python port of arc90's readability tool.

## Forms

*Libraries for working with forms.*

* [django-crispy-forms](http://django-crispy-forms.readthedocs.org/) - A Django app which lets you create beautiful forms in a very elegant and DRY way.
* [WTForms](http://wtforms.readthedocs.org/) - A flexible forms validation and rendering library.

## Anti-spam

*Libraries for fighting spam.*

* [Stopspam](https://github.com/phalt/stopspam) - Intelligent spam detection for Python.
* [django-simple-spam-blocker](https://github.com/moqada/django-simple-spam-blocker) - Simple spam blocker for Django.
* [django-simple-captcha](https://github.com/mbi/django-simple-captcha) - A simple and highly customizable Django app to add captcha images to any Django form.

## Networking

*Libraries for network programming.*

* [gevent](http://www.gevent.org/) - A coroutine-based Python networking library that uses [greenlet](https://github.com/python-greenlet/greenlet).
* [Twisted](https://twistedmatrix.com/trac/) - An event-driven networking engine.
* [Tornado](http://www.tornadoweb.org/) - A Web framework and asynchronous networking library.
* [pyzmq](http://zeromq.github.io/pyzmq/) - A python wrapper for the 0MQ message library.

## Admin Panels

*Libraries for administrative interfaces.*

* [Ajenti](https://github.com/Eugeny/ajenti) - The admin panel your servers deserve.
* [django-xadmin](https://github.com/sshwsfc/django-xadmin) - Drop-in replacement of Django admin comes with lots of goodies.
* [flask-admin](https://github.com/mrjoes/flask-admin) - Simple and extensible administrative interface framework for Flask.
* [flower](https://github.com/mher/flower) - Real-time monitor and web admin for Celery.

## DevOps Tools

*Software and libraries for DevOps*

* [OpenStack](http://www.openstack.org/) - Open source software for building private and public clouds.
* [Ansible](http://www.ansible.com/) - An IT automation tool.
* [SaltStack](http://www.saltstack.com/community/) - Infrastructure automation and management system.
* [Fabric](http://www.fabfile.org/) - Tool for streamlining the use of SSH for application deployment or systems administration tasks.
* [Fabtools](https://github.com/ronnix/fabtools) - Tools for writing awesome Fabric files.
* [cuisine](https://github.com/sebastien/cuisine) - Chef-like functionality for Fabric.
* [gunicorn](http://gunicorn.org/) - A WSGI HTTP Server for UNIX, fast clients and sleepy applications.
* [Supervisor](http://supervisord.org/) - A Process Control System.
* [psutil](https://github.com/giampaolo/psutil) - A cross-platform process and system utilities module.

## GUI

*Libraries for working with GUI applications.*

* [PySide](http://qt-project.org/wiki/pyside) - Python bindings for the Qt cross-platform application and UI framework.
* [wxPython](http://wxpython.org/) - A blending of the wxWidgets C++ class library with the Python.
* [kivy](http://kivy.org/) - A library for creating NUI applications, running on Windows, Linux, Mac OS X, Android and iOS.
* [curses](https://docs.python.org/2/library/curses.html#module-curses) - Built-in wrapper for [ncurses](http://www.gnu.org/software/ncurses/) used to create terminal GUI applications.
* [urwid](http://urwid.org/) - A library for creating terminal GUI applications with strong support for widgets, events, rich colors, etc.
* [pyglet](http://www.pyglet.org/) - A cross-platform windowing and multimedia library for Python.
* [Tkinter](https://wiki.python.org/moin/TkInter) - Tkinter is Python's de-facto standard GUI (Graphical User Interface) package


## Game Development

*Awesome game development libraries.*

* [Pygame](http://www.pygame.org/news.html) - Pygame is a set of Python modules designed for writing games.
* [Cocos2d](http://cocos2d.org/) - cocos2d is a framework for building 2D games, demos, and other graphical/interactive applications. It is based on pyglet.
* [PySDL2](http://pysdl2.readthedocs.org/en/latest/) - A ctypes based wrapper for the SDL2 library.
* [Panda3D](https://www.panda3d.org/) - 3D game engine developed by Disney and maintained by Carnegie Mellon's Entertainment Technology Center. Written in C++, completely wrapped in Python.
* [PyOgre](http://www.ogre3d.org/tikiwiki/PyOgre) - Python bindings for the Ogre 3D render engine, can be used for games, simulations, anything 3D.
* [PyOpenGL](http://pyopengl.sourceforge.net/) - Python ctypes bindings for OpenGL and it's related APIs.

## Logging

*Libraries for generating and working with log files.*

* [logging](https://docs.python.org/2/library/logging.html) - (Python standard library) Logging facility for Python.
* [Sentry](https://pypi.python.org/pypi/sentry) - A realtime logging and aggregation server.
* [Raven](http://raven.readthedocs.org/) - The Python client for Sentry.

## Testing

*Libraries for testing codebases and generating test data.*

* Testing Frameworks
    * [unittest](https://docs.python.org/2/library/unittest.html) - (Python standard library) Unit testing framework.
    * [nose](https://nose.readthedocs.org/) - nose extends unittest.
    * [pytest](http://pytest.org/) - A mature full-featured Python testing tool.
    * [mamba](https://nestorsalceda.github.io/mamba) - The definitive testing tool for Python. Born under the banner of Behavior Driven Development (BDD).
* Mock
    * [mock](https://pypi.python.org/pypi/mock) - A Python Mocking and Patching Library for Testing.
    * [responses](https://github.com/dropbox/responses) - A utility library for mocking out the requests Python library.
    * [doublex](https://pypi.python.org/pypi/doublex) - Powerful test doubles framework for Python.
* Fake Data
    * [faker](http://www.joke2k.net/faker/) - A Python package that generates fake data.
    * [model_mommy](https://model-mommy.readthedocs.org/) - Creating random fixtures for testing in Django.
* Code Coverage
    * [coverage](https://pypi.python.org/pypi/coverage) - Code coverage measurement.  
* Error Handler
	* [FuckIt.py](https://github.com/ajalt/fuckitpy) - FuckIt.py uses state-of-the-art technology to make sure your Python code runs whether it has any right to or not 

## Code Analysis and Linter

*Libraries and tools for analysing, parsing and manipulation codebases.*

* [Flake8](https://pypi.python.org/pypi/flake8) - The modular source code checker: pep8, pyflakes and co.
* [Pylint](http://www.pylint.org/) - A source code analyzer.

## Debugging Tools

*Libraries for dubugging and developing*

* [pdb](https://docs.python.org/2/library/pdb.html) - (Python standard library) The Python Debugger.
* [ipdb](https://pypi.python.org/pypi/ipdb) - IPython-enabled pdb.
* [pyringe](https://github.com/google/pyringe) - Debugger capable of attaching to and injecting code into Python processes.
* [django-debug-toolbar](https://github.com/django-debug-toolbar/django-debug-toolbar) - Display various debug information about the current request/response.
* [django-devserver](https://github.com/dcramer/django-devserver) - A drop-in replacement for Django's runserver.
* [winpdb](http://winpdb.org/) - Winpdb - A Platform Independent Python Debugger with GUI

## Science and Data Analysis

*Libraries for scientific computing and data analyzing.*

* [SciPy](http://www.scipy.org/) - A Python-based ecosystem of open-source software for mathematics, science, and engineering.
* [NumPy](http://www.numpy.org/) - A fundamental package for scientific computing with Python.
* [Numba](http://numba.pydata.org/) - Python JIT (just in time) complier to LLVM aimed at scientific Python by the developers of Cython and NumPy.
* [matplotlib](http://matplotlib.org/) - A Python 2D plotting library.
* [NetworkX](https://networkx.github.io/) - A high-productivity software for complex networks.
* [Pandas](http://pandas.pydata.org/) - A library providing high-performance, easy-to-use data structures and data analysis tools.
* [PyMC](https://github.com/pymc-devs/pymc) - Markov Chain Monte Carlo sampling toolkit.
* [zipline](https://github.com/quantopian/zipline) - A Pythonic algorithmic trading library.
* [ggplot](https://github.com/yhat/ggplot) - Same API as ggplot2 for R.
* [PyDy](https://pydy.org/) - Short for Python Dynamics, used to assist with workflow in the modeling of dynamic motion based around NumPy, SciPy, IPython, and matplotlib.

## Machine Learning

*Libraries for Machine Learning*

* [scikit-learn](http://scikit-learn.org/) - A Python module for machine learning built on top of SciPy.
* [pattern](https://github.com/clips/pattern) - Web mining module for Python.
* [NuPIC](https://github.com/numenta/nupic) - Numenta Platform for Intelligent Computing.
* [Pylearn2](https://github.com/lisa-lab/pylearn2) - A Machine Learning library based on [Theano](https://github.com/Theano/Theano).
* [hebel](https://github.com/hannes-brt/hebel) - GPU-Accelerated Deep Learning Library in Python.
* [gensim](https://github.com/piskvorky/gensim) - Topic Modelling for Humans.
* [PyBrain](https://github.com/pybrain/pybrain) - Another Python Machine Learning Library.
* [Crab](https://github.com/muricoca/crab) - A ﬂexible, fast recommender engine.
* [python-recsys](https://github.com/ocelma/python-recsys) - A Python library for implementing a Recommender System.

## MapReduce

*Framworks and libraries for MapReduce.*

* [PySpark](http://spark.apache.org/docs/latest/programming-guide.html) - The Spark Python API.
* [dpark](https://github.com/douban/dpark) - Python clone of Spark, a MapReduce alike framework in Python.
* [luigi](https://github.com/spotify/luigi) - A module that helps you build complex pipelines of batch jobs.
* [mrjob](https://github.com/Yelp/mrjob) - Run MapReduce jobs on Hadoop or Amazon Web Services.
* [dumbo](https://github.com/klbostee/dumbo) - Python module that allows one to easily write and run Hadoop programs.

## Third-party APIs

*Libraries for accessing third party APIs.*

* [apache-libcloud](https://libcloud.apache.org/) - One Python library for all clouds.
* [boto](https://github.com/boto/boto) - Python interface to Amazon Web Services.
* [s3cmd](https://github.com/s3tools/s3cmd) - A command line tool for managing Amazon S3 and CloudFront.
* [twython](https://github.com/ryanmcgrath/twython) - A Python wrapper for the Twitter API.
* [soundcloud-python](https://github.com/soundcloud/soundcloud-python) - A Python wrapper around the Soundcloud API.
* [google-api-python-client](https://github.com/google/google-api-python-client) - Google APIs Client Library for Python.
* [facebook-sdk](https://github.com/pythonforfacebook/facebook-sdk) - Facebook Platform Python SDK.

## Algorithms and Design Patterns

*Collections of algorithms and design patterns.*

* [python-patterns](https://github.com/faif/python-patterns) - A collection of design patterns in Python.
* [algorithms](https://github.com/nryoung/algorithms) - module of algorithms for Python.

## Miscellaneous

*Useful libraries or tools that don't fit in the categories above.*

* [IPython](https://github.com/ipython/ipython) - IPython provides a rich toolkit to help you make the most out of using Python interactively.

## Foreign Function Interface

*Libraries for providing foreign function interface.*

* [cffi](https://pypi.python.org/pypi/cffi) - Foreign Function Interface for Python calling C code.

## High Performance

*Libraries for making Python faster.*

* [Cython](http://cython.org/) - Optimizing Static Complier for Python. Uses type mixins to compile Python into C or C++ modules resulting in large performance gains.
* [PyPy](http://pypy.org/) - An implmentation of Python in Python. The interpreter uses black magic to make Python very fast without having to add in additional type information.
* [Stackless Python](http://www.stackless.com/) - An enhanced version of the Python.

# Resources

## Editor Plugins

* Vim
    * TODO
* Emacs
    * TODO
* Sublime Text
    * [SublimeJEDI](https://github.com/srusskih/SublimeJEDI) - A Sublime Text plugin to the awesome autocomplete library [Jedi](https://github.com/davidhalter/jedi).
    * [Anaconda](https://github.com/DamnWidget/anaconda) - Anaconda turns your Sublime Text 3 in a full featured Python development IDE.
    * [Djaneiro](https://github.com/squ1b3r/Djaneiro) - Django support for Sublime Text.

## Books

* [Python Cookbook](http://www.amazon.com/Python-Cookbook-David-Beazley/dp/1449340377/)
* [Expert Python Programming](http://www.amazon.com/Expert-Python-Programming-practices-distributing/dp/184719494X/)

## Websites

* [r/Python](http://www.reddit.com/r/python) - News about Python.
* [pyvideo.org](http://pyvideo.org/) - Python related video indexed so you can find it.
* [The Hitchhiker's Guide to Python!](http://docs.python-guide.org/) - The answer to life, the universe, and everything.
* [Python 3 Wall of Superpowers](http://python3wos.appspot.com/) - Too many popular Python packages don't support Python 3.
* [Trending Python repositories on GitHub today](https://github.com/trending?l=python) - Good place to find new Python libraries.
* [Django Packages](https://www.djangopackages.com/) - A directory of reusable apps, sites, tools, and more for Django projects.

## Weekly

* [Pycoder's Weekly](http://pycoders.com/) - A free weekly newsletter, on Fridays, for those interested in Python development and various topics around Python.
* [Python Weekly](http://www.pythonweekly.com/) - A free weekly newsletter featuring curated news, articles, new releases, jobs etc related to Python.

## Twitter

* [@gvanrossum](https://twitter.com/gvanrossum) - Python BDFL.
* [@pypi](https://twitter.com/pypi)
* [@getpy](https://twitter.com/getpy)
* [@planetpython](https://twitter.com/planetpython)
* [@pycoders](https://twitter.com/pycoders)
* [@PythonWeekly](https://twitter.com/PythonWeekly)

## Articles

* [More About Unicode in Python 2 and 3](http://lucumr.pocoo.org/2014/1/5/unicode-in-2-and-3/)

# Contributing

Your contributions are always welcome!<|MERGE_RESOLUTION|>--- conflicted
+++ resolved
@@ -16,6 +16,7 @@
     - [Video](#video)
     - [Geolocation](#geolocation)
     - [HTTP](#http)
+    - [Database](#database)
     - [Database Drivers](#database-drivers)
     - [ORM](#orm)
     - [Web Frameworks](#web-frameworks)
@@ -74,7 +75,7 @@
 
 * [pip](https://pip.pypa.io/en/latest/) / [Python Package Index](https://pypi.python.org/pypi) - The package and dependency manager.
 * [wheel](http://pythonwheels.com/) - The new standard of python distribution and are intended to replace eggs.
-* [buildout](http://www.buildout.org/) -  Python-based build system for creating, assembling and deploying applications from multiple parts, some of which may be non-Python-based. It lets you create a buildout configuration and reproduce the same software later.
+* [buildout](http://www.buildout.org/) - Python-based build system for creating, assembling and deploying applications from multiple parts, some of which may be non-Python-based.
 
 ## Files
 
@@ -207,11 +208,11 @@
 * [requests](http://docs.python-requests.org/) - HTTP Requests for Humans™.
 * [httpie](https://github.com/jakubroztocil/httpie) - A command line HTTP client, a user-friendly cURL replacement.
 
-## Databases
-
-*Databases*
-
-* [ZODB](http://www.zodb.org/) - a native object database for Python. A key-value and object graph database. Most transparent.
+## Database
+
+*Databases implemented in Python.*
+
+* [ZODB](http://www.zodb.org/) - A native object database for Python. A key-value and object graph database.
 
 ## Database Drivers
 
@@ -249,12 +250,9 @@
 * [TurboGears](http://www.turbogears.org/) - The Web Framework that scales with you. Starts as a microframework and scales up to a fullstack solution.
 * [Grok](http://grok.zope.org/) - A framework built on the existing Zope 3 libraries, offers a lot of building blocks for web development.
 * [CherryPy](http://www.cherrypy.org/) - A Minimalist Python Web Framework, HTTP/1.1-compliant and WSGI thread-pooled.
-<<<<<<< HEAD
-* [webpy](http://webpy.org/) - A web framework for Python that is as simple as it is powerful.
-=======
+* [web.py](http://webpy.org/) - A web framework for Python that is as simple as it is powerful.
 * [Zope Toolkit](http://docs.zope.org/zopetoolkit/) - A set of libraries intended for reuse by projects to develop web applications or web frameworks.
 * [Bluebream](http://bluebream.zope.org/) - An open-source web application server, framework and library, created by the Zope community and formerly known as Zope 3.
->>>>>>> 1eef1eb1
 
 ## CMS
 
@@ -294,7 +292,6 @@
 *Libraries and tools for templating and lexing.*
 
 * [Jinja2](https://github.com/mitsuhiko/jinja2) - A modern and designer friendly templating language.
-* [Zope Page Templates](http://docs.zope.org/zope2/zope2book/AppendixC.html) - HTML/XML generation tool - It is implemented as an XML namespace, and lives inside the attributes of a tag, making it possible to create templates that look like normal HTML/XML to editors.
 * [Chameleon](https://chameleon.readthedocs.org/) - Chameleon is an HTML/XML template engine for Python. Modeled after ZPT, optimized for speed.
 
 ## Queue
@@ -478,9 +475,9 @@
     * [faker](http://www.joke2k.net/faker/) - A Python package that generates fake data.
     * [model_mommy](https://model-mommy.readthedocs.org/) - Creating random fixtures for testing in Django.
 * Code Coverage
-    * [coverage](https://pypi.python.org/pypi/coverage) - Code coverage measurement.  
+    * [coverage](https://pypi.python.org/pypi/coverage) - Code coverage measurement.
 * Error Handler
-	* [FuckIt.py](https://github.com/ajalt/fuckitpy) - FuckIt.py uses state-of-the-art technology to make sure your Python code runs whether it has any right to or not 
+    * [FuckIt.py](https://github.com/ajalt/fuckitpy) - FuckIt.py uses state-of-the-art technology to make sure your Python code runs whether it has any right to or not.
 
 ## Code Analysis and Linter
 
@@ -495,10 +492,10 @@
 
 * [pdb](https://docs.python.org/2/library/pdb.html) - (Python standard library) The Python Debugger.
 * [ipdb](https://pypi.python.org/pypi/ipdb) - IPython-enabled pdb.
+* [winpdb](http://winpdb.org/) - A Platform Independent Python Debugger with GUI.
 * [pyringe](https://github.com/google/pyringe) - Debugger capable of attaching to and injecting code into Python processes.
 * [django-debug-toolbar](https://github.com/django-debug-toolbar/django-debug-toolbar) - Display various debug information about the current request/response.
 * [django-devserver](https://github.com/dcramer/django-devserver) - A drop-in replacement for Django's runserver.
-* [winpdb](http://winpdb.org/) - Winpdb - A Platform Independent Python Debugger with GUI
 
 ## Science and Data Analysis
 
