# Awesome Python

A curated list of awesome Python frameworks, libraries and software. Inspired by [awesome-php](https://github.com/ziadoz/awesome-php).

- [Awesome Python](#awesome-python)
    - [Environment Management](#environment-management)
    - [Package Management](#package-management)
    - [Distribution](#distribution)
    - [Build Tools](#build-tools)
    - [Files](#files)
    - [Date and Time](#date-and-time)
    - [Text Processing](#text-processing)
    - [Natural Language Processing](#natural-language-processing)
    - [Documentation](#documentation)
    - [Configuration](#configuration)
    - [Command-line Tools](#command-line-tools)
    - [Imagery](#imagery)
    - [Audio](#audio)
    - [Video](#video)
    - [Geolocation](#geolocation)
    - [HTTP](#http)
    - [Database](#database)
    - [Database Drivers](#database-drivers)
    - [ORM](#orm)
    - [Web Frameworks](#web-frameworks)
    - [Permissions](#permissions)
    - [CMS](#cms)
    - [RESTful API](#restful-api)
    - [Authentication and OAuth](#authentication-and-oauth)
    - [Template Engine](#template-engine)
    - [Queue](#queue)
    - [Search](#search)
    - [News Feed](#news-feed)
    - [Asset Management](#asset-management)
    - [Caching](#caching)
    - [Email](#email)
    - [Internationalization](#internationalization)
    - [URL Manipulation](#url-manipulation)
    - [HTML Manipulation](#html-manipulation)
    - [Web Crawling](#web-crawling)
    - [Web Content Extracting](#web-content-extracting)
    - [Downloader](#downloader)
    - [Forms](#forms)
    - [Data Validation](#data-validation)
    - [Anti-spam](#anti-spam)
    - [Tagging](#tagging)
    - [Admin Panels](#admin-panels)
    - [Processes and Threads](#processes-and-threads)
    - [Networking](#networking)
    - [WebSocket](#websocket)
    - [WSGI Servers](#wsgi-servers)
    - [Cryptography](#cryptography)
    - [GUI](#gui)
    - [Game Development](#game-development)
    - [Logging](#logging)
    - [Testing](#testing)
    - [Code Analysis and Linter](#code-analysis-and-linter)
    - [Debugging Tools](#debugging-tools)
    - [Science and Data Analysis](#science-and-data-analysis)
    - [Data Visualization](#data-visualization)
    - [Machine Learning](#machine-learning)
    - [Functional Programming](#functional-programming)
    - [MapReduce](#mapreduce)
    - [Third-party APIs](#third-party-apis)
    - [DevOps Tools](#devops-tools)
    - [Workflow Execution](#workflow-execution)
    - [Foreign Function Interface](#foreign-function-interface)
    - [High Performance](#high-performance)
    - [Algorithms and Design Patterns](#algorithms-and-design-patterns)
    - [Hardware](#hardware)
    - [Miscellaneous](#miscellaneous)
    - [Editor Plugins](#editor-plugins)
- [Resources](#resources)
    - [Websites](#websites)
    - [Weekly](#weekly)
    - [Twitter](#twitter)

## Environment Management

*Libraries for Python version and environment management.*

* [pyenv](https://github.com/yyuu/pyenv) - Simple Python version management.
* [virtualenv](https://pypi.python.org/pypi/virtualenv) - A tool to create isolated Python environments.
* [virtualenvwrapper](https://pypi.python.org/pypi/virtualenvwrapper) - A set of extensions to virtualenv
* [pew](https://pypi.python.org/pypi/pew/) - Python Env Wrapper (also called Invewrapper) is a set of tools to manage multiple virtual environments.
* [Vex](https://github.com/sashahart/vex) - Run a command in the named virtualenv.
* [PyRun](https://www.egenix.com/products/python/PyRun/) - A one-file, no-installation-needed version of Python.

## Package Management

*Libraries for package and dependency management.*

* [pip](https://pip.pypa.io/en/latest/) / [Python Package Index](https://pypi.python.org/pypi) - The package and dependency manager.
* [conda](https://github.com/conda/conda/) - Cross-platform, Python-agnostic binary package manager.
* [wheel](http://pythonwheels.com/) - The new standard of Python distribution and are intended to replace eggs.

## Distribution

*Libraries to create packaged executables for release distribution.*

* [cx-Freeze](http://cx-freeze.readthedocs.org/) - Freezes Python scripts (cross-platform)
* [py2exe](http://www.py2exe.org/) - Freezes Python scripts (Windows)
* [py2app](http://svn.pythonmac.org/py2app/py2app/trunk/doc/index.html) - Freezes Python scripts (Mac OS X)
* [PyInstaller](http://www.pyinstaller.org/) - A program that converts Python programs into stand-alone executables (Windows, Linux, Mac OS X, Solaris and AIX)

## Build Tools

*Compile software from source code.*

* [buildout](http://www.buildout.org/) - A build system for creating, assembling and deploying applications from multiple parts, some of which may be non-Python-based.
* [SCons](http://www.scons.org/) - A software construction tool.
* [PlatformIO](https://github.com/ivankravets/platformio) - A console tool to build code with different development platforms.
* [BitBake](http://www.yoctoproject.org/docs/1.6/bitbake-user-manual/bitbake-user-manual.html) - A make-like build tool with the special focus of distributions and packages for embedded Linux.

## Files

*Libraries for file manipulation and MIME type detection.*

* [mimetypes](https://docs.python.org/2/library/mimetypes.html) - (Python standard library) Map filenames to MIME types.
* [imghdr](https://docs.python.org/2/library/imghdr.html) - (Python standard library) Determine the type of an image.
* [python-magic](https://github.com/ahupp/python-magic) - A Python interface to the libmagic file type identification library.
* [path.py](https://github.com/jaraco/path.py) - A module wrapper for [os.path](https://docs.python.org/2/library/os.path.html).
* [watchdog](https://github.com/gorakhargosh/watchdog) - API and shell utilities to monitor file system events.
* [Unipath](https://github.com/mikeorr/Unipath) - An object-oriented approach to file/directory operations.
* [pathlib](https://pathlib.readthedocs.org/en/pep428/) - An cross-platform, object-oriented path library (included in Python 3.4)

## Date and Time

*Libraries for working with dates and times.*

* [arrow](https://github.com/crsmithdev/arrow) - Better dates & times for Python.
* [dateutil](https://pypi.python.org/pypi/python-dateutil) - Extensions to the standard Python [datetime](https://docs.python.org/2/library/datetime.html) module.
* [delorean](https://github.com/myusuf3/delorean/) - A library for clearing up the inconvenient truths that arise dealing with datetimes in Python.
* [when.py](https://github.com/dirn/When.py) - Providing user-friendly functions to help perform common date and time actions.
* [moment](https://github.com/zachwill/moment) - A Python library for dealing with dates/times. Inspired by [Moment.js](http://momentjs.com/).

## Text Processing

*Libraries for parsing and manipulating texts.*

* General
    * [difflib](https://docs.python.org/2/library/difflib.html) - (Python standard library) Helpers for computing deltas.
    * [Levenshtein](https://github.com/ztane/python-Levenshtein/) - Fast computation of Levenshtein distance and string similarity.
    * [fuzzywuzzy](https://github.com/seatgeek/fuzzywuzzy) - Fuzzy String Matching.
    * [esmre](https://code.google.com/p/esmre/) - Regular expression accelerator.
    * [shortuuid](https://github.com/stochastic-technologies/shortuuid) - A generator library for concise, unambiguous and URL-safe UUIDs.
    * [awesome-slugify](https://github.com/dimka665/awesome-slugify) - A Python slugify library that can preserve unicode.
    * [python-slugify](https://github.com/un33k/python-slugify) - A Python slugify library that translates unicode to ASCII.
    * [unicode-slugify](https://github.com/mozilla/unicode-slugify) - A slugifier that generates unicode slugs with Django as a dependency. Developed by Mozilla.
    * [unidecode](https://pypi.python.org/pypi/Unidecode) - ASCII transliterations of Unicode text.
    * [chardet](https://github.com/chardet/chardet) - Python 2/3 compatible character encoding detector.
    * [xpinyin](https://github.com/lxneng/xpinyin) - A library to translate Chinese hanzi (漢字) to pinyin (拼音).
    * [pangu.py](https://github.com/vinta/pangu.py) - Spacing texts for CJK and alphanumerics.
    * [pyfiglet](https://github.com/pwaller/pyfiglet) - An implementation of figlet written in Python.
* Specific Formats
    * [tablib](https://github.com/kennethreitz/tablib) - A module for Tabular Datasets in XLS, CSV, JSON, YAML.
    * [python-docx](https://github.com/mikemaccana/python-docx) - Reads, queries and modifies Microsoft Word 2007/2008 docx files.
    * [xlwt](https://github.com/python-excel/xlwt) / [xlrd](https://github.com/python-excel/xlrd) - Packages is for writing and reading data and formatting information from Excel files.
    * [XlsxWriter](https://xlsxwriter.readthedocs.org/) - A Python module for creating Excel .xlsx files.
    * [mm](https://github.com/brianray/mm) - Python powered spreadsheets.
    * [PDFMiner](https://github.com/euske/pdfminer) - A tool for extracting information from PDF documents.
    * [PyPDF2](https://github.com/mstamy2/PyPDF2) - A pure Python PDF library capable of splitting, merging and transforming PDF pages.
    * [Python-Markdown](https://github.com/waylan/Python-Markdown) - A Python implementation of John Gruber’s Markdown.
    * [Mistune](https://github.com/lepture/mistune) - Fastest and full featured pure Python parsers of Markdown.
    * [PyYAML](http://pyyaml.org/) - YAML implementations for Python.
* Parser
    * [phonenumbers](https://github.com/daviddrysdale/python-phonenumbers) - Library for parsing, formatting, storing and validating international phone numbers.
    * [python-user-agents](https://github.com/selwin/python-user-agents) - Browser user agent parser.
    * [sqlparse](https://sqlparse.readthedocs.org/) - A non-validating SQL parser.
    * [Pygments](http://pygments.org/) - A generic syntax highlighter.
    * [python-nameparser](https://github.com/derek73/python-nameparser) - A simple Python module for parsing human names into their individual components.
    * [schema](https://github.com/halst/schema) - A library for validating Python data structures.
    * [pyparsing](http://pyparsing.wikispaces.com/) - A general purpose framework for generating parsers.

## Natural Language Processing

*Libraries for working with human languages.*

* [NLTK](http://www.nltk.org/) - A leading platform for building Python programs to work with human language data.
* [Pattern](http://www.clips.ua.ac.be/pattern) - A web mining module for the Python programming language. It has tools for natural language processing, machine learning, among others.
* [TextBlob](http://textblob.readthedocs.org/) - Providing a consistent API for diving into common natural language processing (NLP) tasks. Stands on the giant shoulders of NLTK and Pattern, and plays nicely with both.
* [jieba](https://github.com/fxsjy/jieba#jieba-1) - Chinese Words Segementation Utilities.
* [SnowNLP](https://github.com/isnowfy/snownlp) - A library for processing Chinese text.
* [loso](https://github.com/victorlin/loso) - Another Chinese segmentation library.
* [genius](https://github.com/duanhongyi/genius) - A Chinese segment base on Conditional Random Field.

## Documentation

*Libraries for generating project documentation.*

* [Sphinx](http://sphinx-doc.org/) - Python Documentation generator.
* [reStructuredText](http://docutils.sourceforge.net/rst.html) - Markup Syntax and Parser Component of Docutils.
* [MkDocs](http://www.mkdocs.org/) - Markdown friendly documentation generator.
* [Pycco](http://fitzgen.github.io/pycco/) - The original quick-and-dirty, hundred-line-
long, literate-programming-style documentation generator.

## Configuration

*Libraries for storing configuration options.*

* [ConfigParser](https://docs.python.org/2/library/configparser.html) - (Python standard library) INI file parser.
* [ConfigObj](http://www.voidspace.org.uk/python/configobj.html) - INI file parser with validation.
* [config](http://www.red-dove.com/config-doc/) - Hierarchical config from the author of [logging](https://docs.python.org/2/library/logging.html).
* [profig](http://profig.readthedocs.org/) - Config from multiple formats with value conversion.

## Command-line Tools

*Libraries for building command-line application.*

* Command-line Application Development
    * [click](http://click.pocoo.org/) - A package for creating beautiful command line interfaces in a composable way.
    * [clint](https://github.com/kennethreitz/clint) - Python Command-line Application Tools.
    * [cliff](https://cliff.readthedocs.org/) - A framework for creating command-line programs with multi-level commands.
    * [Clime](http://clime.mosky.tw) – Clime lets you convert any module into a multi-command CLI program without any configuration.
    * [docopt](http://docopt.org/) - Pythonic command line arguments parser.
    * [colorama](https://pypi.python.org/pypi/colorama) - Cross-platform colored terminal text.
* Productivity Tools
    * [httpie](https://github.com/jakubroztocil/httpie) - A command line HTTP client, a user-friendly cURL replacement.
    * [percol](https://github.com/mooz/percol) - Adds flavor of interactive selection to the traditional pipe concept on UNIX.
    * [RainbowStream](http://www.rainbowstream.org/) - Smart and nice Twitter client on terminal.

## Imagery

*Libraries for manipulating images.*

* [pillow](http://pillow.readthedocs.org/) - Pillow is the **friendly** PIL fork. PIL is the [Python Imaging Library](http://www.pythonware.com/products/pil/).
* [wand](https://github.com/dahlia/wand) - Python bindings for [MagickWand](http://www.imagemagick.org/script/magick-wand.php), C API for ImageMagick.
* [thumbor](https://github.com/thumbor/thumbor) - A smart imaging service. It enables on-demand crop, resizing and flipping of images.
* [imgSeek](http://www.imgseek.net/) - A project for searching a collection of images using visual similarity.
* [python-qrcode](https://github.com/lincolnloop/python-qrcode) - A pure Python QR Code generator.
* [pyBarcode](https://pythonhosted.org/pyBarcode/) - Create barcodes in Python without needing PIL.
* [pygram](https://github.com/ajkumar25/pygram) - Instagram-like image filters.
* [Quads](https://github.com/fogleman/Quads) - Computer art based on quadtrees.
* [nude.py](https://github.com/hhatto/nude.py) - Nudity detection.
* [scikit-image](http://scikit-image.org/) - A Python library for (scientific) image processing.
* [hmap](https://github.com/rossgoodwin/hmap) - Image histogram remapping.

## Audio

*Libraries for manipulating audio.*

* [django-elastic-transcoder](https://github.com/StreetVoice/django-elastic-transcoder) - Django + AWS Elastic Transcoder.
* [beets](http://beets.radbox.org/) - A music library manager and [MusicBrainz](https://musicbrainz.org/) tagger.
* [pyechonest](https://github.com/echonest/pyechonest) - Python client for the [Echo Nest](http://developer.echonest.com/docs/) API.
* [dejavu](https://github.com/worldveil/dejavu) - Audio fingerprinting and recognition.
* [pydub](https://github.com/jiaaro/pydub) - Manipulate audio with a simple and easy high level interface.
* [audioread](https://github.com/sampsyo/audioread) - Cross-library (GStreamer + Core Audio + MAD + FFmpeg) audio decoding.
* [mutagen](https://code.google.com/p/mutagen/) - A Python module to handle audio metadata.
* [tinytag](https://github.com/devsnd/tinytag) - A library for reading music meta data of MP3, OGG, FLAC and Wave files.
* [audiolazy](https://github.com/danilobellini/audiolazy) - Expressive Digital Signal Processing (DSP) package for Python.
* [talkbox](http://scikits.appspot.com/talkbox) - A Python library for speech/signal processing.
* [TimeSide](https://github.com/yomguy/TimeSide) - Open web audio processing framework.

## Video

*Libraries for manipulating video and GIFs.*

* [moviepy](http://zulko.github.io/moviepy/) - A module for script-based movie editing with many formats, including animated GIFs.
* [shorten.tv](http://www.shorten.tv/) - Video summarization.
* [scikit-video](https://github.com/aizvorski/scikit-video) - Video processing routines for SciPy.

## Geolocation

*Libraries for geocoding addresses and working with latitudes and longitudes.*

* [GeoDjango](https://docs.djangoproject.com/en/dev/ref/contrib/gis/) - A world-class geographic web framework.
* [geopy](https://github.com/geopy/geopy) - Python Geocoding Toolbox.
* [pygeoip](https://github.com/appliedsec/pygeoip) - Pure Python GeoIP API.
* [GeoIP](https://github.com/maxmind/geoip-api-python) - Python API for MaxMind GeoIP Legacy Database.
* [geojson](https://github.com/frewsxcv/python-geojson) - Python bindings and utlities for GeoJSON.

## HTTP

*Libraries for working with HTTP.*

* [requests](http://docs.python-requests.org/) - HTTP Requests for Humans™.
* [urllib3](https://github.com/shazow/urllib3) - HTTP library with thread-safe connection pooling, file post support, sanity friendly, and more.
* [httplib2](https://github.com/jcgregorio/httplib2) - Comprehensive HTTP client library.
* [treq](https://github.com/dreid/treq) - Python requests like API built on top of Twisted's HTTP client.

## Database

*Databases implemented in Python.*

* [ZODB](http://www.zodb.org/) - A native object database for Python. A key-value and object graph database.

## Database Drivers

*Libraries for connecting and operating databases.*

* Relational Databases
    * [mysql-python](http://sourceforge.net/projects/mysql-python/) - The MySQL database connector for Python.
    * [mysql-connector-python](https://pypi.python.org/pypi/mysql-connector-python) - A pure Python MySQL driver from Oracle (in case you don't want or can't install system MySQL library)
    * [oursql](https://pythonhosted.org/oursql/) - A better MySQL connector for Python with support for native prepared statements and BLOBs.
<<<<<<< HEAD
    * [psycopg2](http://initd.org/psycopg/) - The most popular PostgreSQL adapter for Python.
=======
    * [psycopg2](http://initd.org/psycopg/) - The most popular PostgreSQL adapter for the Python.
    * [txpostgres](http://txpostgres.readthedocs.org/) - Twisted based asynchronous driver for PostgreSQL.
>>>>>>> baeb0103
* NoSQL Databases
    * [cassandra-python-driver](https://github.com/datastax/python-driver) - Python driver for Cassandra by Datastax.
    * [pycassa](https://github.com/pycassa/pycassa) - Python Thrift driver for Cassandra.
    * [PyMongo](http://docs.mongodb.org/ecosystem/drivers/python/) - The official Python client for MongoDB.
    * [redis-py](https://github.com/andymccurdy/redis-py) - The Redis Python Client.
    * [py2neo](http://book.py2neo.org/) - Python wrapper client for Neo4j's restful interface.
    * [telephus](https://github.com/driftx/Telephus) - Twisted based client for Cassandra.
    * [txRedis](https://github.com/deldotdr/txRedis) - Twisted based client for Redis.

## ORM

*Libraries that implement Object-Relational Mapping or datamapping techniques.*

* Relational Databases
    * [Django Models](https://docs.djangoproject.com/en/dev/topics/db/models/) - A part of Django.
    * [SQLAlchemy](http://www.sqlalchemy.org/) - The Python SQL Toolkit and Object Relational Mapper.
    * [peewee](https://github.com/coleifer/peewee) - A small, expressive ORM.
    * [PonyORM](http://ponyorm.com) - ORM that provides a generator-oriented interface to SQL.
* NoSQL Databases
    * [MongoEngine](http://mongoengine.org/) - A Python Object-Document-Mapper for working with MongoDB.
    * [django-mongodb-engine](https://github.com/django-nonrel/mongodb-engine) - Django MongoDB Backend.
    * [redisco](https://github.com/kiddouk/redisco) - A Python Library for Simple Models and Containers Persisted in Redis.

## Web Frameworks

*Full stack web frameworks.*

* [Django](https://www.djangoproject.com/) - The most popular web framework in Python.
* [Flask](http://flask.pocoo.org/) - A microframework for Python.
* [Bottle](http://bottlepy.org/) - A fast, simple and lightweight WSGI micro web-framework.
* [Pyramid](http://www.pylonsproject.org/) - A small, fast, down-to-earth, open source Python web framework.
* [web2py](http://www.web2py.com) - A full stack web framework and platform focused in the ease of use.
* [web.py](http://webpy.org/) - A web framework for Python that is as simple as it is powerful.
* [TurboGears](http://www.turbogears.org/) - The Web Framework that scales with you. Starts as a microframework and scales up to a fullstack solution.
* [CherryPy](http://www.cherrypy.org/) - A Minimalist Python Web Framework, HTTP/1.1-compliant and WSGI thread-pooled.
* [Grok](http://grok.zope.org/) - A framework built on the existing Zope 3 libraries, offers a lot of building blocks for web development.
* [Bluebream](http://bluebream.zope.org/) - An open-source web application server, framework and library, created by the Zope community and formerly known as Zope 3.
* [guava](https://github.com/flatpeach/guava) - A lightweight and high performance web framework for Python written in C.

## Permissions

*Libraries that allow or deny users access to data or functionality.*

* [Django Guardian](https://github.com/lukaszb/django-guardian) - Implementation of per object permissions for Django 1.2+
* [Carteblanche](http://www.github.com/neuman/python-carteblanche/) - Module to align code with thoughts of users and designers. Also magically handles navigation and permissions.

## CMS

*Content management systems*

* [Mezzanine](http://mezzanine.jupo.org/) - A powerful, consistent, and flexible content management platform.
* [Wagtail](http://wagtail.io/) - A Django content management system.
* [django-oscar](http://oscarcommerce.com/) - An open-source e-commerce framework for Django.
* [Quokka CMS](http://quokkaproject.org) - Flexible, extensible, small CMS powered by Flask and MongoDB.
* [Opps CMS](http://oppsproject.org/) - A Django-based CMS for magazines, newspapers websites and portals with high-traffic.
* [Plone](http://plone.org/) - Content Management System built on top of the open source application server Zope and the accompanying Content Management Framework.
* [django-cms](https://www.django-cms.org/en/) - An Open source enterprise content management system based on the django framework.

## RESTful API

*Libraries for developing RESTful APIs.*

* [cornice](https://cornice.readthedocs.org/) - A REST framework for Pyramid.
* [django-rest-framework](http://www.django-rest-framework.org/) - A powerful and flexible toolkit that makes it easy to build Web APIs.
* [django-tastypie](http://tastypieapi.org/) - Creating delicious APIs for Django apps.
* [django-formapi](https://github.com/5monkeys/django-formapi) - Create JSON APIs with HMAC authentication and Django form-validation.
* [flask-api](http://www.flaskapi.org/) - An implementation of the same web browsable APIs that django-rest-framework provides.
* [flask-restful](http://flask-restful.readthedocs.org/) - An extension for Flask that adds support for quickly building REST APIs.
* [flask-api-utils](https://github.com/marselester/flask-api-utils) - Flask extension that takes care of API representation and authentication.
* [falcon](http://falconframework.org/) - A high-performance Python framework for building cloud APIs and web app backends.
* [eve](https://github.com/nicolaiarocci/eve) - REST API framework powered by Flask, MongoDB and good intentions.
* [sandman](https://github.com/jeffknupp/sandman) - Automated REST APIs for existing database-driven systems.
* [restless](http://restless.readthedocs.org/en/latest/) - Framework agnostic REST framework based on lessons learned from TastyPie.

## Authentication and OAuth

*Libraries for implementing authentications schemes.*

* [Authomatic](http://peterhudec.github.io/authomatic/) - Simple but powerful framework agnostic authentication/authorization client package.
* [OAuthLib](https://github.com/idan/oauthlib) - A generic, spec-compliant, thorough implementation of the OAuth request-signing logic.
* [rauth](https://github.com/litl/rauth) - A Python library for OAuth 1.0/a, 2.0, and Ofly.
* [python-oauth2](https://github.com/simplegeo/python-oauth2) - A fully tested, abstract interface to creating OAuth clients and servers.
* [python-social-auth](https://github.com/omab/python-social-auth) - An easy-to-setup social authentication mechanism.
* [django-oauth-toolkit](https://github.com/evonove/django-oauth-toolkit) - OAuth2 goodies for the Djangonauts.
* [django-oauth2-provider](https://github.com/caffeinehit/django-oauth2-provider) - Providing OAuth2 access to Django app.
* [django-allauth](https://github.com/pennersr/django-allauth) - Authentication app for Django that "just works."
* [Flask-OAuthlib](https://github.com/lepture/flask-oauthlib) - OAuth 1.0/a, 2.0 implementation of client and provider for Flask.
* [sanction](https://github.com/demianbrecht/sanction) - A dead simple OAuth2 client implementation.
* [jose](https://github.com/demonware/jose) - JavaScript Object Signing and Encryption (JOSE) draft implementation, useful for stateful tokens.

## Template Engine

*Libraries and tools for templating and lexing.*

* [Jinja2](https://github.com/mitsuhiko/jinja2) - A modern and designer friendly templating language.
* [Genshi](http://genshi.edgewall.org/) - Python templating toolkit for generation of web-aware output.
* [Mako](http://www.makotemplates.org/) - Hyperfast and lightweight templating for the Python platform.
* [Chameleon](https://chameleon.readthedocs.org/) - Chameleon is an HTML/XML template engine for Python. Modeled after ZPT, optimized for speed.
* [Spitfire](https://code.google.com/p/spitfire/) - A very fast Python template compiler.

## Queue

*Libraries for working with event and task queues.*

* [celery](http://www.celeryproject.org/) - An asynchronous task queue/job queue based on distributed message passing.
* [huey](https://github.com/coleifer/huey) - Little multi-threaded task queue.
* [mrq](https://github.com/pricingassistant/mrq) - Mr. Queue - A distributed worker task queue in Python using Redis & gevent.
* [rq](http://python-rq.org/) - Simple job queues for Python.

## Search

*Libraries and software for indexing and performing search queries on data.*

* [django-haystack](https://github.com/toastdriven/django-haystack) - Modular search for Django.
* [elasticsearch-py](http://www.elasticsearch.org/guide/en/elasticsearch/client/python-api/current/) - The official low-level Python client for [Elasticsearch](http://www.elasticsearch.org/).
* [solrpy](https://code.google.com/p/solrpy/) - A Python client for [solr](http://lucene.apache.org/solr/).
* [Whoosh](http://whoosh.readthedocs.org/) - A fast, pure Python search engine library.

## News Feed

*Libraries for building user's activities.*

* [Feedly](https://github.com/tschellenbach/Feedly) - A library which allows you to build newsfeed and notification systems using Cassandra and/or Redis.
* [django-activity-stream](https://github.com/justquick/django-activity-stream) - Generate generic activity streams from the actions on your site.

## Asset Management

*Tools for managing, compressing and minifying website assets.*

* [django-compressor](https://github.com/django-compressor/django-compressor) - Compresses linked and inline javascript or CSS into a single cached file.
* [webassets](http://webassets.readthedocs.org/en/latest/) - Bundles, optimizes, and manages unique cache-busting URLs for static resources.
* [fanstatic](http://www.fanstatic.org/en/latest/) - Packages, optimizes, and serves static file dependencies as Python packages.
* [fileconveyor](http://fileconveyor.org/) - Monitors changes, processes, and transports assets to CDNs and file storage systems.
* [django-storages](http://code.larlet.fr/django-storages/) - A collection of custom storage backends for Django.
* [glue](http://gluecss.com) - Glue is a simple command line tool to generate CSS sprites.
* [libsass-python](http://hongminhee.org/libsass-python/) - A Python binding of [libsass](https://github.com/hcatlin/libsass), the reference implementation of SASS/SCSS.

## Caching

*Libraries for caching data.*

* [Beaker](http://beaker.readthedocs.org/) - A library for caching and sessions for use with web applications and stand-alone Python scripts and applications.
* [dogpile.cache](http://dogpilecache.readthedocs.org/) - dogpile.cache is next generation replacement for Beaker made by same authors.
* [HermesCache](https://pypi.python.org/pypi/HermesCache) - Python caching library with tag-based invalidation and dogpile effect prevention.
* [django-cache-machine](https://github.com/jbalogh/django-cache-machine) - Automatic caching and invalidation for Django models through the ORM.
* [django-cacheops](https://github.com/Suor/django-cacheops) - A slick ORM cache with automatic granular event-driven invalidation.
* [johnny-cache](https://github.com/jmoiron/johnny-cache) - A caching framework for django applications.
* [django-viewlet](https://github.com/5monkeys/django-viewlet) - Render template parts with extended cache control.
* [pylibmc](https://github.com/lericson/pylibmc) - A Python wrapper around the [libmemcached](http://libmemcached.org/libMemcached.html) interface.

## Email

*Libraries for sending and parsing email.*

* [inbox.py](https://github.com/kennethreitz/inbox.py) - Python SMTP Server for Humans.
* [imbox](https://github.com/martinrusev/imbox) - Python IMAP for Humans.
* [inbox](https://github.com/inboxapp/inbox) - The open source email toolkit.
* [lamson](https://github.com/zedshaw/lamson) - Pythonic SMTP Application Server.
* [flanker](https://github.com/mailgun/flanker) - A email address and Mime parsing library.
* [marrow.mailer](https://github.com/marrow/marrow.mailer) - High-performance extensible mail delivery framework.
* [django-celery-ses](https://github.com/StreetVoice/django-celery-ses) - Django email backend with AWS SES and Celery.
* [modoboa](https://github.com/tonioo/modoboa) - A mail hosting and management platform including a modern and simplified Web User Interface.
* [envelopes](http://tomekwojcik.github.io/envelopes/) - Mailing for human beings.
* [mailjet](https://github.com/WoLpH/mailjet) - Mailjet API implementation for batch mailing, statistics and more

## Internationalization

*Libraries for woking with i18n.*

* [Babel](http://babel.pocoo.org/) - An internationalization library for Python.

## URL Manipulation

*Libraries for parsing URLs.*

* [furl](https://github.com/gruns/furl) - A small Python library that makes manipulating URLs simple.
* [purl](https://github.com/codeinthehole/purl) - A simple, immutable URL class with a clean API for interrogation and manipulation.
* [pyshorteners](https://github.com/ellisonleao/pyshorteners) - A pure Python URL shortening lib.

## HTML Manipulation

*Libraries for working with HTML and XML.*

* [BeautifulSoup](http://www.crummy.com/software/BeautifulSoup/bs4/doc/) - Providing Pythonic idioms for iterating, searching, and modifying HTML or XML.
* [lxml](http://lxml.de/) - A very fast, easy-to-use and versatile library for handling HTML and XML.
* [html5lib](https://github.com/html5lib/html5lib-python) - A standards-compliant library for parsing and serializing HTML documents and fragments.
* [pyquery](https://github.com/gawel/pyquery) - A jQuery-like library for parsing HTML.
* [cssutils](https://pypi.python.org/pypi/cssutils/) - A CSS library for Python.
* [MarkupSafe](https://github.com/mitsuhiko/markupsafe) - Implements a XML/HTML/XHTML Markup safe string for Python.
* [bleach](http://bleach.readthedocs.org/) - A whitelist-based HTML sanitization and text linkification library.
* [xmltodict](https://github.com/martinblech/xmltodict) - Working with XML feel like you are working with JSON.
* [xhtml2pdf](https://github.com/chrisglass/xhtml2pdf) - HTML/CSS to PDF converter.
* [untangle](https://github.com/stchris/untangle) - Converts XML documents to Python objects for easy access.

## Web Crawling

*Libraries for scraping websites.*

* [Scrapy](http://scrapy.org/) - A fast high-level screen scraping and web crawling framework.
* [portia](https://github.com/scrapinghub/portia) - Visual scraping for Scrapy.
* [feedparser](http://pythonhosted.org/feedparser/) - Universal feed parser.
* [RoboBrowser](https://github.com/jmcarp/robobrowser) - A simple, Pythonic library for browsing the web without a standalone web browser.

## Web Content Extracting

*Libraries for extracting web contents.*

* [newspaper](https://github.com/codelucas/newspaper) - News extraction, article extraction and content curation in Python.
* [html2text](https://github.com/aaronsw/html2text) - Convert HTML to Markdown-formatted text.
* [python-goose](https://github.com/grangier/python-goose) - HTML Content/Article Extractor.
* [lassie](https://github.com/michaelhelmick/lassie) - Web Content Retrieval for Humans.
* [micawber](https://github.com/coleifer/micawber) - A small library for extracting rich content from URLs.
* [sumy](https://github.com/miso-belica/sumy) - A module for automatic summarization of text documents and HTML pages.
* [Haul](https://github.com/vinta/Haul) - An Extensible Image Crawler.
* [python-readability](https://github.com/buriy/python-readability) - Fast Python port of arc90's readability tool.
* [opengraph](https://github.com/erikriver/opengraph) - A Python module to parse the Open Graph Protocol

## Downloader

*Libraries for downloading.*

* [s3cmd](https://github.com/s3tools/s3cmd) - A command line tool for managing Amazon S3 and CloudFront.
* [youtube-dl](http://rg3.github.io/youtube-dl/) - A small command-line program to download videos from YouTube.
* [you-get](http://www.soimort.org/you-get/) - A YouTube/Youku/Niconico video downloader written in Python 3.
* [coursera](https://github.com/coursera-dl/coursera) - Script for downloading Coursera.org videos and naming them.
* [WikiTeam](https://github.com/WikiTeam/wikiteam) - Tools for downloading and preserving wikis.

## Forms

*Libraries for working with forms.*

* [WTForms](http://wtforms.readthedocs.org/) - A flexible forms validation and rendering library.
* [Deform](http://deform.readthedocs.org/) - Python HTML form generation library influenced by the formish form generation library.
* [django-crispy-forms](http://django-crispy-forms.readthedocs.org/) - A Django app which lets you create beautiful forms in a very elegant and DRY way.
* [django-remote-forms](https://github.com/WiserTogether/django-remote-forms) - A platform independent Django form serializer.

## Data Validation

*Libraries for validating data. Used for forms in many cases.*

* [voluptuous](https://github.com/alecthomas/voluptuous) - A Python data validation library. It is primarily intended for validating data coming into Python as JSON, YAML, etc.
* [dictshield](https://github.com/exfm/dictshield) - A fast way to validate and trim the values in a dictionary.
* [colander](http://docs.pylonsproject.org/projects/colander/en/latest/index.html) - A system for validating and deserializing data obtained via XML, JSON, an HTML form post or any other equally simple data serialization.

## Anti-spam

*Libraries for fighting spam.*

* [Stopspam](https://github.com/phalt/stopspam) - Intelligent spam detection for Python.
* [django-simple-spam-blocker](https://github.com/moqada/django-simple-spam-blocker) - Simple spam blocker for Django.
* [django-simple-captcha](https://github.com/mbi/django-simple-captcha) - A simple and highly customizable Django app to add captcha images to any Django form.

## Tagging

*Libraries for tagging items.*

* [django-taggit](https://github.com/alex/django-taggit) - Simple tagging for Django.

## Admin Panels

*Libraries for administrative interfaces.*

* [Ajenti](https://github.com/Eugeny/ajenti) - The admin panel your servers deserve.
* [Grappelli](http://grappelliproject.com) – A jazzy skin for the Django Admin-Interface.
* [django-suit](http://djangosuit.com/) - Alternative Django Admin-Interface (free only for Non-commercial use).
* [django-xadmin](https://github.com/sshwsfc/django-xadmin) - Drop-in replacement of Django admin comes with lots of goodies.
* [flask-admin](https://github.com/mrjoes/flask-admin) - Simple and extensible administrative interface framework for Flask.
* [flower](https://github.com/mher/flower) - Real-time monitor and web admin for Celery.

## Processes and Threads

*Libraries for woking with processes or threads*

* [multiprocessing](https://docs.python.org/2/library/multiprocessing.html) - (Python standard library) - Process-based "threading" interface.
* [threading](https://docs.python.org/2/library/threading.html) - (Python standard library) Higher-level threading interface.
* [envoy](https://github.com/kennethreitz/envoy) - Python Subprocesses for Humans™.
* [sh](https://github.com/amoffat/sh) - A full-fledged [subprocess](https://docs.python.org/2/library/subprocess.html) replacement for Python.

## Networking

*Libraries for network programming.*

* [gevent](http://www.gevent.org/) - A coroutine-based Python networking library that uses [greenlet](https://github.com/python-greenlet/greenlet).
* [Twisted](https://twistedmatrix.com/trac/) - An event-driven networking engine.
* [Tornado](http://www.tornadoweb.org/) - A Web framework and asynchronous networking library.
* [pulsar](https://github.com/quantmind/pulsar) - Event-driven concurrent framework for Python.
* [diesel](https://github.com/jamwt/diesel) - Greenlet-based event I/O Framework for Python.
* [eventlet](http://eventlet.net/) - Asynchronous framework with WSGI support.
* [pyzmq](http://zeromq.github.io/pyzmq/) - A Python wrapper for the 0MQ message library.

## WebSocket

*Libraries for woking with WebSocket.*

* [AutobahnPython](https://github.com/tavendo/AutobahnPython) - WebSocket & WAMP for Python on Twisted and [asyncio](https://docs.python.org/3/library/asyncio.html).
* [WebSocket-for-Python](https://github.com/Lawouach/WebSocket-for-Python) - WebSocket client and server library for Python 2 and 3 as well as PyPy.

## WSGI Servers

*WSGI-compatible web servers.*

* [wsgiref](http://docs.python.org/library/wsgiref.html) - (Python standard library) WSGI reference implementation, single-threaded.
* [Werkzeug](http://werkzeug.pocoo.org/) - A WSGI utility library for Python that powers Flask and can easily be embedded into your own projects.
* [paste](http://pythonpaste.org/) - Multi-threaded, stable, tried and tested.
* [rocket](http://pypi.python.org/pypi/rocket) - Multi-threaded.
* [waitress](https://waitress.readthedocs.org/en/latest/) - Multi-threaded, poweres Pyramid.
* [netius](https://github.com/hivesolutions/netius) - Asynchronous, very fast.
* [gunicorn](http://pypi.python.org/pypi/gunicorn) - Pre-forked, partly written in C.
* [fapws3](http://www.fapws.org/) - Asynchronous (network side only), written in C.
* [meinheld](http://pypi.python.org/pypi/meinheld) - Asynchronous, partly written in C.
* [bjoern](http://pypi.python.org/pypi/bjoern) - Asynchronous, very fast and written in C.

## Cryptography

* [PyCA's Cryptography](https://cryptography.io/en/latest/) - cryptography is a package designed to expose cryptographic primitives and recipes to Python developers.

## GUI

*Libraries for working with graphical user interface applications.*

* [PyQt](http://www.riverbankcomputing.co.uk/software/pyqt/intro) - Python bindings for the [Qt](http://qt-project.org/) cross-platform application and UI framework, with support for both Qt v4 and Qt v5 frameworks.
* [PySide](http://qt-project.org/wiki/pyside) - Python bindings for the [Qt](http://qt-project.org/) cross-platform application and UI framework, supporting the Qt v4 framework.
* [wxPython](http://wxpython.org/) - A blending of the wxWidgets C++ class library with the Python.
* [kivy](http://kivy.org/) - A library for creating NUI applications, running on Windows, Linux, Mac OS X, Android and iOS.
* [curses](https://docs.python.org/2/library/curses.html#module-curses) - Built-in wrapper for [ncurses](http://www.gnu.org/software/ncurses/) used to create terminal GUI applications.
* [urwid](http://urwid.org/) - A library for creating terminal GUI applications with strong support for widgets, events, rich colors, etc.
* [pyglet](http://www.pyglet.org/) - A cross-platform windowing and multimedia library for Python.
* [Tkinter](https://wiki.python.org/moin/TkInter) - Tkinter is Python's de-facto standard GUI package.

## Game Development

*Awesome game development libraries.*

* [Pygame](http://www.pygame.org/news.html) - Pygame is a set of Python modules designed for writing games.
* [Cocos2d](http://cocos2d.org/) - cocos2d is a framework for building 2D games, demos, and other graphical/interactive applications. It is based on pyglet.
* [PySDL2](http://pysdl2.readthedocs.org/en/latest/) - A ctypes based wrapper for the SDL2 library.
* [Panda3D](https://www.panda3d.org/) - 3D game engine developed by Disney and maintained by Carnegie Mellon's Entertainment Technology Center. Written in C++, completely wrapped in Python.
* [PyOgre](http://www.ogre3d.org/tikiwiki/PyOgre) - Python bindings for the Ogre 3D render engine, can be used for games, simulations, anything 3D.
* [PyOpenGL](http://pyopengl.sourceforge.net/) - Python ctypes bindings for OpenGL and it's related APIs.

## Logging

*Libraries for generating and working with log files.*

* [logging](https://docs.python.org/2/library/logging.html) - (Python standard library) Logging facility for Python.
* [logbook](http://pythonhosted.org/Logbook/) -  Logging replacement for Python.
* [Sentry](https://pypi.python.org/pypi/sentry) - A realtime logging and aggregation server.
* [Raven](http://raven.readthedocs.org/) - The Python client for Sentry.

## Testing

*Libraries for testing codebases and generating test data.*

* Testing Frameworks
    * [unittest](https://docs.python.org/2/library/unittest.html) - (Python standard library) Unit testing framework.
    * [nose](https://nose.readthedocs.org/) - nose extends unittest.
    * [pytest](http://pytest.org/) - A mature full-featured Python testing tool.
    * [mamba](https://nestorsalceda.github.io/mamba) - The definitive testing tool for Python. Born under the banner of Behavior Driven Development (BDD).
    * [contexts](https://github.com/benjamin-hodgson/Contexts) - A modern and flexible _Behaviour-Driven-Development_ framework for Python 3.3 and above, inspired by C#'s `Machine.Specifications`.
* Mock
    * [mock](https://pypi.python.org/pypi/mock) - A Python Mocking and Patching Library for Testing.
    * [responses](https://github.com/dropbox/responses) - A utility library for mocking out the requests Python library.
    * [doublex](https://pypi.python.org/pypi/doublex) - Powerful test doubles framework for Python.
    * [freezegun](https://github.com/spulec/freezegun) - Travel through time by mocking the datetime module.
    * [httpretty](http://falcao.it/HTTPretty/) - HTTP request mock tool for Python.
* Fake Data
    * [faker](http://www.joke2k.net/faker/) - A Python package that generates fake data.
    * [mixer](https://mixer.readthedocs.org) - Generating fake data and creating random fixtures for testing in Django ORM, SQLAlchemy, Peewee, MongoEngine, Pony ORM and etc.
    * [model_mommy](https://model-mommy.readthedocs.org/) - Creating random fixtures for testing in Django.
* Code Coverage
    * [coverage](https://pypi.python.org/pypi/coverage) - Code coverage measurement.
* Load Testing
    * [locust](https://github.com/locustio/locust) - Scalable user load testing tool written in Python.
* Error Handler
    * [FuckIt.py](https://github.com/ajalt/fuckitpy) - FuckIt.py uses state-of-the-art technology to make sure your Python code runs whether it has any right to or not.

## Code Analysis and Linter

*Libraries and tools for analysing, parsing and manipulation codebases.*

* [pysonar2](https://github.com/yinwang0/pysonar2) - A type inferencer and indexer for Python.
* [Flake8](https://pypi.python.org/pypi/flake8) - The modular source code checker: pep8, pyflakes and co.
* [Pylint](http://www.pylint.org/) - A source code analyzer.
* [pycallgraph](https://github.com/gak/pycallgraph) - Creates call graph visualizations for Python applications.
* [pylama](https://pylama.readthedocs.org/) - The modular source code checker: pep8, pyflakes, pylint and co.

## Debugging Tools

*Libraries for debugging code.*

* [pdb](https://docs.python.org/2/library/pdb.html) - (Python standard library) The Python Debugger.
* [ipdb](https://pypi.python.org/pypi/ipdb) - IPython-enabled pdb.
* [winpdb](http://winpdb.org/) - A Platform Independent Python Debugger with GUI.
* [pudb](https://pypi.python.org/pypi/pudb) – A full-screen, console-based Python debugger.
* [pyringe](https://github.com/google/pyringe) - Debugger capable of attaching to and injecting code into Python processes.
* [memory_profiler](https://github.com/fabianp/memory_profiler) - Monitor Memory usage of Python code.
* [django-debug-toolbar](https://github.com/django-debug-toolbar/django-debug-toolbar) - Display various debug information about the current request/response.
* [django-devserver](https://github.com/dcramer/django-devserver) - A drop-in replacement for Django's runserver.

## Science and Data Analysis

*Libraries for scientific computing and data analyzing.*

* [SciPy](http://www.scipy.org/) - A Python-based ecosystem of open-source software for mathematics, science, and engineering.
* [NumPy](http://www.numpy.org/) - A fundamental package for scientific computing with Python.
* [Numba](http://numba.pydata.org/) - Python JIT (just in time) complier to LLVM aimed at scientific Python by the developers of Cython and NumPy.
* [NetworkX](https://networkx.github.io/) - A high-productivity software for complex networks.
* [Pandas](http://pandas.pydata.org/) - A library providing high-performance, easy-to-use data structures and data analysis tools.
* [Open Mining](https://github.com/avelino/mining) - Business Intelligence (BI) in Python (Pandas web interface)
* [PyMC](https://github.com/pymc-devs/pymc) - Markov Chain Monte Carlo sampling toolkit.
* [zipline](https://github.com/quantopian/zipline) - A Pythonic algorithmic trading library.
* [PyDy](https://pydy.org/) - Short for Python Dynamics, used to assist with workflow in the modeling of dynamic motion based around NumPy, SciPy, IPython, and matplotlib.
* [SymPy](https://github.com/sympy/sympy) - A Python library for symbolic mathematics.
* [statsmodels](https://github.com/statsmodels/statsmodels) - Statistical modeling and econometrics in Python.
* [astropy](http://www.astropy.org/) - A community Python library for Astronomy.

## Data Visualization

*Libraries for visualizing data.*

* [matplotlib](http://matplotlib.org/) - A Python 2D plotting library.
* [bokeh](https://github.com/ContinuumIO/bokeh) - Interactive Web Plotting for Python.
* [plotly](https://plot.ly/python) - Collaborative web plotting for Python and matplotlib.
* [vincent](https://github.com/wrobstory/vincent) - A Python to Vega translator.
* [d3py](https://github.com/mikedewar/d3py) - A plottling library for Python, based on [D3.js](http://d3js.org/).
* [ggplot](https://github.com/yhat/ggplot) - Same API as ggplot2 for R.
* [Kartograph.py](https://github.com/kartograph/kartograph.py) - Rendering beautiful SVG maps in Python.
* [pygal](http://pygal.org/) - A Python SVG Charts Creator.

## Machine Learning

*Libraries for Machine Learning.*

* [scikit-learn](http://scikit-learn.org/) - A Python module for machine learning built on top of SciPy.
* [pattern](https://github.com/clips/pattern) - Web mining module for Python.
* [NuPIC](https://github.com/numenta/nupic) - Numenta Platform for Intelligent Computing.
* [Pylearn2](https://github.com/lisa-lab/pylearn2) - A Machine Learning library based on [Theano](https://github.com/Theano/Theano).
* [hebel](https://github.com/hannes-brt/hebel) - GPU-Accelerated Deep Learning Library in Python.
* [gensim](https://github.com/piskvorky/gensim) - Topic Modelling for Humans.
* [PyBrain](https://github.com/pybrain/pybrain) - Another Python Machine Learning Library.
* [Crab](https://github.com/muricoca/crab) - A ﬂexible, fast recommender engine.
* [python-recsys](https://github.com/ocelma/python-recsys) - A Python library for implementing a Recommender System.

## MapReduce

*Framworks and libraries for MapReduce.*

* [PySpark](http://spark.apache.org/docs/latest/programming-guide.html) - The Spark Python API.
* [dpark](https://github.com/douban/dpark) - Python clone of Spark, a MapReduce alike framework in Python.
* [luigi](https://github.com/spotify/luigi) - A module that helps you build complex pipelines of batch jobs.
* [mrjob](https://github.com/Yelp/mrjob) - Run MapReduce jobs on Hadoop or Amazon Web Services.
* [dumbo](https://github.com/klbostee/dumbo) - Python module that allows one to easily write and run Hadoop programs.
* [streamparse](https://github.com/Parsely/streamparse) - Run Python code against real-time streams of data. Integrates with [Apache Storm](https://storm.incubator.apache.org/).

## Functional Programming

* [fn.py](https://github.com/kachayev/fn.py) - Functional programming in Python: implementation of missing features to enjoy FP.
* [funcy](https://github.com/Suor/funcy) - A fancy and practical functional tools.
* [Toolz](https://github.com/pytoolz/toolz) - A collection of functional utilities for iterators, functions, and dictionaries.
* [CyToolz](https://github.com/pytoolz/cytoolz/) - Cython implementation of Toolz: High performance functional utilities.

## Third-party APIs

*Libraries for accessing third party APIs. See: [List of Python API Wrappers and Libraries](https://github.com/realpython/list-of-python-api-wrappers)*

* [apache-libcloud](https://libcloud.apache.org/) - One Python library for all clouds.
* [boto](https://github.com/boto/boto) - Python interface to Amazon Web Services.
* [twython](https://github.com/ryanmcgrath/twython) - A Python wrapper for the Twitter API.
* [soundcloud-python](https://github.com/soundcloud/soundcloud-python) - A Python wrapper around the Soundcloud API.
* [google-api-python-client](https://github.com/google/google-api-python-client) - Google APIs Client Library for Python.
* [facebook-sdk](https://github.com/pythonforfacebook/facebook-sdk) - Facebook Platform Python SDK.
* [facepy](https://github.com/jgorset/facepy) - Facepy makes it really easy to interact with Facebook's Graph API
* [Wikipedia](https://wikipedia.readthedocs.org/en/latest/) - A Pythonic wrapper for the Wikipedia API.
* [python-instagram](https://github.com/Instagram/python-instagram) - A Python Client for Instagram API.
* [gmail](https://github.com/charlierguo/gmail) - A Pythonic interface for Gmail.
* [praw](https://github.com/praw-dev/praw) - A Python wrapper for the Reddit API.
* [linkedin](https://github.com/ozgur/python-linkedin) - A Python interface for LinkedIn.

## DevOps Tools

*Software and libraries for DevOps.*

* [OpenStack](http://www.openstack.org/) - Open source software for building private and public clouds.
* [Ansible](http://www.ansible.com/) - An IT automation tool.
* [SaltStack](http://www.saltstack.com/community/) - Infrastructure automation and management system.
* [Fabric](http://www.fabfile.org/) - Tool for streamlining the use of SSH for application deployment or systems administration tasks.
* [Fabtools](https://github.com/ronnix/fabtools) - Tools for writing awesome Fabric files.
* [Plan](https://github.com/fengsp/plan) - Writing crontab file in Python like a charm.
* [cuisine](https://github.com/sebastien/cuisine) - Chef-like functionality for Fabric.
* [doit](http://pydoit.org/) - A task runner/build tool.
* [psutil](https://github.com/giampaolo/psutil) - A cross-platform process and system utilities module.
* [pexpect](https://github.com/pexpect/pexpect) - A Python module for controlling interactive programs in a pseudo-terminal like GNU expect.
* [provy](https://github.com/python-provy/provy) - An easy-to-use provisioning system in Python.

## Workflow Execution

*Libraries that enable workflows to be executed (remotely or locally).*

* [TaskFlow](http://docs.openstack.org/developer/taskflow/) - A Python library that helps to make task execution easy, consistent and reliable.
* [Joblib](http://pythonhosted.org/joblib/index.html) - A set of tools to provide lightweight pipelining in Python.
* [Luigi](https://github.com/spotify/luigi) - A Python module that helps you build complex pipelines of batch jobs.
* [Spiff](https://github.com/knipknap/SpiffWorkflow) - A powerful workflow engine implemented in pure Python.

## Foreign Function Interface

*Libraries for providing foreign function interface.*

* [ctypes](https://docs.python.org/2/library/ctypes.html) - (Python standard library) Foreign Function Interface for Python calling C code.
* [cffi](https://pypi.python.org/pypi/cffi) - Foreign Function Interface for Python calling C code.
* [SWIG](http://www.swig.org/Doc1.3/Python.html) - Simplified Wrapper and Interface Generator.

## High Performance

*Libraries for making Python faster.*

* [Cython](http://cython.org/) - Optimizing Static Complier for Python. Uses type mixins to compile Python into C or C++ modules resulting in large performance gains.
* [PyPy](http://pypy.org/) - An implementation of Python in Python. The interpreter uses black magic to make Python very fast without having to add in additional type information.
* [Stackless Python](http://www.stackless.com/) - An enhanced version of the Python.
* [Pyston](https://github.com/dropbox/pyston) - A Python implementation built using LLVM and modern JIT techniques with the goal of achieving good performance.

## Algorithms and Design Patterns

*Collections of algorithms and design patterns.*

* [python-patterns](https://github.com/faif/python-patterns) - A collection of design patterns in Python.
* [algorithms](https://github.com/nryoung/algorithms) - module of algorithms for Python.

## Hardware

*Libraries for programming with hardware.*

* [wifi](https://wifi.readthedocs.org/) - A Python library and command line tool for working with WiFi on Linux.

## Miscellaneous

*Useful libraries or tools that don't fit in the categories above.*

* [IPython](https://github.com/ipython/ipython) - IPython provides a rich toolkit to help you make the most out of using Python interactively.
* [bpython](http://bpython-interpreter.org) – A fancy interface to the Python interpreter for Linux, BSD, OS X and Windows (with some work).
* [pluginbase](https://github.com/mitsuhiko/pluginbase) - A simple but flexible plugin system for Python.
* [itsdangerous](https://github.com/mitsuhiko/itsdangerous) - Various helpers to pass trusted data to untrusted environments.
* [blinker](https://github.com/jek/blinker) - A fast Python in-process signal/event dispatching system.

## Editor Plugins

*Plugins for various editors.*

* Vim
    * [Python-mode](https://github.com/klen/python-mode) - An all in one plugin for turning Vim into a Python IDE.
    * [Jedi-vim](https://github.com/davidhalter/jedi-vim) - Vim bindings for the [Jedi](https://github.com/davidhalter/jedi) autocompletion library for Python.
* Emacs
    * [Elpy](https://github.com/jorgenschaefer/elpy) - Emacs Python Development Environment.
* Sublime Text
    * [SublimeJEDI](https://github.com/srusskih/SublimeJEDI) - A Sublime Text plugin to the awesome autocomplete library [Jedi](https://github.com/davidhalter/jedi).
    * [Anaconda](https://github.com/DamnWidget/anaconda) - Anaconda turns your Sublime Text 3 in a full featured Python development IDE.
    * [Djaneiro](https://github.com/squ1b3r/Djaneiro) - Django support for Sublime Text.

# Resources

Where to discover new Python libraries.

## Websites

* [r/Python](http://www.reddit.com/r/python) - News about Python.
* [Python 3 Wall of Superpowers](http://python3wos.appspot.com/) - Too many popular Python packages don't support Python 3.
* [Trending Python repositories on GitHub today](https://github.com/trending?l=python) - Good place to find new Python libraries.
* [List of Python API Wrappers](https://github.com/realpython/list-of-python-api-wrappers) - A list of web services along with links to their docs and Python wrappers/libraries.
* [Django Packages](https://www.djangopackages.com/) - A directory of reusable apps, sites, tools, and more for Django projects.
* [Full Stack Python](http://www.fullstackpython.com/) - Plain English explanations for every layer of the Python web application stack as well as links to the best resources on those topics from around the web.

## Weekly

* [Pycoder's Weekly](http://pycoders.com/) - A free weekly newsletter, on Fridays, for those interested in Python development and various topics around Python.
* [Python Weekly](http://www.pythonweekly.com/) - A free weekly newsletter featuring curated news, articles, new releases, jobs etc related to Python.

## Twitter

* [@pypi](https://twitter.com/pypi)
* [@planetpython](https://twitter.com/planetpython)
* [@getpy](https://twitter.com/getpy)
* [@pycoders](https://twitter.com/pycoders)
* [@PythonWeekly](https://twitter.com/PythonWeekly)
* [@pythontrending](https://twitter.com/pythontrending)

# Contributing

Your contributions are always welcome!<|MERGE_RESOLUTION|>--- conflicted
+++ resolved
@@ -146,7 +146,7 @@
     * [shortuuid](https://github.com/stochastic-technologies/shortuuid) - A generator library for concise, unambiguous and URL-safe UUIDs.
     * [awesome-slugify](https://github.com/dimka665/awesome-slugify) - A Python slugify library that can preserve unicode.
     * [python-slugify](https://github.com/un33k/python-slugify) - A Python slugify library that translates unicode to ASCII.
-    * [unicode-slugify](https://github.com/mozilla/unicode-slugify) - A slugifier that generates unicode slugs with Django as a dependency. Developed by Mozilla.
+    * [unicode-slugify](https://github.com/mozilla/unicode-slugify) - A slugifier that generates unicode slugs with Django as a dependency.
     * [unidecode](https://pypi.python.org/pypi/Unidecode) - ASCII transliterations of Unicode text.
     * [chardet](https://github.com/chardet/chardet) - Python 2/3 compatible character encoding detector.
     * [xpinyin](https://github.com/lxneng/xpinyin) - A library to translate Chinese hanzi (漢字) to pinyin (拼音).
@@ -290,14 +290,10 @@
 
 * Relational Databases
     * [mysql-python](http://sourceforge.net/projects/mysql-python/) - The MySQL database connector for Python.
-    * [mysql-connector-python](https://pypi.python.org/pypi/mysql-connector-python) - A pure Python MySQL driver from Oracle (in case you don't want or can't install system MySQL library)
+    * [mysql-connector-python](https://pypi.python.org/pypi/mysql-connector-python) - A pure Python MySQL driver from Oracle.
     * [oursql](https://pythonhosted.org/oursql/) - A better MySQL connector for Python with support for native prepared statements and BLOBs.
-<<<<<<< HEAD
     * [psycopg2](http://initd.org/psycopg/) - The most popular PostgreSQL adapter for Python.
-=======
-    * [psycopg2](http://initd.org/psycopg/) - The most popular PostgreSQL adapter for the Python.
     * [txpostgres](http://txpostgres.readthedocs.org/) - Twisted based asynchronous driver for PostgreSQL.
->>>>>>> baeb0103
 * NoSQL Databases
     * [cassandra-python-driver](https://github.com/datastax/python-driver) - Python driver for Cassandra by Datastax.
     * [pycassa](https://github.com/pycassa/pycassa) - Python Thrift driver for Cassandra.
@@ -461,7 +457,7 @@
 * [django-celery-ses](https://github.com/StreetVoice/django-celery-ses) - Django email backend with AWS SES and Celery.
 * [modoboa](https://github.com/tonioo/modoboa) - A mail hosting and management platform including a modern and simplified Web User Interface.
 * [envelopes](http://tomekwojcik.github.io/envelopes/) - Mailing for human beings.
-* [mailjet](https://github.com/WoLpH/mailjet) - Mailjet API implementation for batch mailing, statistics and more
+* [mailjet](https://github.com/WoLpH/mailjet) - Mailjet API implementation for batch mailing, statistics and more.
 
 ## Internationalization
 
