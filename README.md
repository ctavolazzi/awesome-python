# Awesome Python [![Awesome](https://cdn.rawgit.com/sindresorhus/awesome/d7305f38d29fed78fa85652e3a63e154dd8e8829/media/badge.svg)](https://github.com/sindresorhus/awesome)

A curated list of awesome Python frameworks, libraries, software and resources.

Inspired by [awesome-php](https://github.com/ziadoz/awesome-php).

- [Interactive Viewer](#interactive-viewer)
- [Awesome Python](#awesome-python)
    - [Admin Panels](#admin-panels)
    - [Algorithms and Design Patterns](#algorithms-and-design-patterns)
    - [ASGI Servers](#asgi-servers)
    - [Asynchronous Programming](#asynchronous-programming)
    - [Audio](#audio)
    - [Authentication](#authentication)
    - [Build Tools](#build-tools)
    - [Built-in Classes Enhancement](#built-in-classes-enhancement)
    - [Caching](#caching)
    - [ChatOps Tools](#chatops-tools)
    - [CMS](#cms)
    - [Code Analysis](#code-analysis)
    - [Command-line Interface Development](#command-line-interface-development)
    - [Command-line Tools](#command-line-tools)
    - [Compatibility](#compatibility)
    - [Computer Vision](#computer-vision)
    - [Concurrency and Parallelism](#concurrency-and-parallelism)
    - [Configuration](#configuration)
    - [Cryptography](#cryptography)
    - [Data Analysis](#data-analysis)
    - [Data Validation](#data-validation)
    - [Data Visualization](#data-visualization)
    - [Database Drivers](#database-drivers)
    - [Database](#database)
    - [Date and Time](#date-and-time)
    - [Debugging Tools](#debugging-tools)
    - [Deep Learning](#deep-learning)
    - [DevOps Tools](#devops-tools)
    - [Distributed Computing](#distributed-computing)
    - [Distribution](#distribution)
    - [Documentation](#documentation)
    - [Downloader](#downloader)
    - [E-commerce](#e-commerce)
    - [Editor Plugins and IDEs](#editor-plugins-and-ides)
    - [Email](#email)
    - [Enterprise Application Integrations](#enterprise-application-integrations)
    - [Environment Management](#environment-management)
    - [Files](#file)
    - [Foreign Function Interface](#foreign-function-interface)
    - [Forms](#forms)
    - [Functional Programming](#functional-programming)
    - [Game Development](#game-development)
    - [Geolocation](#geolocation)
    - [GUI Development](#gui-development)
    - [Hardware](#hardware)
    - [HTML Manipulation](#html-manipulation)
    - [HTTP Clients](#http-clients)
    - [Image Processing](#image-processing)
    - [Implementations](#implementations)
    - [Interactive Interpreter](#interactive-interpreter)
    - [Internationalization](#internationalization)
    - [Job Scheduler](#job-scheduler)
    - [Logging](#logging)
    - [Machine Learning](#machine-learning)
    - [Miscellaneous](#miscellaneous)
    - [Natural Language Processing](#natural-language-processing)
    - [Network Virtualization](#network-virtualization)
    - [News Feed](#news-feed)
    - [ORM](#orm)
    - [Package Management](#package-management)
    - [Package Repositories](#package-repositories)
    - [Penetration testing](#penetration-testing)
    - [Permissions](#permissions)
    - [Processes](#processes)
    - [Recommender Systems](#recommender-systems)
    - [Refactoring](#refactoring)
    - [RESTful API](#restful-api)
    - [Robotics](#robotics)
    - [RPC Servers](#rpc-servers)
    - [Science](#science)
    - [Search](#search)
    - [Serialization](#serialization)
    - [Serverless Frameworks](#serverless-frameworks)
    - [Shell](#shell)
    - [Specific Formats Processing](#specific-formats-processing)
    - [Static Site Generator](#static-site-generator)
    - [Tagging](#tagging)
    - [Task Queues](#task-queues)
    - [Template Engine](#template-engine)
    - [Testing](#testing)
    - [Text Processing](#text-processing)
    - [Third-party APIs](#third-party-apis)
    - [URL Manipulation](#url-manipulation)
    - [Video](#video)
    - [Web Asset Management](#web-asset-management)
    - [Web Content Extracting](#web-content-extracting)
    - [Web Crawling](#web-crawling)
    - [Web Frameworks](#web-frameworks)
    - [WebSocket](#websocket)
    - [WSGI Servers](#wsgi-servers)
- [Resources](#resources)
    - [Books](#books)
    - [Newsletters](#newsletters)
    - [Podcasts](#podcasts)
    - [Websites](#websites)
- [Contributing](#contributing)

---

## Interactive Viewer

Want a fast way to browse the catalogue? Generate and serve the lightweight viewer in [`examples/awesome_viewer`](examples/awesome_viewer).

```bash
python examples/awesome_viewer/generate_site.py       # defaults to `build`
python examples/awesome_viewer/generate_site.py serve
# Or run the CLI as a module:
python -m examples.awesome_viewer --output /tmp/viewer
# Or use Makefile helpers (installs deps and serves on :8765):
make viewer_install
make viewer_build
make viewer_serve
```

The `build` command writes the static site to `examples/awesome_viewer/build/`, including the compiled CSS
and JavaScript bundles. It also saves `catalog.json` (the rendered data set) and `manifest.json` (build
metadata and totals) beside `index.html` so you can sanity-check the output or plug the data into other
tooling. Once the server is running, open the reported URL in your browser to filter the libraries
interactively. The refreshed page still shows quick stats and instant search, but now includes a left-hand
category navigator, keyboard-friendly shortcuts, and a step-through preview panel so you can move through
the visible categories with clicks or the `[` and `]` keys. The CLI also previews every parsed
category—tune the output with `--preview-limit` (or pass `0` to skip it) and add `--preview-mode step` when
you would like the terminal preview to pause before rendering the next category. When standard input is not
interactive (for example, in CI), the CLI automatically falls back to the list preview so builds never wait
on user input. If you just run `python examples/awesome_viewer/generate_site.py` without a subcommand (or
invoke `python -m examples.awesome_viewer`), the script now performs a build with whatever options you
provided, making smoke tests and module execution terser.
<<<<<<< HEAD
=======
python examples/awesome_viewer/generate_site.py build
python examples/awesome_viewer/generate_site.py serve
```

Once the server is running, open the reported URL in your browser to filter the libraries interactively.
>>>>>>> 0fc89437

## Admin Panels

*Libraries for administrative interfaces.*

* [ajenti](https://github.com/ajenti/ajenti) - The admin panel your servers deserve.
* [django-grappelli](https://grappelliproject.com/) - A jazzy skin for the Django Admin-Interface.
* [django-jet](https://github.com/geex-arts/django-jet) - Modern responsive template for the Django admin interface with improved functionality.
* [django-suit](https://djangosuit.com/) - Alternative Django Admin-Interface (free only for Non-commercial use).
* [django-xadmin](https://github.com/sshwsfc/xadmin) - Drop-in replacement of Django admin comes with lots of goodies.
* [flask-admin](https://github.com/flask-admin/flask-admin) - Simple and extensible administrative interface framework for Flask.
* [flower](https://github.com/mher/flower) - Real-time monitor and web admin for Celery.
* [jet-bridge](https://github.com/jet-admin/jet-bridge) - Admin panel framework for any application with nice UI (ex Jet Django).
* [wooey](https://github.com/wooey/wooey) - A Django app which creates automatic web UIs for Python scripts.

## Algorithms and Design Patterns

*Python implementation of data structures, algorithms and design patterns. Also see [awesome-algorithms](https://github.com/tayllan/awesome-algorithms).*

* Algorithms
    * [algorithms](https://github.com/keon/algorithms) - Minimal examples of data structures and algorithms.
    * [python-ds](https://github.com/prabhupant/python-ds) - A collection of data structure and algorithms for coding interviews.
    * [sortedcontainers](https://github.com/grantjenks/python-sortedcontainers) - Fast and pure-Python implementation of sorted collections.
    * [TheAlgorithms](https://github.com/TheAlgorithms/Python) - All Algorithms implemented in Python.
* Design Patterns
    * [PyPattyrn](https://github.com/tylerlaberge/PyPattyrn) - A simple yet effective library for implementing common design patterns.
    * [python-patterns](https://github.com/faif/python-patterns) - A collection of design patterns in Python.
    * [transitions](https://github.com/pytransitions/transitions) - A lightweight, object-oriented finite state machine implementation.

## ASGI Servers

*[ASGI](https://asgi.readthedocs.io/en/latest/)-compatible web servers.*

* [daphne](https://github.com/django/daphne) - A HTTP, HTTP2 and WebSocket protocol server for ASGI and ASGI-HTTP.
* [uvicorn](https://github.com/encode/uvicorn) - A lightning-fast ASGI server implementation, using uvloop and httptools.

## Asynchronous Programming

* [asyncio](https://docs.python.org/3/library/asyncio.html) - (Python standard library) Asynchronous I/O, event loop, coroutines and tasks.
    - [awesome-asyncio](https://github.com/timofurrer/awesome-asyncio)
* [trio](https://github.com/python-trio/trio) - A friendly library for async concurrency and I/O.
* [Twisted](https://twistedmatrix.com/trac/) - An event-driven networking engine.
* [uvloop](https://github.com/MagicStack/uvloop) - Ultra fast asyncio event loop.

## Audio

*Libraries for manipulating audio and its metadata.*

* Audio
    * [audioread](https://github.com/beetbox/audioread) - Cross-library (GStreamer + Core Audio + MAD + FFmpeg) audio decoding.
    * [audioFlux](https://github.com/libAudioFlux/audioFlux) - A library for audio and music analysis, feature extraction.
    * [dejavu](https://github.com/worldveil/dejavu) - Audio fingerprinting and recognition.
    * [kapre](https://github.com/keunwoochoi/kapre) - Keras Audio Preprocessors.
    * [librosa](https://github.com/librosa/librosa) - Python library for audio and music analysis.
    * [matchering](https://github.com/sergree/matchering) - A library for automated reference audio mastering.
    * [mingus](http://bspaans.github.io/python-mingus/) - An advanced music theory and notation package with MIDI file and playback support.
    * [pyAudioAnalysis](https://github.com/tyiannak/pyAudioAnalysis) - Audio feature extraction, classification, segmentation and applications.
    * [pydub](https://github.com/jiaaro/pydub) - Manipulate audio with a simple and easy high level interface.
    * [TimeSide](https://github.com/Parisson/TimeSide) - Open web audio processing framework.
* Metadata
    * [beets](https://github.com/beetbox/beets) - A music library manager and [MusicBrainz](https://musicbrainz.org/) tagger.
    * [eyeD3](https://github.com/nicfit/eyeD3) - A tool for working with audio files, specifically MP3 files containing ID3 metadata.
    * [mutagen](https://github.com/quodlibet/mutagen) - A Python module to handle audio metadata.
    * [tinytag](https://github.com/devsnd/tinytag) - A library for reading music meta data of MP3, OGG, FLAC and Wave files.

## Authentication

*Libraries for implementing authentications schemes.*

* OAuth
    * [authlib](https://github.com/lepture/authlib) - JavaScript Object Signing and Encryption draft implementation.
    * [django-allauth](https://github.com/pennersr/django-allauth) - Authentication app for Django that "just works."
    * [django-oauth-toolkit](https://github.com/evonove/django-oauth-toolkit) - OAuth 2 goodies for Django.
    * [oauthlib](https://github.com/idan/oauthlib) - A generic and thorough implementation of the OAuth request-signing logic.
    * [python-oauth2](https://github.com/joestump/python-oauth2) - A fully tested, abstract interface to creating OAuth clients and servers.
    * [python-social-auth](https://github.com/omab/python-social-auth) - An easy-to-setup social authentication mechanism.
* JWT
    * [pyjwt](https://github.com/jpadilla/pyjwt) - JSON Web Token implementation in Python.
    * [python-jose](https://github.com/mpdavis/python-jose/) - A JOSE implementation in Python.
    * [python-jwt](https://github.com/davedoesdev/python-jwt) - A module for generating and verifying JSON Web Tokens.

## Build Tools

*Compile software from source code.*

* [BitBake](http://www.yoctoproject.org/docs/1.6/bitbake-user-manual/bitbake-user-manual.html) - A make-like build tool for embedded Linux.
* [buildout](http://www.buildout.org/en/latest/) - A build system for creating, assembling and deploying applications from multiple parts.
* [PlatformIO](https://github.com/platformio/platformio-core) - A console tool to build code with different development platforms.
* [pybuilder](https://github.com/pybuilder/pybuilder) - A continuous build tool written in pure Python.
* [SCons](http://www.scons.org/) - A software construction tool.

## Built-in Classes Enhancement

*Libraries for enhancing Python built-in classes.*

* [attrs](https://github.com/python-attrs/attrs) - Replacement for `__init__`, `__eq__`, `__repr__`, etc. boilerplate in class definitions.
* [bidict](https://github.com/jab/bidict) - Efficient, Pythonic bidirectional map data structures and related functionality..
* [Box](https://github.com/cdgriffith/Box) - Python dictionaries with advanced dot notation access.
* [dataclasses](https://docs.python.org/3/library/dataclasses.html) - (Python standard library) Data classes.
* [DottedDict](https://github.com/carlosescri/DottedDict) - A library that provides a method of accessing lists and dicts with a dotted path notation.

## CMS

*Content Management Systems.*

* [django-cms](https://www.django-cms.org/en/) - An Open source enterprise CMS based on the Django.
* [feincms](https://github.com/feincms/feincms) - One of the most advanced Content Management Systems built on Django.
* [indico](https://github.com/indico/indico) - A feature-rich event management system, made @ [CERN](https://en.wikipedia.org/wiki/CERN).
* [Kotti](https://github.com/Kotti/Kotti) - A high-level, Pythonic web application framework built on Pyramid.
* [mezzanine](https://github.com/stephenmcd/mezzanine) - A powerful, consistent, and flexible content management platform.
* [plone](https://plone.org/) - A CMS built on top of the open source application server Zope.
* [quokka](https://github.com/rochacbruno/quokka) - Flexible, extensible, small CMS powered by Flask and MongoDB.
* [wagtail](https://wagtail.io/) - A Django content management system.

## Caching

*Libraries for caching data.*

* [beaker](https://github.com/bbangert/beaker) - A WSGI middleware for sessions and caching.
* [django-cache-machine](https://github.com/django-cache-machine/django-cache-machine) - Automatic caching and invalidation for Django models.
* [django-cacheops](https://github.com/Suor/django-cacheops) - A slick ORM cache with automatic granular event-driven invalidation.
* [dogpile.cache](http://dogpilecache.readthedocs.io/en/latest/) - dogpile.cache is a next generation replacement for Beaker made by the same authors.
* [HermesCache](https://pypi.org/project/HermesCache/) - Python caching library with tag-based invalidation and dogpile effect prevention.
* [pylibmc](https://github.com/lericson/pylibmc) - A Python wrapper around the [libmemcached](https://libmemcached.org/libMemcached.html) interface.
* [python-diskcache](http://www.grantjenks.com/docs/diskcache/) - SQLite and file backed cache backend with faster lookups than memcached and redis.

## ChatOps Tools

*Libraries for chatbot development.*

* [errbot](https://github.com/errbotio/errbot/) - The easiest and most popular chatbot to implement ChatOps.

## Code Analysis

*Tools of static analysis, linters and code quality checkers. Also see [awesome-static-analysis](https://github.com/mre/awesome-static-analysis).*

* Code Analysis
    * [coala](https://github.com/coala/coala/) - Language independent and easily extendable code analysis application.
    * [code2flow](https://github.com/scottrogowski/code2flow) - Turn your Python and JavaScript code into DOT flowcharts.
    * [prospector](https://github.com/PyCQA/prospector) - A tool to analyse Python code.
    * [pycallgraph](https://github.com/gak/pycallgraph) - A library that visualises the flow (call graph) of your Python application.
    * [vulture](https://github.com/jendrikseipp/vulture) - A tool for finding and analysing dead Python code.
* Code Linters
    * [flake8](https://pypi.org/project/flake8/) - A wrapper around `pycodestyle`, `pyflakes` and McCabe.
        * [awesome-flake8-extensions](https://github.com/DmytroLitvinov/awesome-flake8-extensions)
    * [pylama](https://github.com/klen/pylama) - A code audit tool for Python and JavaScript.
    * [pylint](https://www.pylint.org/) - A fully customizable source code analyzer.
    * [wemake-python-styleguide](https://github.com/wemake-services/wemake-python-styleguide) - The strictest and most opinionated python linter ever.
* Code Formatters
    * [black](https://github.com/python/black) - The uncompromising Python code formatter.
    * [isort](https://github.com/timothycrosley/isort) - A Python utility / library to sort imports.
    * [yapf](https://github.com/google/yapf) - Yet another Python code formatter from Google.
* Static Type Checkers, also see [awesome-python-typing](https://github.com/typeddjango/awesome-python-typing)
    * [mypy](http://mypy-lang.org/) - Check variable types during compile time.
    * [pyre-check](https://github.com/facebook/pyre-check) - Performant type checking.
    * [typeshed](https://github.com/python/typeshed) - Collection of library stubs for Python, with static types.
* Static Type Annotations Generators
    * [MonkeyType](https://github.com/Instagram/MonkeyType) - A system for Python that generates static type annotations by collecting runtime types.
    * [pytype](https://github.com/google/pytype) - Pytype checks and infers types for Python code - without requiring type annotations.

## Command-line Interface Development

*Libraries for building command-line applications.*

* Command-line Application Development
    * [cement](http://builtoncement.com/) - CLI Application Framework for Python.
    * [click](http://click.pocoo.org/dev/) - A package for creating beautiful command line interfaces in a composable way.
    * [cliff](https://docs.openstack.org/developer/cliff/) - A framework for creating command-line programs with multi-level commands.
    * [docopt](http://docopt.org/) - Pythonic command line arguments parser.
    * [python-fire](https://github.com/google/python-fire) - A library for creating command line interfaces from absolutely any Python object.
    * [python-prompt-toolkit](https://github.com/jonathanslenders/python-prompt-toolkit) - A library for building powerful interactive command lines.
* Terminal Rendering
    * [alive-progress](https://github.com/rsalmei/alive-progress) - A new kind of Progress Bar, with real-time throughput, eta and very cool animations.
    * [asciimatics](https://github.com/peterbrittain/asciimatics) - A package to create full-screen text UIs (from interactive forms to ASCII animations).
    * [bashplotlib](https://github.com/glamp/bashplotlib) - Making basic plots in the terminal.
    * [colorama](https://pypi.org/project/colorama/) - Cross-platform colored terminal text.
    * [rich](https://github.com/willmcgugan/rich) - Python library for rich text and beautiful formatting in the terminal. Also provides a great `RichHandler` log handler.
    * [tqdm](https://github.com/tqdm/tqdm) - Fast, extensible progress bar for loops and CLI.

## Command-line Tools

*Useful CLI-based tools for productivity.*

* Productivity Tools
    * [copier](https://github.com/pykong/copier) - A library and command-line utility for rendering projects templates.
    * [cookiecutter](https://github.com/audreyr/cookiecutter) - A command-line utility that creates projects from cookiecutters (project templates).
    * [doitlive](https://github.com/sloria/doitlive) - A tool for live presentations in the terminal.
    * [howdoi](https://github.com/gleitz/howdoi) - Instant coding answers via the command line.
    * [Invoke](https://github.com/pyinvoke/invoke#readme) - A tool for managing shell-oriented subprocesses and organizing executable Python code into CLI-invokable tasks.
    * [PathPicker](https://github.com/facebook/PathPicker) - Select files out of bash output.
    * [percol](https://github.com/mooz/percol) - Adds flavor of interactive selection to the traditional pipe concept on UNIX.
    * [thefuck](https://github.com/nvbn/thefuck) - Correcting your previous console command.
    * [tmuxp](https://github.com/tony/tmuxp) - A [tmux](https://github.com/tmux/tmux) session manager.
    * [try](https://github.com/timofurrer/try) - A dead simple CLI to try out python packages - it's never been easier.
* CLI Enhancements
    * [httpie](https://github.com/jakubroztocil/httpie) - A command line HTTP client, a user-friendly cURL replacement.
    * [iredis](https://github.com/laixintao/iredis) - Redis CLI with autocompletion and syntax highlighting.
    * [kube-shell](https://github.com/cloudnativelabs/kube-shell) - An integrated shell for working with the Kubernetes CLI.
    * [litecli](https://github.com/dbcli/litecli) - SQLite CLI with autocompletion and syntax highlighting.
    * [mycli](https://github.com/dbcli/mycli) - MySQL CLI with autocompletion and syntax highlighting.
    * [pgcli](https://github.com/dbcli/pgcli) - PostgreSQL CLI with autocompletion and syntax highlighting.
    * [saws](https://github.com/donnemartin/saws) - A Supercharged [aws-cli](https://github.com/aws/aws-cli).

## Compatibility

*Libraries for migrating from Python 2 to 3.*

* [python-future](http://python-future.org/index.html) - The missing compatibility layer between Python 2 and Python 3.
* [modernize](https://github.com/PyCQA/modernize) - Modernizes Python code for eventual Python 3 migration.
* [six](https://pypi.org/project/six/) - Python 2 and 3 compatibility utilities.

## Computer Vision

*Libraries for Computer Vision.*

* [EasyOCR](https://github.com/JaidedAI/EasyOCR) - Ready-to-use OCR with 40+ languages supported.
* [Face Recognition](https://github.com/ageitgey/face_recognition) - Simple facial recognition library.
* [Kornia](https://github.com/kornia/kornia/) - Open Source Differentiable Computer Vision Library for PyTorch.
* [OpenCV](https://opencv.org/) - Open Source Computer Vision Library.
* [pytesseract](https://github.com/madmaze/pytesseract) - A wrapper for [Google Tesseract OCR](https://github.com/tesseract-ocr).
* [SimpleCV](https://github.com/sightmachine/SimpleCV) - An open source framework for building computer vision applications.
* [tesserocr](https://github.com/sirfz/tesserocr) - Another simple, Pillow-friendly, wrapper around the `tesseract-ocr` API for OCR.

## Concurrency and Parallelism

*Libraries for concurrent and parallel execution. Also see [awesome-asyncio](https://github.com/timofurrer/awesome-asyncio).*

* [concurrent.futures](https://docs.python.org/3/library/concurrent.futures.html) - (Python standard library) A high-level interface for asynchronously executing callables.
* [eventlet](http://eventlet.net/) - Asynchronous framework with WSGI support.
* [gevent](http://www.gevent.org/) - A coroutine-based Python networking library that uses [greenlet](https://github.com/python-greenlet/greenlet).
* [multiprocessing](https://docs.python.org/3/library/multiprocessing.html) - (Python standard library) Process-based parallelism.
* [scoop](https://github.com/soravux/scoop) - Scalable Concurrent Operations in Python.
* [uvloop](https://github.com/MagicStack/uvloop) - Ultra fast implementation of `asyncio` event loop on top of `libuv`.

## Configuration

*Libraries for storing and parsing configuration options.*

* [configobj](https://github.com/DiffSK/configobj) - INI file parser with validation.
* [configparser](https://docs.python.org/3/library/configparser.html) - (Python standard library) INI file parser.
* [hydra](https://github.com/facebookresearch/hydra) - Hydra is a framework for elegantly configuring complex applications.
* [profig](https://profig.readthedocs.io/en/latest/) - Config from multiple formats with value conversion.
* [python-decouple](https://github.com/henriquebastos/python-decouple) - Strict separation of settings from code.

## Cryptography

* [cryptography](https://cryptography.io/en/latest/) - A package designed to expose cryptographic primitives and recipes to Python developers.
* [paramiko](https://github.com/paramiko/paramiko) - The leading native Python SSHv2 protocol library.
* [passlib](https://passlib.readthedocs.io/en/stable/) - Secure password storage/hashing library, very high level.
* [pynacl](https://github.com/pyca/pynacl) - Python binding to the Networking and Cryptography (NaCl) library.

## Data Analysis

*Libraries for data analyzing.*

* [AWS Data Wrangler](https://github.com/awslabs/aws-data-wrangler) - Pandas on AWS.
* [Blaze](https://github.com/blaze/blaze) - NumPy and Pandas interface to Big Data.
* [Open Mining](https://github.com/mining/mining) - Business Intelligence (BI) in Pandas interface.
* [Optimus](https://github.com/ironmussa/Optimus) - Agile Data Science Workflows made easy with PySpark.
* [Orange](https://orange.biolab.si/) - Data mining, data visualization, analysis and machine learning through visual programming or scripts.
* [Pandas](http://pandas.pydata.org/) - A library providing high-performance, easy-to-use data structures and data analysis tools.

## Data Validation

*Libraries for validating data. Used for forms in many cases.*

* [Cerberus](https://github.com/pyeve/cerberus) - A lightweight and extensible data validation library.
* [colander](https://docs.pylonsproject.org/projects/colander/en/latest/) - Validating and deserializing data obtained via XML, JSON, an HTML form post.
* [jsonschema](https://github.com/Julian/jsonschema) - An implementation of [JSON Schema](http://json-schema.org/) for Python.
* [schema](https://github.com/keleshev/schema) - A library for validating Python data structures.
* [Schematics](https://github.com/schematics/schematics) - Data Structure Validation.
* [valideer](https://github.com/podio/valideer) - Lightweight extensible data validation and adaptation library.
* [voluptuous](https://github.com/alecthomas/voluptuous) - A Python data validation library.

## Data Visualization

*Libraries for visualizing data. Also see [awesome-javascript](https://github.com/sorrycc/awesome-javascript#data-visualization).*

* [Altair](https://github.com/altair-viz/altair) - Declarative statistical visualization library for Python.
* [Bokeh](https://github.com/bokeh/bokeh) - Interactive Web Plotting for Python.
* [bqplot](https://github.com/bloomberg/bqplot) - Interactive Plotting Library for the Jupyter Notebook.
* [Cartopy](https://github.com/SciTools/cartopy) - A cartographic python library with matplotlib support.
* [Dash](https://plot.ly/products/dash/) - Built on top of Flask, React and Plotly aimed at analytical web applications.
    * [awesome-dash](https://github.com/Acrotrend/awesome-dash)
* [diagrams](https://github.com/mingrammer/diagrams) - Diagram as Code.
* [Matplotlib](http://matplotlib.org/) - A Python 2D plotting library.
* [plotnine](https://github.com/has2k1/plotnine) - A grammar of graphics for Python based on ggplot2.
* [Pygal](http://www.pygal.org/en/latest/) - A Python SVG Charts Creator.
* [PyGraphviz](https://pypi.org/project/pygraphviz/) - Python interface to [Graphviz](http://www.graphviz.org/).
* [PyQtGraph](http://www.pyqtgraph.org/) - Interactive and realtime 2D/3D/Image plotting and science/engineering widgets.
* [Seaborn](https://github.com/mwaskom/seaborn) - Statistical data visualization using Matplotlib.
* [VisPy](https://github.com/vispy/vispy) - High-performance scientific visualization based on OpenGL.

## Database

*Databases implemented in Python.*

* [pickleDB](https://github.com/patx/pickledb) - A simple and lightweight key-value store for Python.
* [tinydb](https://github.com/msiemens/tinydb) - A tiny, document-oriented database.
* [ZODB](https://github.com/zopefoundation/ZODB) - A native object database for Python. A key-value and object graph database.

## Database Drivers

*Libraries for connecting and operating databases.*

* MySQL - [awesome-mysql](http://shlomi-noach.github.io/awesome-mysql/)
    * [mysqlclient](https://github.com/PyMySQL/mysqlclient-python) - MySQL connector with Python 3 support ([mysql-python](https://sourceforge.net/projects/mysql-python/) fork).
    * [PyMySQL](https://github.com/PyMySQL/PyMySQL) - A pure Python MySQL driver compatible to mysql-python.
* PostgreSQL - [awesome-postgres](https://github.com/dhamaniasad/awesome-postgres)
    * [psycopg2](http://initd.org/psycopg/) - The most popular PostgreSQL adapter for Python.
    * [queries](https://github.com/gmr/queries) - A wrapper of the psycopg2 library for interacting with PostgreSQL.
* SQlite - [awesome-sqlite](https://github.com/planetopendata/awesome-sqlite)
    * [sqlite3](https://docs.python.org/3/library/sqlite3.html) - (Python standard library) SQlite interface compliant with DB-API 2.0
    * [SuperSQLite](https://github.com/plasticityai/supersqlite) - A supercharged SQLite library built on top of [apsw](https://github.com/rogerbinns/apsw).
* Other Relational Databases
    * [pymssql](https://pymssql.readthedocs.io/en/latest/) - A simple database interface to Microsoft SQL Server.
    * [clickhouse-driver](https://github.com/mymarilyn/clickhouse-driver) - Python driver with native interface for ClickHouse.
* NoSQL Databases
    * [cassandra-driver](https://github.com/datastax/python-driver) - The Python Driver for Apache Cassandra.
    * [happybase](https://github.com/wbolster/happybase) - A developer-friendly library for Apache HBase.
    * [kafka-python](https://github.com/dpkp/kafka-python) - The Python client for Apache Kafka.
    * [py2neo](https://py2neo.org/) - A client library and toolkit for working with Neo4j.
    * [pymongo](https://github.com/mongodb/mongo-python-driver) - The official Python client for MongoDB.
    * [redis-py](https://github.com/andymccurdy/redis-py) - The Python client for Redis.
* Asynchronous Clients
    * [motor](https://github.com/mongodb/motor) - The async Python driver for MongoDB.

## Date and Time

*Libraries for working with dates and times.*

* [Arrow](https://arrow.readthedocs.io/en/latest/) - A Python library that offers a sensible and human-friendly approach to creating, manipulating, formatting and converting dates, times and timestamps.
* [Chronyk](https://github.com/KoffeinFlummi/Chronyk) - A Python 3 library for parsing human-written times and dates.
* [dateutil](https://github.com/dateutil/dateutil) - Extensions to the standard Python [datetime](https://docs.python.org/3/library/datetime.html) module.
* [delorean](https://github.com/myusuf3/delorean/) - A library for clearing up the inconvenient truths that arise dealing with datetimes.
* [maya](https://github.com/timofurrer/maya) - Datetimes for Humans.
* [moment](https://github.com/zachwill/moment) - A Python library for dealing with dates/times. Inspired by [Moment.js](http://momentjs.com/).
* [Pendulum](https://github.com/sdispater/pendulum) - Python datetimes made easy.
* [PyTime](https://github.com/shinux/PyTime) - An easy-to-use Python module which aims to operate date/time/datetime by string.
* [pytz](https://launchpad.net/pytz) - World timezone definitions, modern and historical. Brings the [tz database](https://en.wikipedia.org/wiki/Tz_database) into Python.
* [when.py](https://github.com/dirn/When.py) - Providing user-friendly functions to help perform common date and time actions.

## Debugging Tools

*Libraries for debugging code.*

* pdb-like Debugger
    * [ipdb](https://github.com/gotcha/ipdb) - IPython-enabled [pdb](https://docs.python.org/3/library/pdb.html).
    * [pdb++](https://github.com/antocuni/pdb) - Another drop-in replacement for pdb.
    * [pudb](https://github.com/inducer/pudb) - A full-screen, console-based Python debugger.
    * [wdb](https://github.com/Kozea/wdb) - An improbable web debugger through WebSockets.
* Tracing
    * [lptrace](https://github.com/khamidou/lptrace) - [strace](http://man7.org/linux/man-pages/man1/strace.1.html) for Python programs.
    * [manhole](https://github.com/ionelmc/python-manhole) - Debugging UNIX socket connections and present the stacktraces for all threads and an interactive prompt.
    * [pyringe](https://github.com/google/pyringe) - Debugger capable of attaching to and injecting code into Python processes.
    * [python-hunter](https://github.com/ionelmc/python-hunter) - A flexible code tracing toolkit.
* Profiler
    * [line_profiler](https://github.com/rkern/line_profiler) - Line-by-line profiling.
    * [memory_profiler](https://github.com/fabianp/memory_profiler) - Monitor Memory usage of Python code.
    * [py-spy](https://github.com/benfred/py-spy) - A sampling profiler for Python programs. Written in Rust.
    * [pyflame](https://github.com/uber/pyflame) - A ptracing profiler For Python.
    * [vprof](https://github.com/nvdv/vprof) - Visual Python profiler.
* Others
    * [django-debug-toolbar](https://github.com/jazzband/django-debug-toolbar) - Display various debug information for Django.
    * [django-devserver](https://github.com/dcramer/django-devserver) - A drop-in replacement for Django's runserver.
    * [flask-debugtoolbar](https://github.com/mgood/flask-debugtoolbar) - A port of the django-debug-toolbar to flask.
    * [icecream](https://github.com/gruns/icecream) - Inspect variables, expressions, and program execution with a single, simple function call.
    * [pyelftools](https://github.com/eliben/pyelftools) - Parsing and analyzing ELF files and DWARF debugging information.

## Deep Learning

*Frameworks for Neural Networks and Deep Learning. Also see [awesome-deep-learning](https://github.com/ChristosChristofidis/awesome-deep-learning).*

* [caffe](https://github.com/BVLC/caffe) - A fast open framework for deep learning..
* [keras](https://github.com/keras-team/keras) - A high-level neural networks library and capable of running on top of either TensorFlow or Theano.
* [mxnet](https://github.com/dmlc/mxnet) - A deep learning framework designed for both efficiency and flexibility.
* [pytorch](https://github.com/pytorch/pytorch) - Tensors and Dynamic neural networks in Python with strong GPU acceleration.
* [SerpentAI](https://github.com/SerpentAI/SerpentAI) - Game agent framework. Use any video game as a deep learning sandbox.
* [tensorflow](https://github.com/tensorflow/tensorflow) - The most popular Deep Learning framework created by Google.
* [Theano](https://github.com/Theano/Theano) - A library for fast numerical computation.

## DevOps Tools

*Software and libraries for DevOps.*

* Configuration Management
    * [ansible](https://github.com/ansible/ansible) - A radically simple IT automation platform.
    * [cloudinit](https://cloudinit.readthedocs.io/en/latest/) - A multi-distribution package that handles early initialization of a cloud instance.
    * [OpenStack](https://www.openstack.org/) - Open source software for building private and public clouds.
    * [pyinfra](https://github.com/Fizzadar/pyinfra) - A versatile CLI tools and python libraries to automate infrastructure.
    * [saltstack](https://github.com/saltstack/salt) - Infrastructure automation and management system.
* SSH-style Deployment
    * [cuisine](https://github.com/sebastien/cuisine) - Chef-like functionality for Fabric.
    * [fabric](https://github.com/fabric/fabric) - A simple, Pythonic tool for remote execution and deployment.
    * [fabtools](https://github.com/fabtools/fabtools) - Tools for writing awesome Fabric files.
* Process Management
    * [honcho](https://github.com/nickstenning/honcho) - A Python clone of [Foreman](https://github.com/ddollar/foreman), for managing Procfile-based applications.
    * [supervisor](https://github.com/Supervisor/supervisor) - Supervisor process control system for UNIX.
* Monitoring
    * [psutil](https://github.com/giampaolo/psutil) - A cross-platform process and system utilities module.
* Backup
    * [BorgBackup](https://www.borgbackup.org/) - A deduplicating archiver with compression and encryption.
* Others
    * [docker-compose](https://docs.docker.com/compose/) - Fast, isolated development environments using [Docker](https://www.docker.com/).

## Distributed Computing

*Frameworks and libraries for Distributed Computing.*

* Batch Processing
    * [dask](https://github.com/dask/dask) - A flexible parallel computing library for analytic computing.
    * [luigi](https://github.com/spotify/luigi) - A module that helps you build complex pipelines of batch jobs.
    * [mrjob](https://github.com/Yelp/mrjob) - Run MapReduce jobs on Hadoop or Amazon Web Services.
    * [PySpark](https://pypi.org/project/pyspark/) - [Apache Spark](https://spark.apache.org/) Python API.
    * [Ray](https://github.com/ray-project/ray/) - A system for parallel and distributed Python that unifies the machine learning ecosystem.
* Stream Processing
    * [faust](https://github.com/robinhood/faust) - A stream processing library, porting the ideas from [Kafka Streams](https://kafka.apache.org/documentation/streams/) to Python.
    * [streamparse](https://github.com/Parsely/streamparse) - Run Python code against real-time streams of data via [Apache Storm](http://storm.apache.org/).

## Distribution

*Libraries to create packaged executables for release distribution.*

* [dh-virtualenv](https://github.com/spotify/dh-virtualenv) - Build and distribute a virtualenv as a Debian package.
* [Nuitka](http://nuitka.net/) - Compile scripts, modules, packages to an executable or extension module.
* [py2app](http://pythonhosted.org/py2app/) - Freezes Python scripts (Mac OS X).
* [py2exe](http://www.py2exe.org/) - Freezes Python scripts (Windows).
* [pyarmor](https://github.com/dashingsoft/pyarmor) - A tool used to obfuscate python scripts, bind obfuscated scripts to fixed machine or expire obfuscated scripts.
* [PyInstaller](https://github.com/pyinstaller/pyinstaller) - Converts Python programs into stand-alone executables (cross-platform).
* [pynsist](http://pynsist.readthedocs.io/en/latest/) - A tool to build Windows installers, installers bundle Python itself.
* [shiv](https://github.com/linkedin/shiv) - A command line utility for building fully self-contained zipapps (PEP 441), but with all their dependencies included.

## Documentation

*Libraries for generating project documentation.*

* [sphinx](https://github.com/sphinx-doc/sphinx/) - Python Documentation generator.
    * [awesome-sphinxdoc](https://github.com/yoloseem/awesome-sphinxdoc)
* [pdoc](https://github.com/mitmproxy/pdoc) - Epydoc replacement to auto generate API documentation for Python libraries.
* [pycco](https://github.com/pycco-docs/pycco) - The literate-programming-style documentation generator.

## Downloader

*Libraries for downloading.*

* [akshare](https://github.com/jindaxiang/akshare) - A financial data interface library, built for human beings!
* [s3cmd](https://github.com/s3tools/s3cmd) - A command line tool for managing Amazon S3 and CloudFront.
* [s4cmd](https://github.com/bloomreach/s4cmd) - Super S3 command line tool, good for higher performance.
* [you-get](https://you-get.org/) - A YouTube/Youku/Niconico video downloader written in Python 3.
* [youtube-dl](https://rg3.github.io/youtube-dl/) - A small command-line program to download videos from YouTube.

## E-commerce

*Frameworks and libraries for e-commerce and payments.*

* [alipay](https://github.com/lxneng/alipay) - Unofficial Alipay API for Python.
* [Cartridge](https://github.com/stephenmcd/cartridge) - A shopping cart app built using the Mezzanine.
* [django-oscar](http://oscarcommerce.com/) - An open-source e-commerce framework for Django.
* [django-shop](https://github.com/awesto/django-shop) - A Django based shop system.
* [forex-python](https://github.com/MicroPyramid/forex-python) - Foreign exchange rates, Bitcoin price index and currency conversion.
* [merchant](https://github.com/agiliq/merchant) - A Django app to accept payments from various payment processors.
* [money](https://github.com/carlospalol/money) - `Money` class with optional CLDR-backed locale-aware formatting and an extensible currency exchange.
* [python-currencies](https://github.com/Alir3z4/python-currencies) - Display money format and its filthy currencies.
* [saleor](https://saleor.io/) - Headless open-source e-commerce platform.
* [shoop](https://www.shuup.com/en/) - An open source E-Commerce platform based on Django.

## Editor Plugins and IDEs

* Emacs
    * [elpy](https://github.com/jorgenschaefer/elpy) - Emacs Python Development Environment.
* Sublime Text
    * [anaconda](https://github.com/DamnWidget/anaconda) - Anaconda turns your Sublime Text 3 in a full featured Python development IDE.
    * [SublimeJEDI](https://github.com/srusskih/SublimeJEDI) - A Sublime Text plugin to the awesome auto-complete library Jedi.
* Vim
    * [jedi-vim](https://github.com/davidhalter/jedi-vim) - Vim bindings for the Jedi auto-completion library for Python.
    * [python-mode](https://github.com/python-mode/python-mode) - An all in one plugin for turning Vim into a Python IDE.
    * [YouCompleteMe](https://github.com/Valloric/YouCompleteMe) - Includes [Jedi](https://github.com/davidhalter/jedi)-based completion engine for Python.
* Visual Studio
    * [PTVS](https://github.com/Microsoft/PTVS) - Python Tools for Visual Studio.
* Visual Studio Code
    * [Python](https://marketplace.visualstudio.com/items?itemName=ms-python.python) - The official VSCode extension with rich support for Python.
* IDE
    * [PyCharm](https://www.jetbrains.com/pycharm/) - Commercial Python IDE by JetBrains. Has free community edition available.
    * [spyder](https://github.com/spyder-ide/spyder) - Open Source Python IDE.

## Email

*Libraries for sending and parsing email.*

* Mail Servers
    * [modoboa](https://github.com/modoboa/modoboa) - A mail hosting and management platform including a modern Web UI.
    * [salmon](https://github.com/moggers87/salmon) - A Python Mail Server.
* Clients
    * [imbox](https://github.com/martinrusev/imbox) - Python IMAP for Humans.
    * [yagmail](https://github.com/kootenpv/yagmail) - Yet another Gmail/SMTP client.
* Others
    * [flanker](https://github.com/mailgun/flanker) - An email address and Mime parsing library.
    * [mailer](https://github.com/marrow/mailer) - High-performance extensible mail delivery framework.

## Enterprise Application Integrations

*Platforms and tools for systems integrations in enterprise environments*

* [Zato](https://zato.io) - ESB, SOA, REST, APIs and Cloud Integrations in Python.

## Environment Management

*Libraries for Python version and virtual environment management.*

* [pyenv](https://github.com/pyenv/pyenv) - Simple Python version management.
* [virtualenv](https://github.com/pypa/virtualenv) - A tool to create isolated Python environments.

## File

*Libraries for file manipulation and MIME type detection.*

* [mimetypes](https://docs.python.org/3/library/mimetypes.html) - (Python standard library) Map filenames to MIME types.
* [path.py](https://github.com/jaraco/path.py) - A module wrapper for [os.path](https://docs.python.org/3/library/os.path.html).
* [pathlib](https://docs.python.org/3/library/pathlib.html) - (Python standard library) An cross-platform, object-oriented path library.
* [PyFilesystem2](https://github.com/pyfilesystem/pyfilesystem2) - Python's filesystem abstraction layer.
* [python-magic](https://github.com/ahupp/python-magic) - A Python interface to the libmagic file type identification library.
* [Unipath](https://github.com/mikeorr/Unipath) - An object-oriented approach to file/directory operations.
* [watchdog](https://github.com/gorakhargosh/watchdog) - API and shell utilities to monitor file system events.

## Foreign Function Interface

*Libraries for providing foreign function interface.*

* [cffi](https://pypi.org/project/cffi/) - Foreign Function Interface for Python calling C code.
* [ctypes](https://docs.python.org/3/library/ctypes.html) - (Python standard library) Foreign Function Interface for Python calling C code.
* [PyCUDA](https://mathema.tician.de/software/pycuda/) - A Python wrapper for Nvidia's CUDA API.
* [SWIG](http://www.swig.org/Doc1.3/Python.html) - Simplified Wrapper and Interface Generator.

## Forms

*Libraries for working with forms.*

* [Deform](https://github.com/Pylons/deform) - Python HTML form generation library influenced by the formish form generation library.
* [django-bootstrap3](https://github.com/dyve/django-bootstrap3) - Bootstrap 3 integration with Django.
* [django-bootstrap4](https://github.com/zostera/django-bootstrap4) - Bootstrap 4 integration with Django.
* [django-crispy-forms](https://github.com/django-crispy-forms/django-crispy-forms) - A Django app which lets you create beautiful forms in a very elegant and DRY way.
* [django-remote-forms](https://github.com/WiserTogether/django-remote-forms) - A platform independent Django form serializer.
* [WTForms](https://github.com/wtforms/wtforms) - A flexible forms validation and rendering library.

## Functional Programming

*Functional Programming with Python.*

* [Coconut](https://github.com/evhub/coconut) - A variant of Python built for simple, elegant, Pythonic functional programming.
* [CyToolz](https://github.com/pytoolz/cytoolz/) - Cython implementation of `Toolz`: High performance functional utilities.
* [fn.py](https://github.com/kachayev/fn.py) - Functional programming in Python: implementation of missing features to enjoy FP.
* [funcy](https://github.com/Suor/funcy) - A fancy and practical functional tools.
* [more-itertools](https://github.com/erikrose/more-itertools) - More routines for operating on iterables, beyond `itertools`.
* [returns](https://github.com/dry-python/returns) - A set of type-safe monads, transformers, and composition utilities.
* [Toolz](https://github.com/pytoolz/toolz) - A collection of functional utilities for iterators, functions, and dictionaries.

## GUI Development

*Libraries for working with graphical user interface applications.*

* [curses](https://docs.python.org/3/library/curses.html) - Built-in wrapper for [ncurses](http://www.gnu.org/software/ncurses/) used to create terminal GUI applications.
* [Eel](https://github.com/ChrisKnott/Eel) - A library for making simple Electron-like offline HTML/JS GUI apps.
* [enaml](https://github.com/nucleic/enaml) - Creating beautiful user-interfaces with Declarative Syntax like QML.
* [Flexx](https://github.com/zoofIO/flexx) - Flexx is a pure Python toolkit for creating GUI's, that uses web technology for its rendering.
* [Gooey](https://github.com/chriskiehl/Gooey) - Turn command line programs into a full GUI application with one line.
* [kivy](https://kivy.org/) - A library for creating NUI applications, running on Windows, Linux, Mac OS X, Android and iOS.
* [pyglet](https://github.com/pyglet/pyglet) - A cross-platform windowing and multimedia library for Python.
* [PyGObject](https://wiki.gnome.org/Projects/PyGObject) - Python Bindings for GLib/GObject/GIO/GTK+ (GTK+3).
* [PyQt](https://doc.qt.io/qtforpython/) - Python bindings for the [Qt](https://www.qt.io/) cross-platform application and UI framework.
* [PySimpleGUI](https://github.com/PySimpleGUI/PySimpleGUI) - Wrapper for tkinter, Qt, WxPython and Remi.
* [pywebview](https://github.com/r0x0r/pywebview/) - A lightweight cross-platform native wrapper around a webview component.
* [Tkinter](https://wiki.python.org/moin/TkInter) - Tkinter is Python's de-facto standard GUI package.
* [Toga](https://github.com/pybee/toga) - A Python native, OS native GUI toolkit.
* [urwid](http://urwid.org/) - A library for creating terminal GUI applications with strong support for widgets, events, rich colors, etc.
* [wxPython](https://wxpython.org/) - A blending of the wxWidgets C++ class library with the Python.
* [DearPyGui](https://github.com/RaylockLLC/DearPyGui/) - A Simple GPU accelerated Python GUI framework

## GraphQL

*Libraries for working with GraphQL.*

* [graphene](https://github.com/graphql-python/graphene/) - GraphQL framework for Python.
* [tartiflette-aiohttp](https://github.com/tartiflette/tartiflette-aiohttp/) - An `aiohttp`-based wrapper for Tartiflette to expose GraphQL APIs over HTTP.
* [tartiflette-asgi](https://github.com/tartiflette/tartiflette-asgi/) - ASGI support for the Tartiflette GraphQL engine.
* [tartiflette](https://tartiflette.io) - SDL-first GraphQL engine implementation for Python 3.6+ and asyncio.

## Game Development

*Awesome game development libraries.*

* [Arcade](https://api.arcade.academy/en/latest/) - Arcade is a modern Python framework for crafting games with compelling graphics and sound.
* [Cocos2d](http://cocos2d.org/) - cocos2d is a framework for building 2D games, demos, and other graphical/interactive applications.
* [Harfang3D](http://www.harfang3d.com) - Python framework for 3D, VR and game development.
* [Panda3D](https://www.panda3d.org/) - 3D game engine developed by Disney.
* [Pygame](http://www.pygame.org/news.html) - Pygame is a set of Python modules designed for writing games.
* [PyOgre](http://www.ogre3d.org/tikiwiki/PyOgre) - Python bindings for the Ogre 3D render engine, can be used for games, simulations, anything 3D.
* [PyOpenGL](http://pyopengl.sourceforge.net/) - Python ctypes bindings for OpenGL and it's related APIs.
* [PySDL2](https://pysdl2.readthedocs.io) - A ctypes based wrapper for the SDL2 library.
* [RenPy](https://www.renpy.org/) - A Visual Novel engine.

## Geolocation

*Libraries for geocoding addresses and working with latitudes and longitudes.*

* [django-countries](https://github.com/SmileyChris/django-countries) - A Django app that provides a country field for models and forms.
* [GeoDjango](https://docs.djangoproject.com/en/dev/ref/contrib/gis/) - A world-class geographic web framework.
* [GeoIP](https://github.com/maxmind/geoip-api-python) - Python API for MaxMind GeoIP Legacy Database.
* [geojson](https://github.com/frewsxcv/python-geojson) - Python bindings and utilities for GeoJSON.
* [geopy](https://github.com/geopy/geopy) - Python Geocoding Toolbox.

## HTML Manipulation

*Libraries for working with HTML and XML.*

* [BeautifulSoup](https://www.crummy.com/software/BeautifulSoup/bs4/doc/) - Providing Pythonic idioms for iterating, searching, and modifying HTML or XML.
* [bleach](https://github.com/mozilla/bleach) - A whitelist-based HTML sanitization and text linkification library.
* [cssutils](https://pypi.org/project/cssutils/) - A CSS library for Python.
* [html5lib](https://github.com/html5lib/html5lib-python) - A standards-compliant library for parsing and serializing HTML documents and fragments.
* [lxml](http://lxml.de/) - A very fast, easy-to-use and versatile library for handling HTML and XML.
* [MarkupSafe](https://github.com/pallets/markupsafe) - Implements a XML/HTML/XHTML Markup safe string for Python.
* [pyquery](https://github.com/gawel/pyquery) - A jQuery-like library for parsing HTML.
* [untangle](https://github.com/stchris/untangle) - Converts XML documents to Python objects for easy access.
* [WeasyPrint](http://weasyprint.org) - A visual rendering engine for HTML and CSS that can export to PDF.
* [xmldataset](https://xmldataset.readthedocs.io/en/latest/) - Simple XML Parsing.
* [xmltodict](https://github.com/martinblech/xmltodict) - Working with XML feel like you are working with JSON.

## HTTP Clients

*Libraries for working with HTTP.*

* [grequests](https://github.com/spyoungtech/grequests) - requests + gevent for asynchronous HTTP requests.
* [httplib2](https://github.com/httplib2/httplib2) - Comprehensive HTTP client library.
* [httpx](https://github.com/encode/httpx) - A next generation HTTP client for Python.
* [requests](https://github.com/psf/requests) - HTTP Requests for Humans.
* [treq](https://github.com/twisted/treq) - Python requests like API built on top of Twisted's HTTP client.
* [urllib3](https://github.com/shazow/urllib3) - A HTTP library with thread-safe connection pooling, file post support, sanity friendly.

## Hardware

*Libraries for programming with hardware.*

* [ino](http://inotool.org/) - Command line toolkit for working with [Arduino](https://www.arduino.cc/).
* [keyboard](https://github.com/boppreh/keyboard) - Hook and simulate global keyboard events on Windows and Linux.
* [mouse](https://github.com/boppreh/mouse) - Hook and simulate global mouse events on Windows and Linux.
* [Pingo](http://www.pingo.io/) - Pingo provides a uniform API to program devices like the Raspberry Pi, pcDuino, Intel Galileo, etc.
* [PyUserInput](https://github.com/SavinaRoja/PyUserInput) - A module for cross-platform control of the mouse and keyboard.
* [scapy](https://github.com/secdev/scapy) - A brilliant packet manipulation library.

## Image Processing

*Libraries for manipulating images.*

* [hmap](https://github.com/rossgoodwin/hmap) - Image histogram remapping.
* [imgSeek](https://sourceforge.net/projects/imgseek/) - A project for searching a collection of images using visual similarity.
* [nude.py](https://github.com/hhatto/nude.py) - Nudity detection.
* [pagan](https://github.com/daboth/pagan) - Retro identicon (Avatar) generation based on input string and hash.
* [pillow](https://github.com/python-pillow/Pillow) - Pillow is the friendly [PIL](http://www.pythonware.com/products/pil/) fork.
* [python-barcode](https://github.com/WhyNotHugo/python-barcode) - Create barcodes in Python with no extra dependencies.
* [pygram](https://github.com/ajkumar25/pygram) - Instagram-like image filters.
* [PyMatting](http://github.com/pymatting/pymatting) - A library for alpha matting.
* [python-qrcode](https://github.com/lincolnloop/python-qrcode) - A pure Python QR Code generator.
* [pywal](https://github.com/dylanaraps/pywal) - A tool that generates color schemes from images.
* [pyvips](https://github.com/libvips/pyvips) - A fast image processing library with low memory needs.
* [Quads](https://github.com/fogleman/Quads) - Computer art based on quadtrees.
* [scikit-image](http://scikit-image.org/) - A Python library for (scientific) image processing.
* [thumbor](https://github.com/thumbor/thumbor) - A smart imaging service. It enables on-demand crop, re-sizing and flipping of images.
* [wand](https://github.com/dahlia/wand) - Python bindings for [MagickWand](http://www.imagemagick.org/script/magick-wand.php), C API for ImageMagick.

## Implementations

*Implementations of Python.*

* [CLPython](https://github.com/metawilm/cl-python) - Implementation of the Python programming language written in Common Lisp.
* [CPython](https://github.com/python/cpython) - **Default, most widely used implementation of the Python programming language written in C.**
* [Cython](http://cython.org/) - Optimizing Static Compiler for Python.
* [Grumpy](https://github.com/google/grumpy) - More compiler than interpreter as more powerful CPython2.7 replacement (alpha).
* [IronPython](https://github.com/IronLanguages/ironpython3) - Implementation of the Python programming language written in C#.
* [Jython](https://hg.python.org/jython) - Implementation of Python programming language written in Java for the JVM.
* [MicroPython](https://github.com/micropython/micropython) - A lean and efficient Python programming language implementation.
* [Numba](http://numba.pydata.org/) - Python JIT compiler to LLVM aimed at scientific Python.
* [PeachPy](https://github.com/Maratyszcza/PeachPy) - x86-64 assembler embedded in Python.
* [Pyjion](https://github.com/Microsoft/Pyjion) - A JIT for Python based upon CoreCLR.
* [PyPy](https://foss.heptapod.net/pypy/pypy) - A very fast and compliant implementation of the Python language.
* [Pyston](https://github.com/dropbox/pyston) - A Python implementation using JIT techniques.
* [Stackless Python](https://github.com/stackless-dev/stackless) - An enhanced version of the Python programming language.

## Interactive Interpreter

*Interactive Python interpreters (REPL).*

* [bpython](https://github.com/bpython/bpython) - A fancy interface to the Python interpreter.
* [Jupyter Notebook (IPython)](https://jupyter.org) - A rich toolkit to help you make the most out of using Python interactively.
    * [awesome-jupyter](https://github.com/markusschanta/awesome-jupyter)
* [ptpython](https://github.com/jonathanslenders/ptpython) - Advanced Python REPL built on top of the [python-prompt-toolkit](https://github.com/jonathanslenders/python-prompt-toolkit).

## Internationalization

*Libraries for working with i18n.*

* [Babel](http://babel.pocoo.org/en/latest/) - An internationalization library for Python.
* [PyICU](https://github.com/ovalhub/pyicu) - A wrapper of International Components for Unicode C++ library ([ICU](http://site.icu-project.org/)).

## Job Scheduler

*Libraries for scheduling jobs.*

* [Airflow](https://airflow.apache.org/) - Airflow is a platform to programmatically author, schedule and monitor workflows.
* [APScheduler](http://apscheduler.readthedocs.io/en/latest/) - A light but powerful in-process task scheduler that lets you schedule functions.
* [django-schedule](https://github.com/thauber/django-schedule) - A calendaring app for Django.
* [doit](http://pydoit.org/) - A task runner and build tool.
* [gunnery](https://github.com/gunnery/gunnery) - Multipurpose task execution tool for distributed systems with web-based interface.
* [Joblib](https://joblib.readthedocs.io/) - A set of tools to provide lightweight pipelining in Python.
* [Plan](https://github.com/fengsp/plan) - Writing crontab file in Python like a charm.
* [Prefect](https://github.com/PrefectHQ/prefect) - A modern workflow orchestration framework that makes it easy to build, schedule and monitor robust data pipelines.
* [schedule](https://github.com/dbader/schedule) - Python job scheduling for humans.
* [Spiff](https://github.com/knipknap/SpiffWorkflow) - A powerful workflow engine implemented in pure Python.
* [TaskFlow](https://docs.openstack.org/developer/taskflow/) - A Python library that helps to make task execution easy, consistent and reliable.

## Logging

*Libraries for generating and working with logs.*

* [logbook](http://logbook.readthedocs.io/en/stable/) - Logging replacement for Python.
* [logging](https://docs.python.org/3/library/logging.html) - (Python standard library) Logging facility for Python.
* [loguru](https://github.com/Delgan/loguru) - Library which aims to bring enjoyable logging in Python.
* [sentry-python](https://github.com/getsentry/sentry-python) - Sentry SDK for Python.
* [structlog](https://www.structlog.org/en/stable/) - Structured logging made easy.

## Machine Learning

*Libraries for Machine Learning. Also see [awesome-machine-learning](https://github.com/josephmisiti/awesome-machine-learning#python).*

* [gym](https://github.com/openai/gym) - A toolkit for developing and comparing reinforcement learning algorithms.
* [H2O](https://github.com/h2oai/h2o-3) - Open Source Fast Scalable Machine Learning Platform.
* [Metrics](https://github.com/benhamner/Metrics) - Machine learning evaluation metrics.
* [NuPIC](https://github.com/numenta/nupic) - Numenta Platform for Intelligent Computing.
* [scikit-learn](http://scikit-learn.org/) - The most popular Python library for Machine Learning.
* [Spark ML](http://spark.apache.org/docs/latest/ml-guide.html) - [Apache Spark](http://spark.apache.org/)'s scalable Machine Learning library.
* [vowpal_porpoise](https://github.com/josephreisinger/vowpal_porpoise) - A lightweight Python wrapper for [Vowpal Wabbit](https://github.com/JohnLangford/vowpal_wabbit/).
* [xgboost](https://github.com/dmlc/xgboost) - A scalable, portable, and distributed gradient boosting library.
* [MindsDB](https://github.com/mindsdb/mindsdb) - MindsDB is an open source AI layer for existing databases that allows you to effortlessly develop, train and deploy state-of-the-art machine learning models using standard queries.

## Microsoft Windows

*Python programming on Microsoft Windows.*

* [Python(x,y)](http://python-xy.github.io/) - Scientific-applications-oriented Python Distribution based on Qt and Spyder.
* [pythonlibs](http://www.lfd.uci.edu/~gohlke/pythonlibs/) - Unofficial Windows binaries for Python extension packages.
* [PythonNet](https://github.com/pythonnet/pythonnet) - Python Integration with the .NET Common Language Runtime (CLR).
* [PyWin32](https://github.com/mhammond/pywin32) - Python Extensions for Windows.
* [WinPython](https://winpython.github.io/) - Portable development environment for Windows 7/8.

## Miscellaneous

*Useful libraries or tools that don't fit in the categories above.*

* [blinker](https://github.com/jek/blinker) - A fast Python in-process signal/event dispatching system.
* [boltons](https://github.com/mahmoud/boltons) - A set of pure-Python utilities.
* [itsdangerous](https://github.com/pallets/itsdangerous) - Various helpers to pass trusted data to untrusted environments.
* [magenta](https://github.com/magenta/magenta) - A tool to generate music and art using artificial intelligence.
* [pluginbase](https://github.com/mitsuhiko/pluginbase) - A simple but flexible plugin system for Python.
* [tryton](http://www.tryton.org/) - A general purpose business framework.

## Natural Language Processing

*Libraries for working with human languages.*

- General
    * [gensim](https://github.com/RaRe-Technologies/gensim) - Topic Modeling for Humans.
    * [langid.py](https://github.com/saffsd/langid.py) - Stand-alone language identification system.
    * [nltk](http://www.nltk.org/) - A leading platform for building Python programs to work with human language data.
    * [pattern](https://github.com/clips/pattern) - A web mining module.
    * [polyglot](https://github.com/aboSamoor/polyglot) - Natural language pipeline supporting hundreds of languages.
    * [pytext](https://github.com/facebookresearch/pytext) - A natural language modeling framework based on PyTorch.
    * [PyTorch-NLP](https://github.com/PetrochukM/PyTorch-NLP) - A toolkit enabling rapid deep learning NLP prototyping for research.
    * [spacy](https://spacy.io/) - A library for industrial-strength natural language processing in Python and Cython.
    * [Stanza](https://github.com/stanfordnlp/stanza) - The Stanford NLP Group's official Python library, supporting 60+ languages.
- Chinese
    * [funNLP](https://github.com/fighting41love/funNLP) - A collection of tools and datasets for Chinese NLP.
    * [jieba](https://github.com/fxsjy/jieba) - The most popular Chinese text segmentation library.
    * [pkuseg-python](https://github.com/lancopku/pkuseg-python) - A toolkit for Chinese word segmentation in various domains.
    * [snownlp](https://github.com/isnowfy/snownlp) - A library for processing Chinese text.

## Network Virtualization

*Tools and libraries for Virtual Networking and SDN (Software Defined Networking).*

* [mininet](https://github.com/mininet/mininet) - A popular network emulator and API written in Python.
* [napalm](https://github.com/napalm-automation/napalm) - Cross-vendor API to manipulate network devices.
* [pox](https://github.com/noxrepo/pox) - A Python-based SDN control applications, such as OpenFlow SDN controllers.

## News Feed

*Libraries for building user's activities.*

* [django-activity-stream](https://github.com/justquick/django-activity-stream) - Generating generic activity streams from the actions on your site.
* [Stream Framework](https://github.com/tschellenbach/Stream-Framework) - Building news feed and notification systems using Cassandra and Redis.

## ORM

*Libraries that implement Object-Relational Mapping or data mapping techniques.*

* Relational Databases
    * [Django Models](https://docs.djangoproject.com/en/dev/topics/db/models/) - The Django ORM.
    * [SQLAlchemy](https://www.sqlalchemy.org/) - The Python SQL Toolkit and Object Relational Mapper.
        * [awesome-sqlalchemy](https://github.com/dahlia/awesome-sqlalchemy)
    * [dataset](https://github.com/pudo/dataset) - Store Python dicts in a database - works with SQLite, MySQL, and PostgreSQL.
    * [orator](https://github.com/sdispater/orator) -  The Orator ORM provides a simple yet beautiful ActiveRecord implementation.
    * [orm](https://github.com/encode/orm) - An async ORM.
    * [peewee](https://github.com/coleifer/peewee) - A small, expressive ORM.
    * [pony](https://github.com/ponyorm/pony/) - ORM that provides a generator-oriented interface to SQL.
    * [pydal](https://github.com/web2py/pydal/) - A pure Python Database Abstraction Layer.
* NoSQL Databases
    * [hot-redis](https://github.com/stephenmcd/hot-redis) - Rich Python data types for Redis.
    * [mongoengine](https://github.com/MongoEngine/mongoengine) - A Python Object-Document-Mapper for working with MongoDB.
    * [PynamoDB](https://github.com/pynamodb/PynamoDB) - A Pythonic interface for [Amazon DynamoDB](https://aws.amazon.com/dynamodb/).
    * [redisco](https://github.com/kiddouk/redisco) - A Python Library for Simple Models and Containers Persisted in Redis.

## Package Management

*Libraries for package and dependency management.*

* [pip](https://pip.pypa.io/en/stable/) - The package installer for Python.
    * [pip-tools](https://github.com/jazzband/pip-tools) - A set of tools to keep your pinned Python dependencies fresh.
    * [PyPI](https://pypi.org/)
* [conda](https://github.com/conda/conda/) - Cross-platform, Python-agnostic binary package manager.
* [poetry](https://github.com/sdispater/poetry) - Python dependency management and packaging made easy.

## Package Repositories

*Local PyPI repository server and proxies.*

* [bandersnatch](https://github.com/pypa/bandersnatch/) - PyPI mirroring tool provided by Python Packaging Authority (PyPA).
* [devpi](https://github.com/devpi/devpi) - PyPI server and packaging/testing/release tool.
* [localshop](https://github.com/jazzband/localshop) - Local PyPI server (custom packages and auto-mirroring of pypi).
* [warehouse](https://github.com/pypa/warehouse) - Next generation Python Package Repository (PyPI).

## Penetration Testing

*Frameworks and tools for penetration testing.*

* [fsociety](https://github.com/Manisso/fsociety) - A Penetration testing framework.
* [setoolkit](https://github.com/trustedsec/social-engineer-toolkit) - A toolkit for social engineering.
* [sqlmap](https://github.com/sqlmapproject/sqlmap) - Automatic SQL injection and database takeover tool.

## Permissions

*Libraries that allow or deny users access to data or functionality.*

* [django-guardian](https://github.com/django-guardian/django-guardian) - Implementation of per object permissions for Django 1.2+
* [django-rules](https://github.com/dfunckt/django-rules) - A tiny but powerful app providing object-level permissions to Django, without requiring a database.

## Processes

*Libraries for starting and communicating with OS processes.*

* [delegator.py](https://github.com/amitt001/delegator.py) - [Subprocesses](https://docs.python.org/3/library/subprocess.html) for Humans 2.0.
* [sarge](https://sarge.readthedocs.io/en/latest/) - Yet another wrapper for subprocess.
* [sh](https://github.com/amoffat/sh) - A full-fledged subprocess replacement for Python.

## Recommender Systems

*Libraries for building recommender systems.*

* [annoy](https://github.com/spotify/annoy) - Approximate Nearest Neighbors in C++/Python optimized for memory usage.
* [fastFM](https://github.com/ibayer/fastFM) - A library for Factorization Machines.
* [implicit](https://github.com/benfred/implicit) - A fast Python implementation of collaborative filtering for implicit datasets.
* [libffm](https://github.com/guestwalk/libffm) - A library for Field-aware Factorization Machine (FFM).
* [lightfm](https://github.com/lyst/lightfm) - A Python implementation of a number of popular recommendation algorithms.
* [spotlight](https://github.com/maciejkula/spotlight) - Deep recommender models using PyTorch.
* [Surprise](https://github.com/NicolasHug/Surprise) - A scikit for building and analyzing recommender systems.
* [tensorrec](https://github.com/jfkirk/tensorrec) - A Recommendation Engine Framework in TensorFlow.

## Refactoring

*Refactoring tools and libraries for Python*

 * [Bicycle Repair Man](http://bicyclerepair.sourceforge.net/) - Bicycle Repair Man, a refactoring tool for Python.
 * [Bowler](https://pybowler.io/) - Safe code refactoring for modern Python.
 * [Rope](https://github.com/python-rope/rope) -  Rope is a python refactoring library.

## RESTful API

*Libraries for building RESTful APIs.*

* Django
    * [django-rest-framework](http://www.django-rest-framework.org/) - A powerful and flexible toolkit to build web APIs.
    * [django-tastypie](http://tastypieapi.org/) - Creating delicious APIs for Django apps.
* Flask
    * [eve](https://github.com/pyeve/eve) - REST API framework powered by Flask, MongoDB and good intentions.
    * [flask-api](https://github.com/flask-api/flask-api) - Browsable Web APIs for Flask.
    * [flask-restful](https://github.com/flask-restful/flask-restful) - Quickly building REST APIs for Flask.
* Pyramid
    * [cornice](https://github.com/Cornices/cornice) - A RESTful framework for Pyramid.
* Framework agnostic
    * [apistar](https://github.com/encode/apistar) - A smart Web API framework, designed for Python 3.
    * [falcon](https://github.com/falconry/falcon) - A high-performance framework for building cloud APIs and web app backends.
    * [fastapi](https://github.com/tiangolo/fastapi) - A modern, fast, web framework for building APIs with Python 3.6+ based on standard Python type hints.
    * [hug](https://github.com/hugapi/hug) - A Python 3 framework for cleanly exposing APIs.
    * [sandman2](https://github.com/jeffknupp/sandman2) - Automated REST APIs for existing database-driven systems.
    * [sanic](https://github.com/huge-success/sanic) - A Python 3.6+ web server and web framework that's written to go fast.
    * [vibora](https://vibora.io/) - Fast, efficient and asynchronous Web framework inspired by Flask.

## Robotics

*Libraries for robotics.*

* [PythonRobotics](https://github.com/AtsushiSakai/PythonRobotics) - This is a compilation of various robotics algorithms with visualizations.
* [rospy](http://wiki.ros.org/rospy) - This is a library for ROS (Robot Operating System).

## RPC Servers

*RPC-compatible servers.*

* [RPyC](https://github.com/tomerfiliba/rpyc) (Remote Python Call) - A transparent and symmetric RPC library for Python
* [zeroRPC](https://github.com/0rpc/zerorpc-python) - zerorpc is a flexible RPC implementation based on [ZeroMQ](http://zeromq.org/) and [MessagePack](http://msgpack.org/).

## Science

*Libraries for scientific computing. Also see [Python-for-Scientists](https://github.com/TomNicholas/Python-for-Scientists).*

* [astropy](http://www.astropy.org/) - A community Python library for Astronomy.
* [bcbio-nextgen](https://github.com/chapmanb/bcbio-nextgen) - Providing best-practice pipelines for fully automated high throughput sequencing analysis.
* [bccb](https://github.com/chapmanb/bcbb) - Collection of useful code related to biological analysis.
* [Biopython](http://biopython.org/wiki/Main_Page) - Biopython is a set of freely available tools for biological computation.
* [cclib](http://cclib.github.io/) - A library for parsing and interpreting the results of computational chemistry packages.
* [Colour](http://colour-science.org/) - Implementing a comprehensive number of colour theory transformations and algorithms.
* [Karate Club](https://github.com/benedekrozemberczki/karateclub) - Unsupervised machine learning toolbox for graph structured data.
* [NetworkX](https://networkx.github.io/) - A high-productivity software for complex networks.
* [NIPY](http://nipy.org) - A collection of neuroimaging toolkits.
* [NumPy](http://www.numpy.org/) - A fundamental package for scientific computing with Python.
* [ObsPy](https://github.com/obspy/obspy/wiki/) - A Python toolbox for seismology.
* [Open Babel](http://openbabel.org/wiki/Main_Page) - A chemical toolbox designed to speak the many languages of chemical data.
* [PyDy](http://www.pydy.org/) - Short for Python Dynamics, used to assist with workflow in the modeling of dynamic motion.
* [PyMC](https://github.com/pymc-devs/pymc3) - Markov Chain Monte Carlo sampling toolkit.
* [QuTiP](http://qutip.org/) - Quantum Toolbox in Python.
* [RDKit](http://www.rdkit.org/) - Cheminformatics and Machine Learning Software.
* [SciPy](https://www.scipy.org/) - A Python-based ecosystem of open-source software for mathematics, science, and engineering.
* [SimPy](https://gitlab.com/team-simpy/simpy) -  A process-based discrete-event simulation framework.
* [statsmodels](https://github.com/statsmodels/statsmodels) - Statistical modeling and econometrics in Python.
* [SymPy](https://github.com/sympy/sympy) - A Python library for symbolic mathematics.
* [Zipline](https://github.com/quantopian/zipline) - A Pythonic algorithmic trading library.

## Search

*Libraries and software for indexing and performing search queries on data.*

* [django-haystack](https://github.com/django-haystack/django-haystack) - Modular search for Django.
* [elasticsearch-dsl-py](https://github.com/elastic/elasticsearch-dsl-py) - The official high-level Python client for Elasticsearch.
* [elasticsearch-py](https://www.elastic.co/guide/en/elasticsearch/client/python-api/current/index.html) - The official low-level Python client for [Elasticsearch](https://www.elastic.co/products/elasticsearch).
* [pysolr](https://github.com/django-haystack/pysolr) - A lightweight Python wrapper for [Apache Solr](https://lucene.apache.org/solr/).
* [whoosh](http://whoosh.readthedocs.io/en/latest/) - A fast, pure Python search engine library.

## Serialization

*Libraries for serializing complex data types*

* [marshmallow](https://github.com/marshmallow-code/marshmallow) - A lightweight library for converting complex objects to and from simple Python datatypes.
* [pysimdjson](https://github.com/TkTech/pysimdjson) - A Python bindings for [simdjson](https://github.com/lemire/simdjson).
* [python-rapidjson](https://github.com/python-rapidjson/python-rapidjson) - A Python wrapper around [RapidJSON](https://github.com/Tencent/rapidjson).
* [ultrajson](https://github.com/esnme/ultrajson) - A fast JSON decoder and encoder written in C with Python bindings.

## Serverless Frameworks

*Frameworks for developing serverless Python code.*

* [python-lambda](https://github.com/nficano/python-lambda) - A toolkit for developing and deploying Python code in AWS Lambda.
* [Zappa](https://github.com/zappa/Zappa) - A tool for deploying WSGI applications on AWS Lambda and API Gateway.

## Shell

*Shells based on Python.*

* [xonsh](https://github.com/xonsh/xonsh/) - A Python-powered, cross-platform, Unix-gazing shell language and command prompt.

## Specific Formats Processing

*Libraries for parsing and manipulating specific text formats.*

* General
    * [tablib](https://github.com/jazzband/tablib) - A module for Tabular Datasets in XLS, CSV, JSON, YAML.
* Office
    * [docxtpl](https://github.com/elapouya/python-docx-template) - Editing a docx document by jinja2 template
    * [openpyxl](https://openpyxl.readthedocs.io/en/stable/) - A library for reading and writing Excel 2010 xlsx/xlsm/xltx/xltm files.
    * [pyexcel](https://github.com/pyexcel/pyexcel) - Providing one API for reading, manipulating and writing csv, ods, xls, xlsx and xlsm files.
    * [python-docx](https://github.com/python-openxml/python-docx) - Reads, queries and modifies Microsoft Word 2007/2008 docx files.
    * [python-pptx](https://github.com/scanny/python-pptx) - Python library for creating and updating PowerPoint (.pptx) files.
    * [unoconv](https://github.com/unoconv/unoconv) - Convert between any document format supported by LibreOffice/OpenOffice.
    * [XlsxWriter](https://github.com/jmcnamara/XlsxWriter) - A Python module for creating Excel .xlsx files.
    * [xlwings](https://github.com/ZoomerAnalytics/xlwings) - A BSD-licensed library that makes it easy to call Python from Excel and vice versa.
    * [xlwt](https://github.com/python-excel/xlwt) / [xlrd](https://github.com/python-excel/xlrd) - Writing and reading data and formatting information from Excel files.
* PDF
    * [PDFMiner](https://github.com/euske/pdfminer) - A tool for extracting information from PDF documents.
    * [PyPDF2](https://github.com/mstamy2/PyPDF2) - A library capable of splitting, merging and transforming PDF pages.
    * [ReportLab](https://www.reportlab.com/opensource/) - Allowing Rapid creation of rich PDF documents.
* Markdown
    * [Mistune](https://github.com/lepture/mistune) - Fastest and full featured pure Python parsers of Markdown.
    * [Python-Markdown](https://github.com/waylan/Python-Markdown) - A Python implementation of John Gruber’s Markdown.
* YAML
    * [PyYAML](http://pyyaml.org/) - YAML implementations for Python.
* CSV
    * [csvkit](https://github.com/wireservice/csvkit) - Utilities for converting to and working with CSV.
* Archive
    * [unp](https://github.com/mitsuhiko/unp) - A command line tool that can unpack archives easily.

## Static Site Generator

*Static site generator is a software that takes some text + templates as input and produces HTML files on the output.*

* [lektor](https://github.com/lektor/lektor) - An easy to use static CMS and blog engine.
* [mkdocs](https://github.com/mkdocs/mkdocs/) - Markdown friendly documentation generator.
* [makesite](https://github.com/sunainapai/makesite) - Simple, lightweight, and magic-free static site/blog generator (< 130 lines).
* [nikola](https://github.com/getnikola/nikola) - A static website and blog generator.
* [pelican](https://github.com/getpelican/pelican) - Static site generator that supports Markdown and reST syntax.

## Tagging

*Libraries for tagging items.*

* [django-taggit](https://github.com/jazzband/django-taggit) - Simple tagging for Django.

## Task Queues

*Libraries for working with task queues.*

* [celery](https://docs.celeryproject.org/en/stable/) - An asynchronous task queue/job queue based on distributed message passing.
* [dramatiq](https://github.com/Bogdanp/dramatiq) - A fast and reliable background task processing library for Python 3.
* [huey](https://github.com/coleifer/huey) - Little multi-threaded task queue.
* [mrq](https://github.com/pricingassistant/mrq) - A distributed worker task queue in Python using Redis & gevent.
* [rq](https://github.com/rq/rq) - Simple job queues for Python.

## Template Engine

*Libraries and tools for templating and lexing.*

* [Genshi](https://genshi.edgewall.org/) - Python templating toolkit for generation of web-aware output.
* [Jinja2](https://github.com/pallets/jinja) - A modern and designer friendly templating language.
* [Mako](http://www.makotemplates.org/) - Hyperfast and lightweight templating for the Python platform.

## Testing

*Libraries for testing codebases and generating test data.*

* Testing Frameworks
    * [hypothesis](https://github.com/HypothesisWorks/hypothesis) - Hypothesis is an advanced Quickcheck style property based testing library.
    * [nose2](https://github.com/nose-devs/nose2) - The successor to `nose`, based on `unittest2.
    * [pytest](https://docs.pytest.org/en/latest/) - A mature full-featured Python testing tool.
    * [Robot Framework](https://github.com/robotframework/robotframework) - A generic test automation framework.
    * [unittest](https://docs.python.org/3/library/unittest.html) - (Python standard library) Unit testing framework.
* Test Runners
    * [green](https://github.com/CleanCut/green) - A clean, colorful test runner.
    * [mamba](http://nestorsalceda.github.io/mamba/) - The definitive testing tool for Python. Born under the banner of BDD.
    * [tox](https://tox.readthedocs.io/en/latest/) - Auto builds and tests distributions in multiple Python versions
* GUI / Web Testing
    * [locust](https://github.com/locustio/locust) - Scalable user load testing tool written in Python.
    * [PyAutoGUI](https://github.com/asweigart/pyautogui) - PyAutoGUI is a cross-platform GUI automation Python module for human beings.
    * [Schemathesis](https://github.com/kiwicom/schemathesis) - A tool for automatic property-based testing of web applications built with Open API / Swagger specifications.
    * [Selenium](https://pypi.org/project/selenium/) - Python bindings for [Selenium](http://www.seleniumhq.org/) WebDriver.
    * [sixpack](https://github.com/seatgeek/sixpack) - A language-agnostic A/B Testing framework.
    * [splinter](https://github.com/cobrateam/splinter) - Open source tool for testing web applications.
* Mock
    * [doublex](https://pypi.org/project/doublex/) - Powerful test doubles framework for Python.
    * [freezegun](https://github.com/spulec/freezegun) - Travel through time by mocking the datetime module.
    * [httmock](https://github.com/patrys/httmock) - A mocking library for requests for Python 2.6+ and 3.2+.
    * [httpretty](https://github.com/gabrielfalcao/HTTPretty) - HTTP request mock tool for Python.
    * [mock](https://docs.python.org/3/library/unittest.mock.html) - (Python standard library) A mocking and patching library.
    * [mocket](https://github.com/mindflayer/python-mocket) - A socket mock framework with gevent/asyncio/SSL support.
    * [responses](https://github.com/getsentry/responses) - A utility library for mocking out the requests Python library.
    * [VCR.py](https://github.com/kevin1024/vcrpy) - Record and replay HTTP interactions on your tests.
* Object Factories
    * [factory_boy](https://github.com/FactoryBoy/factory_boy) - A test fixtures replacement for Python.
    * [mixer](https://github.com/klen/mixer) - Another fixtures replacement. Supports Django, Flask, SQLAlchemy, Peewee and etc.
    * [model_mommy](https://github.com/vandersonmota/model_mommy) - Creating random fixtures for testing in Django.
* Code Coverage
    * [coverage](https://pypi.org/project/coverage/) - Code coverage measurement.
* Fake Data
    * [fake2db](https://github.com/emirozer/fake2db) - Fake database generator.
    * [faker](https://github.com/joke2k/faker) - A Python package that generates fake data.
    * [mimesis](https://github.com/lk-geimfari/mimesis) - is a Python library that help you generate fake data.
    * [radar](https://pypi.org/project/radar/) - Generate random datetime / time.

## Text Processing

*Libraries for parsing and manipulating plain texts.*

* General
    * [chardet](https://github.com/chardet/chardet) - Python 2/3 compatible character encoding detector.
    * [difflib](https://docs.python.org/3/library/difflib.html) - (Python standard library) Helpers for computing deltas.
    * [ftfy](https://github.com/LuminosoInsight/python-ftfy) - Makes Unicode text less broken and more consistent automagically.
    * [fuzzywuzzy](https://github.com/seatgeek/fuzzywuzzy) - Fuzzy String Matching.
    * [Levenshtein](https://github.com/ztane/python-Levenshtein/) - Fast computation of Levenshtein distance and string similarity.
    * [pangu.py](https://github.com/vinta/pangu.py) - Paranoid text spacing.
    * [pyfiglet](https://github.com/pwaller/pyfiglet) - An implementation of figlet written in Python.
    * [pypinyin](https://github.com/mozillazg/python-pinyin) - Convert Chinese hanzi (漢字) to pinyin (拼音).
    * [textdistance](https://github.com/orsinium/textdistance) - Compute distance between sequences with 30+ algorithms.
    * [unidecode](https://pypi.org/project/Unidecode/) - ASCII transliterations of Unicode text.
* Slugify
    * [awesome-slugify](https://github.com/dimka665/awesome-slugify) - A Python slugify library that can preserve unicode.
    * [python-slugify](https://github.com/un33k/python-slugify) - A Python slugify library that translates unicode to ASCII.
    * [unicode-slugify](https://github.com/mozilla/unicode-slugify) - A slugifier that generates unicode slugs with Django as a dependency.
* Unique identifiers
    * [hashids](https://github.com/davidaurelio/hashids-python) - Implementation of [hashids](http://hashids.org) in Python.
    * [shortuuid](https://github.com/skorokithakis/shortuuid) - A generator library for concise, unambiguous and URL-safe UUIDs.
* Parser
    * [ply](https://github.com/dabeaz/ply) - Implementation of lex and yacc parsing tools for Python.
    * [pygments](http://pygments.org/) - A generic syntax highlighter.
    * [pyparsing](https://github.com/pyparsing/pyparsing) - A general purpose framework for generating parsers.
    * [python-nameparser](https://github.com/derek73/python-nameparser) - Parsing human names into their individual components.
    * [python-phonenumbers](https://github.com/daviddrysdale/python-phonenumbers) - Parsing, formatting, storing and validating international phone numbers.
    * [python-user-agents](https://github.com/selwin/python-user-agents) - Browser user agent parser.
    * [sqlparse](https://github.com/andialbrecht/sqlparse) - A non-validating SQL parser.

## Third-party APIs

*Libraries for accessing third party services APIs. Also see [List of Python API Wrappers and Libraries](https://github.com/realpython/list-of-python-api-wrappers).*

* [apache-libcloud](https://libcloud.apache.org/) - One Python library for all clouds.
* [boto3](https://github.com/boto/boto3) - Python interface to Amazon Web Services.
* [django-wordpress](https://github.com/istrategylabs/django-wordpress) - WordPress models and views for Django.
* [facebook-sdk](https://github.com/mobolic/facebook-sdk) - Facebook Platform Python SDK.
* [google-api-python-client](https://github.com/google/google-api-python-client) - Google APIs Client Library for Python.
* [gspread](https://github.com/burnash/gspread) - Google Spreadsheets Python API.
* [twython](https://github.com/ryanmcgrath/twython) - A Python wrapper for the Twitter API.

## URL Manipulation

*Libraries for parsing URLs.*

* [furl](https://github.com/gruns/furl) - A small Python library that makes parsing and manipulating URLs easy.
* [purl](https://github.com/codeinthehole/purl) - A simple, immutable URL class with a clean API for interrogation and manipulation.
* [pyshorteners](https://github.com/ellisonleao/pyshorteners) - A pure Python URL shortening lib.
* [webargs](https://github.com/marshmallow-code/webargs) - A friendly library for parsing HTTP request arguments with built-in support for popular web frameworks.

## Video

*Libraries for manipulating video and GIFs.*

* [moviepy](https://zulko.github.io/moviepy/) - A module for script-based movie editing with many formats, including animated GIFs.
* [scikit-video](https://github.com/aizvorski/scikit-video) - Video processing routines for SciPy.
* [vidgear](https://github.com/abhiTronix/vidgear) - Most Powerful multi-threaded Video Processing framework.

## Web Asset Management

*Tools for managing, compressing and minifying website assets.*

* [django-compressor](https://github.com/django-compressor/django-compressor) - Compresses linked and inline JavaScript or CSS into a single cached file.
* [django-pipeline](https://github.com/jazzband/django-pipeline) - An asset packaging library for Django.
* [django-storages](https://github.com/jschneier/django-storages) - A collection of custom storage back ends for Django.
* [fanstatic](http://www.fanstatic.org/en/latest/) - Packages, optimizes, and serves static file dependencies as Python packages.
* [fileconveyor](http://wimleers.com/fileconveyor) - A daemon to detect and sync files to CDNs, S3 and FTP.
* [flask-assets](https://github.com/miracle2k/flask-assets) - Helps you integrate webassets into your Flask app.
* [webassets](https://github.com/miracle2k/webassets) - Bundles, optimizes, and manages unique cache-busting URLs for static resources.

## Web Content Extracting

*Libraries for extracting web contents.*

* [html2text](https://github.com/Alir3z4/html2text) - Convert HTML to Markdown-formatted text.
* [lassie](https://github.com/michaelhelmick/lassie) - Web Content Retrieval for Humans.
* [micawber](https://github.com/coleifer/micawber) - A small library for extracting rich content from URLs.
* [newspaper](https://github.com/codelucas/newspaper) - News extraction, article extraction and content curation in Python.
* [python-readability](https://github.com/buriy/python-readability) - Fast Python port of arc90's readability tool.
* [requests-html](https://github.com/psf/requests-html) - Pythonic HTML Parsing for Humans.
* [sumy](https://github.com/miso-belica/sumy) - A module for automatic summarization of text documents and HTML pages.
* [textract](https://github.com/deanmalmgren/textract) - Extract text from any document, Word, PowerPoint, PDFs, etc.
* [toapi](https://github.com/gaojiuli/toapi) - Every web site provides APIs.

## Web Crawling

*Libraries to automate web scraping.*

* [cola](https://github.com/chineking/cola) - A distributed crawling framework.
* [feedparser](https://pythonhosted.org/feedparser/) - Universal feed parser.
* [grab](https://github.com/lorien/grab) - Site scraping framework.
* [MechanicalSoup](https://github.com/MechanicalSoup/MechanicalSoup) - A Python library for automating interaction with websites.
* [portia](https://github.com/scrapinghub/portia) - Visual scraping for Scrapy.
* [pyspider](https://github.com/binux/pyspider) - A powerful spider system.
* [robobrowser](https://github.com/jmcarp/robobrowser) - A simple, Pythonic library for browsing the web without a standalone web browser.
* [scrapy](https://scrapy.org/) - A fast high-level screen scraping and web crawling framework.

## Web Frameworks

*Traditional full stack web frameworks. Also see [RESTful API](https://github.com/vinta/awesome-python#restful-api).*

* Synchronous
    * [Django](https://www.djangoproject.com/) - The most popular web framework in Python.
        * [awesome-django](https://github.com/shahraizali/awesome-django)
        * [awesome-django](https://github.com/wsvincent/awesome-django)
    * [Flask](http://flask.pocoo.org/) - A microframework for Python.
        * [awesome-flask](https://github.com/humiaozuzu/awesome-flask)
    * [Pyramid](https://pylonsproject.org/) - A small, fast, down-to-earth, open source Python web framework.
        * [awesome-pyramid](https://github.com/uralbash/awesome-pyramid)
    * [Masonite](https://github.com/MasoniteFramework/masonite) - The modern and developer centric Python web framework.
* Asynchronous
    * [Tornado](http://www.tornadoweb.org/en/latest/) - A web framework and asynchronous networking library.

## WebSocket

*Libraries for working with WebSocket.*

* [autobahn-python](https://github.com/crossbario/autobahn-python) - WebSocket & WAMP for Python on Twisted and [asyncio](https://docs.python.org/3/library/asyncio.html).
* [channels](https://github.com/django/channels) - Developer-friendly asynchrony for Django.
* [websockets](https://github.com/aaugustin/websockets) - A library for building WebSocket servers and clients with a focus on correctness and simplicity.

## WSGI Servers

*WSGI-compatible web servers.*

* [bjoern](https://github.com/jonashaag/bjoern) - Asynchronous, very fast and written in C.
* [gunicorn](https://github.com/benoitc/gunicorn) - Pre-forked, ported from Ruby's Unicorn project.
* [uWSGI](https://uwsgi-docs.readthedocs.io/en/latest/) - A project aims at developing a full stack for building hosting services, written in C.
* [waitress](https://github.com/Pylons/waitress) - Multi-threaded, powers Pyramid.
* [werkzeug](https://github.com/pallets/werkzeug) - A WSGI utility library for Python that powers Flask and can easily be embedded into your own projects.

# Resources

Where to discover learning resources or new Python libraries.

## Books

- [Fluent Python](https://www.oreilly.com/library/view/fluent-python/9781491946237/)
- [Think Python](https://greenteapress.com/wp/think-python-2e/)

## Websites

* Tutorials
    * [Full Stack Python](https://www.fullstackpython.com/)
    * [Python Cheatsheet](https://www.pythoncheatsheet.org/)
    * [Real Python](https://realpython.com)
    * [The Hitchhiker’s Guide to Python](https://docs.python-guide.org/)
    * [Ultimate Python study guide](https://github.com/huangsam/ultimate-python)
* Libraries
    * [Awesome Python @LibHunt](https://python.libhunt.com/)
* Others
    * [Python ZEEF](https://python.zeef.com/alan.richmond)
    * [Pythonic News](https://news.python.sc/)
    * [What the f*ck Python!](https://github.com/satwikkansal/wtfpython)

## Newsletters

* [Awesome Python Newsletter](http://python.libhunt.com/newsletter)
* [Pycoder's Weekly](http://pycoders.com/)
* [Python Tricks](https://realpython.com/python-tricks/)
* [Python Weekly](http://www.pythonweekly.com/)

## Podcasts

* [Django Chat](https://djangochat.com/)
* [Podcast.\_\_init__](https://podcastinit.com/)
* [Python Bytes](https://pythonbytes.fm)
* [Running in Production](https://runninginproduction.com/)
* [Talk Python To Me](https://talkpython.fm/)
* [Test and Code](https://testandcode.com/)
* [The Real Python Podcast](https://realpython.com/podcasts/rpp/)

# Contributing

Your contributions are always welcome! Please take a look at the [contribution guidelines](https://github.com/vinta/awesome-python/blob/master/CONTRIBUTING.md) first.

I will keep some pull requests open if I'm not sure whether those libraries are awesome, you could [vote for them](https://github.com/vinta/awesome-python/pulls) by adding :+1: to them. Pull requests will be merged when their votes reach **20**.

- - -

If you have any question about this opinionated list, do not hesitate to contact me [@VintaChen](https://twitter.com/VintaChen) on Twitter or open an issue on GitHub.
<|MERGE_RESOLUTION|>--- conflicted
+++ resolved
@@ -133,14 +133,11 @@
 on user input. If you just run `python examples/awesome_viewer/generate_site.py` without a subcommand (or
 invoke `python -m examples.awesome_viewer`), the script now performs a build with whatever options you
 provided, making smoke tests and module execution terser.
-<<<<<<< HEAD
-=======
 python examples/awesome_viewer/generate_site.py build
 python examples/awesome_viewer/generate_site.py serve
 ```
 
 Once the server is running, open the reported URL in your browser to filter the libraries interactively.
->>>>>>> 0fc89437
 
 ## Admin Panels
 
