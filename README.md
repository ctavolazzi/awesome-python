--- conflicted
+++ resolved
@@ -625,11 +625,8 @@
 * [pysonar2](https://github.com/yinwang0/pysonar2) - A type inferencer and indexer for Python.
 * [Flake8](https://pypi.python.org/pypi/flake8) - The modular source code checker: pep8, pyflakes and co.
 * [Pylint](http://www.pylint.org/) - A source code analyzer.
-<<<<<<< HEAD
+* [pycallgraph](https://github.com/gak/pycallgraph) - Creates call graph visualizations for Python applications.
 * [pylama](https://pylama.readthedocs.org/) - The modular source code checker: pep8, pyflakes, pylint and co.
-=======
-* [pycallgraph](https://github.com/gak/pycallgraph) - Creates call graph visualizations for Python applications.
->>>>>>> 9314dc9a
 
 ## Debugging Tools
 
