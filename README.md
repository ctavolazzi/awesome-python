# Awesome Python [![Awesome](https://cdn.rawgit.com/sindresorhus/awesome/d7305f38d29fed78fa85652e3a63e154dd8e8829/media/badge.svg)](https://github.com/sindresorhus/awesome)

A curated list of awesome Python frameworks, libraries, software and resources.

Inspired by [awesome-php](https://github.com/ziadoz/awesome-php).

- [Awesome Python](#awesome-python)
    - [Admin Panels](#admin-panels)
    - [Algorithms and Design Patterns](#algorithms-and-design-patterns)
    - [Anti-spam](#anti-spam)
    - [Asset Management](#asset-management)
    - [Audio](#audio)
    - [Authentication](#authentication)
    - [Build Tools](#build-tools)
    - [Caching](#caching)
    - [ChatOps Tools](#chatops-tools)
    - [CMS](#cms)
    - [Code Analysis and Linter](#code-analysis-and-linter)
    - [Command-line Tools](#command-line-tools)
    - [Compatibility](#compatibility)
    - [Computer Vision](#computer-vision)
    - [Concurrency and Parallelism](#concurrency-and-parallelism)
    - [Configuration](#configuration)
    - [Cryptography](#cryptography)
    - [Data Analysis](#data-analysis)
    - [Data Validation](#data-validation)
    - [Data Visualization](#data-visualization)
    - [Database Drivers](#database-drivers)
    - [Database](#database)
    - [Date and Time](#date-and-time)
    - [Debugging Tools](#debugging-tools)
    - [Deep Learning](#deep-learning)
    - [DevOps Tools](#devops-tools)
    - [Distribution](#distribution)
    - [Documentation](#documentation)
    - [Downloader](#downloader)
    - [E-commerce](#e-commerce)
    - [Editor Plugins and IDEs](#editor-plugins-and-ides)
    - [Email](#email)
    - [Environment Management](#environment-management)
    - [Files](#files)
    - [Foreign Function Interface](#foreign-function-interface)
    - [Forms](#forms)
    - [Functional Programming](#functional-programming)
    - [Game Development](#game-development)
    - [Geolocation](#geolocation)
    - [GUI](#gui)
    - [Hardware](#hardware)
    - [High Performance](#high-performance)
    - [HTML Manipulation](#html-manipulation)
    - [HTTP](#http)
    - [Imagery](#imagery)
    - [Interactive Interpreter](#interactive-interpreter)
    - [Internationalization](#internationalization)
    - [Job Scheduler](#job-scheduler)
    - [Logging](#logging)
    - [Machine Learning](#machine-learning)
    - [MapReduce](#mapreduce)
    - [Miscellaneous](#miscellaneous)
    - [Natural Language Processing](#natural-language-processing)
    - [Network Virtualization](#network-virtualization)
    - [Networking](#networking)
    - [News Feed](#news-feed)
    - [ORM](#orm)
    - [Package Management](#package-management)
    - [Package Repositories](#package-repositories)
    - [Permissions](#permissions)
    - [Processes](#processes)
    - [Queue](#queue)
    - [RESTful API](#restful-api)
    - [RPC Servers](#rpc-servers)
    - [Science](#science)
    - [Search](#search)
    - [Serialization](#serialization)
    - [Serverless Frameworks](#serverless-frameworks)
    - [Specific Formats Processing](#specific-formats-processing)
    - [Static Site Generator](#static-site-generator)
    - [Tagging](#tagging)
    - [Template Engine](#template-engine)
    - [Testing](#testing)
    - [Text Processing](#text-processing)
    - [Third-party APIs](#third-party-apis)
    - [URL Manipulation](#url-manipulation)
    - [Video](#video)
    - [Web Content Extracting](#web-content-extracting)
    - [Web Crawling](#web-crawling)
    - [Web Frameworks](#web-frameworks)
    - [WebSocket](#websocket)
    - [WSGI Servers](#wsgi-servers)
- [Services](#services)
    - [Code Quality](#code-quality)
    - [Continuous Integration](#continuous-integration)
- [Resources](#resources)
    - [Podcasts](#podcasts)
    - [Twitter](#twitter)
    - [Websites](#websites)
    - [Weekly](#weekly)
- [Other Awesome Lists](#other-awesome-lists)
- [Contributing](#contributing)

- - -

## Admin Panels

*Libraries for administrative interfaces.*

* [Ajenti](https://github.com/Eugeny/ajenti) - The admin panel your servers deserve.
* [django-suit](http://djangosuit.com/) - Alternative Django Admin-Interface (free only for Non-commercial use).
* [django-xadmin](https://github.com/sshwsfc/xadmin) - Drop-in replacement of Django admin comes with lots of goodies.
* [flask-admin](https://github.com/flask-admin/flask-admin) - Simple and extensible administrative interface framework for Flask.
* [flower](https://github.com/mher/flower) - Real-time monitor and web admin for Celery.
* [Grappelli](http://grappelliproject.com) - A jazzy skin for the Django Admin-Interface.
* [Wooey](https://github.com/wooey/wooey) - A Django app which creates automatic web UIs for Python scripts.

## Algorithms and Design Patterns

*Python implementation of algorithms and design patterns.*

* [algorithms](https://github.com/nryoung/algorithms) - A module of algorithms for Python.
* [PyPattyrn](https://github.com/tylerlaberge/PyPattyrn) - A simple yet effective library for implementing common design patterns.
* [python-patterns](https://github.com/faif/python-patterns) - A collection of design patterns in Python.
* [sortedcontainers](http://www.grantjenks.com/docs/sortedcontainers/) - Fast, pure-Python implementation of SortedList, SortedDict, and SortedSet types.

## Anti-spam

*Libraries for fighting spam.*

* [django-simple-captcha](https://github.com/mbi/django-simple-captcha) - A simple and highly customizable Django app to add captcha images to any Django form.
* [django-simple-spam-blocker](https://github.com/moqada/django-simple-spam-blocker) - Simple spam blocker for Django.

## Asset Management

*Tools for managing, compressing and minifying website assets.*

* [django-compressor](https://github.com/django-compressor/django-compressor) - Compresses linked and inline JavaScript or CSS into a single cached file.
* [django-pipeline](https://github.com/jazzband/django-pipeline) - An asset packaging library for Django.
* [django-storages](https://github.com/jschneier/django-storages) - A collection of custom storage back ends for Django.
* [fanstatic](http://www.fanstatic.org/en/latest/) - Packages, optimizes, and serves static file dependencies as Python packages.
* [fileconveyor](http://fileconveyor.org/) - A daemon to detect and sync files to CDNs, S3 and FTP.
* [flask-assets](https://github.com/miracle2k/flask-assets) - Helps you integrate webassets into your Flask app.
* [jinja-assets-compressor](https://github.com/jaysonsantos/jinja-assets-compressor) - A Jinja extension to compile and compress your assets.
* [webassets](https://github.com/miracle2k/webassets) - Bundles, optimizes, and manages unique cache-busting URLs for static resources.

## Audio

*Libraries for manipulating audio.*

* [audiolazy](https://github.com/danilobellini/audiolazy) - Expressive Digital Signal Processing (DSP) package for Python.
* [audioread](https://github.com/beetbox/audioread) - Cross-library (GStreamer + Core Audio + MAD + FFmpeg) audio decoding.
* [beets](http://beets.io/) - A music library manager and [MusicBrainz](https://musicbrainz.org/) tagger.
* [dejavu](https://github.com/worldveil/dejavu) - Audio fingerprinting and recognition.
* [django-elastic-transcoder](https://github.com/StreetVoice/django-elastic-transcoder) - Django + [Amazon Elastic Transcoder](http://aws.amazon.com/elastictranscoder/).
* [eyeD3](http://eyed3.nicfit.net/) - A tool for working with audio files, specifically MP3 files containing ID3 metadata.
* [id3reader](http://nedbatchelder.com/code/modules/id3reader.py) - A Python module for reading MP3 meta data.
* [m3u8](https://github.com/globocom/m3u8) - A module for parsing m3u8 file.
* [mingus](http://bspaans.github.io/python-mingus/) - An advanced music theory and notation package with MIDI file and playback support.
* [mutagen](https://bitbucket.org/lazka/mutagen) - A Python module to handle audio metadata.
* [pydub](https://github.com/jiaaro/pydub) - Manipulate audio with a simple and easy high level interface.
* [pyechonest](https://github.com/echonest/pyechonest) - Python client for the [Echo Nest](http://developer.echonest.com/) API.
* [talkbox](http://scikits.appspot.com/talkbox) - A Python library for speech/signal processing.
* [TimeSide](https://github.com/Parisson/TimeSide) - Open web audio processing framework.
* [tinytag](https://github.com/devsnd/tinytag) - A library for reading music meta data of MP3, OGG, FLAC and Wave files.

## Authentication

*Libraries for implementing authentications schemes.*

* OAuth
    * [Authomatic](http://peterhudec.github.io/authomatic/) - Simple but powerful framework agnostic authentication/authorization client.
    * [django-allauth](https://github.com/pennersr/django-allauth) - Authentication app for Django that "just works."
    * [django-oauth-toolkit](https://github.com/evonove/django-oauth-toolkit) - OAuth 2 goodies for Django.
    * [Flask-OAuthlib](https://github.com/lepture/flask-oauthlib) - OAuth 1.0/a, 2.0 implementation of client and provider for Flask.
    * [OAuthLib](https://github.com/idan/oauthlib) - A generic and thorough implementation of the OAuth request-signing logic.
    * [python-oauth2](https://github.com/joestump/python-oauth2) - A fully tested, abstract interface to creating OAuth clients and servers.
    * [python-social-auth](https://github.com/omab/python-social-auth) - An easy-to-setup social authentication mechanism.
    * [rauth](https://github.com/litl/rauth) - A Python library for OAuth 1.0/a, 2.0, and Ofly.
    * [sanction](https://github.com/demianbrecht/sanction) - A dead simple OAuth2 client implementation.
* Others
    * [jose](https://github.com/demonware/jose) - JavaScript Object Signing and Encryption draft implementation.
    * [PyJWT](https://github.com/jpadilla/pyjwt) - Implementation of the JSON Web Token draft 01.
    * [python-jws](https://github.com/brianloveswords/python-jws) - Implementation of JSON Web Signatures draft 02.
    * [python-jwt](https://github.com/davedoesdev/python-jwt) - Module for generating and verifying JSON Web Tokens.

## Build Tools

*Compile software from source code.*

* [BitBake](http://www.yoctoproject.org/docs/1.6/bitbake-user-manual/bitbake-user-manual.html) - A make-like build tool for embedded Linux.
* [buildout](http://www.buildout.org/en/latest/) - A build system for creating, assembling and deploying applications from multiple parts.
* [PlatformIO](https://github.com/platformio/platformio) - A console tool to build code with different development platforms.
* [PyBuilder](https://github.com/pybuilder/pybuilder) - A continuous build tool written in pure Python.
* [SCons](http://www.scons.org/) - A software construction tool.

## CMS

*Content Management Systems.*

* [django-cms](http://www.django-cms.org/en/) - An Open source enterprise CMS based on the Django.
* [djedi-cms](http://djedi-cms.org/) - A lightweight but yet powerful Django CMS with plugins, inline editing and performance in mind.
* [FeinCMS](http://www.feincms.org/) - One of the most advanced Content Management Systems built on Django.
* [Kotti](http://kotti.pylonsproject.org/) - A high-level, Pythonic web application framework built on Pyramid.
* [Mezzanine](http://mezzanine.jupo.org/) - A powerful, consistent, and flexible content management platform.
* [Opps](http://opps.github.io/opps/) - A Django-based CMS for magazines, newspapers websites and portals with high-traffic.
* [Plone](https://plone.org/) - A CMS built on top of the open source application server Zope.
* [Quokka](http://quokkaproject.org/) - Flexible, extensible, small CMS powered by Flask and MongoDB.
* [Wagtail](https://wagtail.io/) - A Django content management system.
* [Widgy](https://wid.gy/) - Last CMS framework, based on Django.

## Caching

*Libraries for caching data.*

* [Beaker](https://github.com/bbangert/beaker) - A library for caching and sessions for use with web applications and stand-alone Python scripts and applications.
* [DiskCache](http://www.grantjenks.com/docs/diskcache/) - SQLite and file backed cache backend with faster lookups than memcached and redis.
* [django-cache-machine](https://github.com/django-cache-machine/django-cache-machine) - Automatic caching and invalidation for Django models.
* [django-cacheops](https://github.com/Suor/django-cacheops) - A slick ORM cache with automatic granular event-driven invalidation.
* [django-viewlet](https://github.com/5monkeys/django-viewlet) - Render template parts with extended cache control.
* [dogpile.cache](http://dogpilecache.readthedocs.io/) - dogpile.cache is next generation replacement for Beaker made by same authors.
* [HermesCache](https://pypi.python.org/pypi/HermesCache) - Python caching library with tag-based invalidation and dogpile effect prevention.
* [johnny-cache](https://github.com/jmoiron/johnny-cache) - A caching framework for django applications.
* [pylibmc](https://github.com/lericson/pylibmc) - A Python wrapper around the [libmemcached](http://libmemcached.org/libMemcached.html) interface.

## ChatOps Tools

*Libraries for chatbot development.*

* [Errbot](http://errbot.io/) - The easiest and most popular chatbot to implement ChatOps.

## Code Analysis and Linter

*Libraries and tools for analysing, parsing and manipulation codebases.*

* Code Analysis
    * [coala](http://coala-analyzer.org/) - Language independent and easily extendable code analysis application.
    * [code2flow](https://github.com/scottrogowski/code2flow) - Turn your Python and JavaScript code into DOT flowcharts.
    * [pycallgraph](https://github.com/gak/pycallgraph) - A library that visualises the flow (call graph) of your Python application.
    * [pysonar2](https://github.com/yinwang0/pysonar2) - A type inferencer and indexer for Python.
* Linter
    * [Flake8](https://pypi.python.org/pypi/flake8) - The modular source code checker: pep8, pyflakes and co.
    * [pylama](https://github.com/klen/pylama) - Code audit tool for Python and JavaScript.
    * [Pylint](https://www.pylint.org/) - A Fully customizable source code analyzer.

## Command-line Tools

*Libraries for building command-line application.*

* Command-line Application Development
    * [asciimatics](https://github.com/peterbrittain/asciimatics) - Cross-platform, full-screen terminal package (i.e.  mouse/keyboard input and coloured, positioned text output) complete with high-level API for complex animations and special effects.
    * [cement](http://builtoncement.com/) - CLI Application Framework for Python.
    * [click](http://click.pocoo.org/dev/) - A package for creating beautiful command line interfaces in a composable way.
    * [cliff](http://docs.openstack.org/developer/cliff/) - A framework for creating command-line programs with multi-level commands.
    * [clint](https://github.com/kennethreitz/clint) - Python Command-line Application Tools.
    * [colorama](https://pypi.python.org/pypi/colorama) - Cross-platform colored terminal text.
    * [docopt](http://docopt.org/) - Pythonic command line arguments parser.
    * [Gooey](https://github.com/chriskiehl/Gooey) - Turn command line programs into a full GUI application with one line
    * [python-prompt-toolkit](https://github.com/jonathanslenders/python-prompt-toolkit) - A Library for building powerful interactive command lines.
* Productivity Tools
    * [aws-cli](https://github.com/aws/aws-cli) - A universal command-line interface for Amazon Web Services.
    * [bashplotlib](https://github.com/glamp/bashplotlib) - Making basic plots in the terminal.
    * [caniusepython3](https://github.com/brettcannon/caniusepython3) - Determine what projects are blocking you from porting to Python 3.
    * [cookiecutter](https://github.com/audreyr/cookiecutter) - A command-line utility that creates projects from cookiecutters (project templates).
    * [doitlive](https://github.com/sloria/doitlive) - A tool for live presentations in the terminal.
    * [howdoi](https://github.com/gleitz/howdoi) - Instant coding answers via the command line.
    * [httpie](https://github.com/jkbrzt/httpie) - A command line HTTP client, a user-friendly cURL replacement.
    * [mycli](https://github.com/dbcli/mycli) - A Terminal Client for MySQL with AutoCompletion and Syntax Highlighting.
    * [PathPicker](https://github.com/facebook/PathPicker) - Select files out of bash output.
    * [percol](https://github.com/mooz/percol) - Adds flavor of interactive selection to the traditional pipe concept on UNIX.
    * [pgcli](https://github.com/dbcli/pgcli) - Postgres CLI with autocompletion and syntax highlighting.
    * [SAWS](https://github.com/donnemartin/saws) - A Supercharged AWS CLI.
    * [thefuck](https://github.com/nvbn/thefuck) - Correcting your previous console command.
    * [try](https://github.com/timofurrer/try) - A dead simple CLI to try out python packages - It's never been easier.

## Compatibility

*Libraries for migrating from Python 2 to 3.*

* [Python-Future](http://python-future.org/index.html) - The missing compatibility layer between Python 2 and Python 3.
* [Python-Modernize](https://github.com/mitsuhiko/python-modernize) - Modernizes Python code for eventual Python 3 migration.
* [Six](https://pypi.python.org/pypi/six) - Python 2 and 3 compatibility utilities.

## Computer Vision

*Libraries for computer vision.*

* [OpenCV](http://opencv.org/) - Open Source Computer Vision Library.
* [pyocr](https://github.com/jflesch/pyocr) - A wrapper for Tesseract and Cuneiform.
* [pytesseract](https://github.com/madmaze/pytesseract) - Another wrapper for [Google Tesseract OCR](https://github.com/tesseract-ocr).
* [SimpleCV](http://simplecv.org/) - An open source framework for building computer vision applications.

## Concurrency and Parallelism

*Libraries for concurrent and parallel execution.*

* [eventlet](http://eventlet.net/) - Asynchronous framework with WSGI support.
* [gevent](http://www.gevent.org/) - A coroutine-based Python networking library that uses [greenlet](https://github.com/python-greenlet/greenlet).
* [multiprocessing](https://docs.python.org/2/library/multiprocessing.html) - (Python standard library) Process-based "threading" interface.
* [threading](https://docs.python.org/2/library/threading.html) - (Python standard library) Higher-level threading interface.
* [Tomorrow](https://github.com/madisonmay/Tomorrow) - Magic decorator syntax for asynchronous code.
* [uvloop](https://github.com/MagicStack/uvloop) - Ultra fast implementation of asyncio event loop on top of libuv.

## Configuration

*Libraries for storing and parsing configuration options.*

* [config](https://www.red-dove.com/config-doc/) - Hierarchical config from the author of [logging](https://docs.python.org/2/library/logging.html).
* [ConfigObj](http://www.voidspace.org.uk/python/configobj.html) - INI file parser with validation.
* [ConfigParser](https://docs.python.org/2/library/configparser.html) - (Python standard library) INI file parser.
* [profig](http://profig.readthedocs.org/en/default/) - Config from multiple formats with value conversion.
* [python-decouple](https://github.com/henriquebastos/python-decouple) - Strict separation of settings from code.

## Cryptography

* [cryptography](https://cryptography.io/en/latest/) - A package designed to expose cryptographic primitives and recipes to Python developers.
* [hashids](https://github.com/davidaurelio/hashids-python) - Implementation of [hashids](http://hashids.org) in Python.
* [Paramiko](http://www.paramiko.org/) - A Python (2.6+, 3.3+) implementation of the SSHv2 protocol, providing both client and server functionality.
* [Passlib](https://pythonhosted.org/passlib/) - Secure password storage/hashing library, very high level.
* [PyCrypto](https://www.dlitz.net/software/pycrypto/) - The Python Cryptography Toolkit.
* [PyNacl](https://github.com/pyca/pynacl) - Python binding to the Networking and Cryptography (NaCl) library.

## Data Analysis

*Libraries for data analyzing.*

* [Blaze](https://github.com/blaze/blaze) - NumPy and Pandas interface to Big Data.
* [Open Mining](https://github.com/mining/mining) - Business Intelligence (BI) in Pandas interface.
* [Orange](http://orange.biolab.si/) - Data mining, data visualization, analysis and machine learning through visual programming or scripts.
* [Pandas](http://pandas.pydata.org/) - A library providing high-performance, easy-to-use data structures and data analysis tools.

## Data Validation

*Libraries for validating data. Used for forms in many cases.*

* [Cerberus](https://github.com/nicolaiarocci/cerberus/) - A lightweight and extensible data validation library.
* [colander](http://docs.pylonsproject.org/projects/colander/en/latest/) - Validating and deserializing data obtained via XML, JSON, an HTML form post.
* [jsonschema](https://github.com/Julian/jsonschema) - An implementation of [JSON Schema](http://json-schema.org/) for Python.
* [schema](https://github.com/keleshev/schema) - A library for validating Python data structures.
* [Schematics](https://github.com/schematics/schematics) - Data Structure Validation.
* [valideer](https://github.com/podio/valideer) - Lightweight extensible data validation and adaptation library.
* [voluptuous](https://github.com/alecthomas/voluptuous) - A Python data validation library.

## Data Visualization

*Libraries for visualizing data. See: [awesome-javascript](https://github.com/sorrycc/awesome-javascript#data-visualization).*

* [Altair](https://github.com/altair-viz/altair) - Declarative statistical visualization library for Python.
* [Bokeh](https://github.com/bokeh/bokeh) - Interactive Web Plotting for Python.
* [ggplot](https://github.com/yhat/ggplot) - Same API as ggplot2 for R.
* [Matplotlib](http://matplotlib.org/) - A Python 2D plotting library.
* [Pygal](http://www.pygal.org/en/latest/) - A Python SVG Charts Creator.
* [PyGraphviz](https://pypi.python.org/pypi/pygraphviz) - Python interface to [Graphviz](http://www.graphviz.org/).
* [PyQtGraph](http://www.pyqtgraph.org/) - Interactive and realtime 2D/3D/Image plotting and science/engineering widgets.
* [Seaborn](https://github.com/mwaskom/seaborn) - Statistical data visualization using Matplotlib.
* [VisPy](https://github.com/vispy/vispy) - High-performance scientific visualization based on OpenGL.

## Database

*Databases implemented in Python.*

* [pickleDB](https://pythonhosted.org/pickleDB/) - A simple and lightweight key-value store for Python.
* [PipelineDB](https://www.pipelinedb.com/) - The Streaming SQL Database.
* [TinyDB](https://github.com/msiemens/tinydb) - A tiny, document-oriented database.
* [ZODB](http://www.zodb.org/en/latest/) - A native object database for Python. A key-value and object graph database.


## Database Drivers

*Libraries for connecting and operating databases.*

* MySQL - [awesome-mysql](http://shlomi-noach.github.io/awesome-mysql/)
    * [mysql-python](https://sourceforge.net/projects/mysql-python/) - The MySQL database connector for Python.
    * [mysqlclient](https://github.com/PyMySQL/mysqlclient-python) - mysql-python fork supporting Python 3.
    * [oursql](https://pythonhosted.org/oursql/) - A better MySQL connector with support for native prepared statements and BLOBs.
    * [PyMySQL](https://github.com/PyMySQL/PyMySQL) - Pure Python MySQL driver compatible to mysql-python.
* PostgreSQL
    * [psycopg2](http://initd.org/psycopg/) - The most popular PostgreSQL adapter for Python.
    * [queries](https://github.com/gmr/queries) - A wrapper of the psycopg2 library for interacting with PostgreSQL.
    * [txpostgres](https://github.com/wulczer/txpostgres) - Twisted based asynchronous driver for PostgreSQL.
* Other Relational Databases
    * [apsw](http://rogerbinns.github.io/apsw/) - Another Python SQLite wrapper.
    * [dataset](https://github.com/pudo/dataset) - Store Python dicts in a database - works with SQLite, MySQL, and PostgreSQL.
    * [pymssql](http://www.pymssql.org/en/latest/) - A simple database interface to Microsoft SQL Server.
* NoSQL Databases
    * [cassandra-python-driver](https://github.com/datastax/python-driver) - Python driver for Cassandra.
    * [HappyBase](https://github.com/wbolster/happybase) - A developer-friendly library for Apache HBase.
    * [Plyvel](https://github.com/wbolster/plyvel) - A fast and feature-rich Python interface to LevelDB.
    * [py2neo](http://py2neo.org/2.0/) - Python wrapper client for Neo4j's restful interface.
    * [pycassa](https://github.com/pycassa/pycassa) - Python Thrift driver for Cassandra.
    * [PyMongo](https://docs.mongodb.org/ecosystem/drivers/python/) - The official Python client for MongoDB.
    * [redis-py](https://github.com/andymccurdy/redis-py) - The Redis Python Client.
    * [telephus](https://github.com/driftx/Telephus) - Twisted based client for Cassandra.
    * [txRedis](https://github.com/deldotdr/txRedis) - Twisted based client for Redis.

## Date and Time

*Libraries for working with dates and times.*

* [arrow](https://github.com/crsmithdev/arrow) - Better dates & times for Python.
* [Chronyk](https://github.com/KoffeinFlummi/Chronyk) - A Python 3 library for parsing human-written times and dates.
* [dateutil](https://github.com/dateutil/dateutil) - Extensions to the standard Python [datetime](https://docs.python.org/2/library/datetime.html) module.
* [delorean](https://github.com/myusuf3/delorean/) - A library for clearing up the inconvenient truths that arise dealing with datetimes.
* [moment](https://github.com/zachwill/moment) - A Python library for dealing with dates/times. Inspired by [Moment.js](http://momentjs.com/).
* [Pendulum](https://github.com/sdispater/pendulum) - Python datetimes made easy.
* [PyTime](https://github.com/shinux/PyTime) - A easy-use Python module which aims to operate date/time/datetime by string.
* [pytz](https://launchpad.net/pytz) - World timezone definitions, modern and historical. Brings the [tz database](https://en.wikipedia.org/wiki/Tz_database) into Python.
* [when.py](https://github.com/dirn/When.py) - Providing user-friendly functions to help perform common date and time actions.

## Debugging Tools

*Libraries for debugging code.*

* Debugger
    * [django-debug-toolbar](https://github.com/django-debug-toolbar/django-debug-toolbar) - Display various debug information for Django.
    * [django-devserver](https://github.com/dcramer/django-devserver) - A drop-in replacement for Django's runserver.
    * [flask-debugtoolbar](https://github.com/mgood/flask-debugtoolbar) - A port of the django-debug-toolbar to flask.
    * [ipdb](https://pypi.python.org/pypi/ipdb) - IPython-enabled [pdb](https://docs.python.org/2/library/pdb.html).
    * [pudb](https://pypi.python.org/pypi/pudb) - A full-screen, console-based Python debugger.
    * [pyringe](https://github.com/google/pyringe) - Debugger capable of attaching to and injecting code into Python processes.
    * [wdb](https://github.com/Kozea/wdb) - An improbable web debugger through WebSockets.
    * [winpdb](http://winpdb.org/) - A Python Debugger with GUI, capable of remote debugging based on `rpdb2`.
* Profiler
    * [line_profiler](https://github.com/rkern/line_profiler) - Line-by-line profiling.
    * [memory_profiler](https://github.com/fabianp/memory_profiler) - Monitor Memory usage of Python code.
    * [profiling](https://github.com/what-studio/profiling) - An interactive Python profiler.
* Others
    * [pyelftools](https://github.com/eliben/pyelftools) - Parsing and analyzing ELF files and DWARF debugging information.
    * [python-statsd](https://github.com/WoLpH/python-statsd) - Python Client for the [statsd](https://github.com/etsy/statsd/) server.

## Deep Learning

*Frameworks for Neural Networks and Deep Learning. See: [awesome-deep-learning](https://github.com/ChristosChristofidis/awesome-deep-learning).*

* [Caffe](https://github.com/BVLC/caffe) - A fast open framework for deep learning..
* [Keras](https://github.com/fchollet/keras) - A high-level neural networks library and capable of running on top of either TensorFlow or Theano.
* [Neupy](http://neupy.com/pages/home.html) - Running and testing different Artificial Neural Networks algorithms.
* [TensorFlow](https://github.com/tensorflow/tensorflow) - The most popular Deep Learning framework created by Google.
* [Theano](https://github.com/Theano/Theano) - A library for fast numerical computation.

## DevOps Tools

*Software and libraries for DevOps.*

* [Ansible](https://github.com/ansible/ansible) - A radically simple IT automation platform.
* [Cloud-Init](http://cloudinit.readthedocs.io/) - A multi-distribution package that handles early initialization of a cloud instance.
* [cuisine](https://github.com/sebastien/cuisine) - Chef-like functionality for Fabric.
* [Docker Compose](https://docs.docker.com/compose/) - Fast, isolated development environments using [Docker](https://www.docker.com/).
* [Fabric](http://www.fabfile.org/) - A simple, Pythonic tool for remote execution and deployment.
* [Fabtools](https://github.com/ronnix/fabtools) - Tools for writing awesome Fabric files.
* [honcho](https://github.com/nickstenning/honcho) - A Python clone of [Foreman](https://github.com/ddollar/foreman), for managing Procfile-based applications.
* [OpenStack](http://www.openstack.org/) - Open source software for building private and public clouds.
* [pexpect](https://github.com/pexpect/pexpect) - Controlling interactive programs in a pseudo-terminal like GNU expect.
* [psutil](https://github.com/giampaolo/psutil) - A cross-platform process and system utilities module.
* [SaltStack](https://github.com/saltstack/salt) - Infrastructure automation and management system.
* [supervisor](https://github.com/Supervisor/supervisor) - Supervisor process control system for UNIX.

## Distribution

*Libraries to create packaged executables for release distribution.*

* [dh-virtualenv](https://github.com/spotify/dh-virtualenv) - Build and distribute a virtualenv as a Debian package.
* [Nuitka](http://nuitka.net/) - Compile scripts, modules, packages to an executable or extension module.
* [py2app](http://pythonhosted.org/py2app/) - Freezes Python scripts (Mac OS X).
* [py2exe](http://www.py2exe.org/) - Freezes Python scripts (Windows).
* [PyInstaller](https://github.com/pyinstaller/pyinstaller) - Converts Python programs into stand-alone executables (cross-platform).
* [pynsist](http://pynsist.readthedocs.io/) - A tool to build Windows installers, installers bundle Python itself.

## Documentation

*Libraries for generating project documentation.*

* [Sphinx](http://www.sphinx-doc.org/en/latest/) - Python Documentation generator.
    * [awesome-sphinxdoc](https://github.com/yoloseem/awesome-sphinxdoc)
* [MkDocs](http://www.mkdocs.org/) - Markdown friendly documentation generator.
* [pdoc](https://github.com/BurntSushi/pdoc) - Epydoc replacement to auto generate API documentation for Python libraries.
* [Pycco](https://github.com/pycco-docs/pycco) - The literate-programming-style documentation generator.

## Downloader

*Libraries for downloading.*

* [s3cmd](https://github.com/s3tools/s3cmd) - A command line tool for managing Amazon S3 and CloudFront.
* [s4cmd](https://github.com/bloomreach/s4cmd) - Super S3 command line tool, good for higher performance.
* [you-get](https://www.soimort.org/you-get/) - A YouTube/Youku/Niconico video downloader written in Python 3.
* [youtube-dl](http://rg3.github.io/youtube-dl/) - A small command-line program to download videos from YouTube.

## E-commerce

*Frameworks and libraries for e-commerce and payments.*

* [alipay](https://github.com/lxneng/alipay) - Unofficial Alipay API for Python.
* [Cartridge](https://github.com/stephenmcd/cartridge) - A shopping cart app built using the Mezzanine.
* [django-oscar](http://oscarcommerce.com/) - An open-source e-commerce framework for Django.
* [django-shop](https://github.com/awesto/django-shop) - A Django based shop system.
* [merchant](https://github.com/agiliq/merchant) - A Django app to accept payments from various payment processors.
* [money](https://github.com/carlospalol/money) - Money class with optional CLDR-backed locale-aware formatting and an extensible currency exchange solution.
* [python-currencies](https://github.com/Alir3z4/python-currencies) - Display money format and its filthy currencies.
* [shoop](https://www.shoop.io/en/) - An open source E-Commerce platform based on Django.

## Editor Plugins and IDEs

* Emacs
    * [Elpy](https://github.com/jorgenschaefer/elpy) - Emacs Python Development Environment.
* Sublime Text
    * [Anaconda](https://github.com/DamnWidget/anaconda) - Anaconda turns your Sublime Text 3 in a full featured Python development IDE.
    * [SublimeJEDI](https://github.com/srusskih/SublimeJEDI) - A Sublime Text plugin to the awesome auto-complete library Jedi.
* Vim
    * [Jedi-vim](https://github.com/davidhalter/jedi-vim) - Vim bindings for the Jedi auto-completion library for Python.
    * [Python-mode](https://github.com/klen/python-mode) - An all in one plugin for turning Vim into a Python IDE.
    * [YouCompleteMe](https://github.com/Valloric/YouCompleteMe) - Includes [Jedi](https://github.com/davidhalter/jedi)-based completion engine for Python.
* Visual Studio
    * [PTVS](https://github.com/Microsoft/PTVS) - Python Tools for Visual Studio.
* Visual Studio Code
    * [Python](https://github.com/DonJayamanne/pythonVSCode) - An extension with rich support for the Python language, with features including linting, IntelliSense, formatting, refactoring, debugging, unit tests, and jupyter support.
    * [Magic Python](https://github.com/MagicStack/MagicPython) - Cutting edge Python syntax highlighter for Sublime Text, Atom, and Visual Studio Code. Used by GitHub to highlight your Python code!
* IDE
    * [LiClipse](http://www.liclipse.com/) - Free polyglot IDE based on Eclipse. Uses PyDev for Python support.
    * [PyCharm](https://www.jetbrains.com/pycharm/) - Commercial Python IDE by JetBrains. Has free community edition available.
    * [Spyder](https://github.com/spyder-ide/spyder) - Open Source Python IDE.

## Email

*Libraries for sending and parsing email.*

* [envelopes](http://tomekwojcik.github.io/envelopes/) - Mailing for human beings.
* [flanker](https://github.com/mailgun/flanker) - A email address and Mime parsing library.
* [imbox](https://github.com/martinrusev/imbox) - Python IMAP for Humans.
* [inbox.py](https://github.com/kennethreitz/inbox.py) - Python SMTP Server for Humans.
* [lamson](https://github.com/zedshaw/lamson) - Pythonic SMTP Application Server.
* [Marrow Mailer](https://github.com/marrow/mailer) - High-performance extensible mail delivery framework.
* [modoboa](https://github.com/tonioo/modoboa) - A mail hosting and management platform including a modern and simplified Web UI.
* [Nylas Sync Engine](https://github.com/nylas/sync-engine) - Providing a RESTful API on top of a powerful email sync platform.
* [yagmail](https://github.com/kootenpv/yagmail) - Yet another Gmail/SMTP client.

## Environment Management

*Libraries for Python version and environment management.*

* [p](https://github.com/qw3rtman/p) - Dead simple interactive Python version management.
* [pyenv](https://github.com/yyuu/pyenv) - Simple Python version management.
* [venv](https://docs.python.org/3/library/venv.html) - (Python standard library in Python 3.3+) Creating lightweight virtual environments.
* [virtualenv](https://pypi.python.org/pypi/virtualenv) - A tool to create isolated Python environments.
* [virtualenvwrapper](https://pypi.python.org/pypi/virtualenvwrapper) - A set of extensions to virtualenv.

## Files

*Libraries for file manipulation and MIME type detection.*

* [imghdr](https://docs.python.org/2/library/imghdr.html) - (Python standard library) Determine the type of an image.
* [mimetypes](https://docs.python.org/2/library/mimetypes.html) - (Python standard library) Map filenames to MIME types.
* [path.py](https://github.com/jaraco/path.py) - A module wrapper for [os.path](https://docs.python.org/2/library/os.path.html).
* [pathlib](https://pathlib.readthedocs.org/en/pep428/) - (Python standard library in Python 3.4+) An cross-platform, object-oriented path library.
* [python-magic](https://github.com/ahupp/python-magic) - A Python interface to the libmagic file type identification library.
* [Unipath](https://github.com/mikeorr/Unipath) - An object-oriented approach to file/directory operations.
* [watchdog](https://github.com/gorakhargosh/watchdog) - API and shell utilities to monitor file system events.

## Foreign Function Interface

*Libraries for providing foreign function interface.*

* [cffi](https://pypi.python.org/pypi/cffi) - Foreign Function Interface for Python calling C code.
* [ctypes](https://docs.python.org/2/library/ctypes.html) - (Python standard library) Foreign Function Interface for Python calling C code.
* [PyCUDA](https://mathema.tician.de/software/pycuda/) - A Python wrapper for Nvidia's CUDA API.
* [SWIG](http://www.swig.org/Doc1.3/Python.html) - Simplified Wrapper and Interface Generator.

## Forms

*Libraries for working with forms.*

* [Deform](https://github.com/Pylons/deform) - Python HTML form generation library influenced by the formish form generation library.
* [django-bootstrap3](https://github.com/dyve/django-bootstrap3) - Bootstrap 3 integration with Django.
* [django-crispy-forms](https://github.com/maraujop/django-crispy-forms) - A Django app which lets you create beautiful forms in a very elegant and DRY way.
* [django-remote-forms](https://github.com/WiserTogether/django-remote-forms) - A platform independent Django form serializer.
* [WTForms](https://github.com/wtforms/wtforms) - A flexible forms validation and rendering library.

## Functional Programming

*Functional Programming with Python.*

* [CyToolz](https://github.com/pytoolz/cytoolz/) - Cython implementation of Toolz: High performance functional utilities.
* [fn.py](https://github.com/kachayev/fn.py) - Functional programming in Python: implementation of missing features to enjoy FP.
* [funcy](https://github.com/Suor/funcy) - A fancy and practical functional tools.
* [Toolz](https://github.com/pytoolz/toolz) - A collection of functional utilities for iterators, functions, and dictionaries.

## GUI

*Libraries for working with graphical user interface applications.*

* [curses](https://docs.python.org/2/library/curses.html#module-curses) - Built-in wrapper for [ncurses](http://www.gnu.org/software/ncurses/) used to create terminal GUI applications.
* [enaml](https://github.com/nucleic/enaml) - Creating beautiful user-interfaces with Declaratic Syntax like QML.
* [Flexx](https://github.com/zoofIO/flexx) - Flexx is a pure Python toolkit for creating GUI's, that uses web technology for its rendering.
* [kivy](https://kivy.org/) - A library for creating NUI applications, running on Windows, Linux, Mac OS X, Android and iOS.
* [pyglet](https://bitbucket.org/pyglet/pyglet/wiki/Home) - A cross-platform windowing and multimedia library for Python.
* [PyGObject](https://wiki.gnome.org/Projects/PyGObject) - Python Bindings for GLib/GObject/GIO/GTK+ (GTK+3)
* [PyQt](https://riverbankcomputing.com/software/pyqt/intro) - Python bindings for the [Qt](http://www.qt.io/) cross-platform application and UI framework, with support for both Qt v4 and Qt v5 frameworks.
* [PySide](https://wiki.qt.io/PySide) - Python bindings for the [Qt](http://www.qt.io/) cross-platform application and UI framework, supporting the Qt v4 framework.
* [Tkinter](https://wiki.python.org/moin/TkInter) - Tkinter is Python's de-facto standard GUI package.
* [Toga](https://github.com/pybee/toga) - A Python native, OS native GUI toolkit.
* [urwid](http://urwid.org/) - A library for creating terminal GUI applications with strong support for widgets, events, rich colors, etc.
* [wxPython](http://wxpython.org/) - A blending of the wxWidgets C++ class library with the Python.

## Game Development

*Awesome game development libraries.*

* [Cocos2d](http://cocos2d.org/) - cocos2d is a framework for building 2D games, demos, and other graphical/interactive applications. It is based on pyglet.
* [Panda3D](https://www.panda3d.org/) - 3D game engine developed by Disney and maintained by Carnegie Mellon's Entertainment Technology Center. Written in C++, completely wrapped in Python.
* [Pygame](http://www.pygame.org/news.html) - Pygame is a set of Python modules designed for writing games.
* [PyOgre](http://www.ogre3d.org/tikiwiki/PyOgre) - Python bindings for the Ogre 3D render engine, can be used for games, simulations, anything 3D.
* [PyOpenGL](http://pyopengl.sourceforge.net/) - Python ctypes bindings for OpenGL and it's related APIs.
* [PySDL2](http://pysdl2.readthedocs.io/) - A ctypes based wrapper for the SDL2 library.
* [RenPy](https://www.renpy.org/) - A Visual Novel engine.

## Geolocation

*Libraries for geocoding addresses and working with latitudes and longitudes.*

* [django-countries](https://github.com/SmileyChris/django-countries) - A Django app that provides country choices for use with forms, flag icons static files, and a country field for models.
* [GeoDjango](https://docs.djangoproject.com/en/dev/ref/contrib/gis/) - A world-class geographic web framework.
* [GeoIP](https://github.com/maxmind/geoip-api-python) - Python API for MaxMind GeoIP Legacy Database.
* [geojson](https://github.com/frewsxcv/python-geojson) - Python bindings and utilities for GeoJSON.
* [geopy](https://github.com/geopy/geopy) - Python Geocoding Toolbox.
* [pygeoip](https://github.com/appliedsec/pygeoip) - Pure Python GeoIP API.

## HTML Manipulation

*Libraries for working with HTML and XML.*

* [BeautifulSoup](https://www.crummy.com/software/BeautifulSoup/bs4/doc/) - Providing Pythonic idioms for iterating, searching, and modifying HTML or XML.
* [bleach](https://github.com/mozilla/bleach) - A whitelist-based HTML sanitization and text linkification library.
* [cssutils](https://pypi.python.org/pypi/cssutils/) - A CSS library for Python.
* [html5lib](https://github.com/html5lib/html5lib-python) - A standards-compliant library for parsing and serializing HTML documents and fragments.
* [lxml](http://lxml.de/) - A very fast, easy-to-use and versatile library for handling HTML and XML.
* [MarkupSafe](https://github.com/pallets/markupsafe) - Implements a XML/HTML/XHTML Markup safe string for Python.
* [pyquery](https://github.com/gawel/pyquery) - A jQuery-like library for parsing HTML.
* [untangle](https://github.com/stchris/untangle) - Converts XML documents to Python objects for easy access.
* [WeasyPrint](http://weasyprint.org) - A visual rendering engine for HTML and CSS that can export to PDF.
* [xmldataset](https://xmldataset.readthedocs.io) - Simple XML Parsing.
* [xmltodict](https://github.com/martinblech/xmltodict) - Working with XML feel like you are working with JSON.

## HTTP

*Libraries for working with HTTP.*

* [grequests](https://github.com/kennethreitz/grequests) - requests + gevent for asynchronous HTTP requests.
* [httplib2](https://github.com/jcgregorio/httplib2) - Comprehensive HTTP client library.
* [requests](http://docs.python-requests.org/en/latest/) - HTTP Requests for Humans™.
* [treq](https://github.com/twisted/treq) - Python requests like API built on top of Twisted's HTTP client.
* [urllib3](https://github.com/shazow/urllib3) - A HTTP library with thread-safe connection pooling, file post support, sanity friendly.

## Hardware

*Libraries for programming with hardware.*

* [ino](http://inotool.org/) - Command line toolkit for working with [Arduino](https://www.arduino.cc/).
* [Pingo](http://www.pingo.io/) - Pingo provides a uniform API to program devices like the Raspberry Pi, pcDuino, Intel Galileo, etc.
* [Pyro](http://pyrorobotics.com/) - Python Robotics.
* [PyUserInput](https://github.com/SavinaRoja/PyUserInput) - A module for cross-platform control of the mouse and keyboard.
* [scapy](https://github.com/secdev/scapy) - A brilliant packet manipulation library.
* [wifi](https://github.com/rockymeza/wifi) - A Python library and command line tool for working with WiFi on Linux.

## High Performance

*Libraries for making Python faster.*

* [Cython](http://cython.org/) - Optimizing Static Compiler for Python. Uses type mixins to compile Python into C or C++ modules resulting in large performance gains.
* [Numba](http://numba.pydata.org/) - Python JIT complier to LLVM aimed at scientific Python.
* [PeachPy](https://github.com/Maratyszcza/PeachPy) - x86-64 assembler embedded in Python. Can be used as inline assembler for Python or as a stand-alone assembler for Windows, Linux, OS X, Native Client and Go.
* [PyPy](http://pypy.org/) - An implementation of Python in Python. The interpreter uses black magic to make Python very fast without having to add in additional type information.
* [Pyston](https://github.com/dropbox/pyston) - A Python implementation built using LLVM and modern JIT techniques with the goal of achieving good performance.
* [Pyjion](https://github.com/Microsoft/Pyjion) - A JIT for Python based upon CoreCLR 
* [Stackless Python](https://bitbucket.org/stackless-dev/stackless/overview) - An enhanced version of the Python.

## Imagery

*Libraries for manipulating images.*

* [hmap](https://github.com/rossgoodwin/hmap) - Image histogram remapping.
* [imgSeek](https://sourceforge.net/projects/imgseek/) - A project for searching a collection of images using visual similarity.
* [nude.py](https://github.com/hhatto/nude.py) - Nudity detection.
* [pagan](https://github.com/daboth/pagan) - Retro identicon (Avatar) generation based on input string and hash.
* [pillow](https://github.com/python-pillow/Pillow) - Pillow is the friendly [PIL](http://www.pythonware.com/products/pil/) fork.
* [pyBarcode](https://pythonhosted.org/pyBarcode/) - Create barcodes in Python without needing PIL.
* [pygram](https://github.com/ajkumar25/pygram) - Instagram-like image filters.
* [python-qrcode](https://github.com/lincolnloop/python-qrcode) - A pure Python QR Code generator.
* [Quads](https://github.com/fogleman/Quads) - Computer art based on quadtrees.
* [scikit-image](http://scikit-image.org/) - A Python library for (scientific) image processing.
* [thumbor](https://github.com/thumbor/thumbor) - A smart imaging service. It enables on-demand crop, re-sizing and flipping of images.
* [wand](https://github.com/dahlia/wand) - Python bindings for [MagickWand](http://www.imagemagick.org/script/magick-wand.php), C API for ImageMagick.

## Interactive Interpreter

*Interactive Python interpreters (REPL).*

* [bpython](https://github.com/bpython/bpython) - A fancy interface to the Python interpreter.
* [Jupyter Notebook (IPython)](https://jupyter.org) - A rich toolkit to help you make the most out of using Python interactively.
* [ptpython](https://github.com/jonathanslenders/ptpython) - Advanced Python REPL built on top of the [python-prompt-toolkit](https://github.com/jonathanslenders/python-prompt-toolkit).

## Internationalization

*Libraries for working with i18n.*

* [Babel](http://babel.pocoo.org/en/latest/) - An internationalization library for Python.
* [PyICU](https://github.com/ovalhub/pyicu) - A wrapper of International Components for Unicode C++ library ([ICU](http://site.icu-project.org/)).

## Job Scheduler

*Libraries for scheduling jobs.*

* [APScheduler](http://apscheduler.readthedocs.io/) - A light but powerful in-process task scheduler that lets you schedule functions.
* [django-schedule](https://github.com/thauber/django-schedule) - A calendaring app for Django.
* [doit](http://pydoit.org/) - A task runner and build tool.
* [gunnery](https://github.com/gunnery/gunnery) - Multipurpose task execution tool for distributed systems with web-based interface.
* [Joblib](http://pythonhosted.org/joblib/index.html) - A set of tools to provide lightweight pipelining in Python.
* [Plan](https://github.com/fengsp/plan) - Writing crontab file in Python like a charm.
* [schedule](https://github.com/dbader/schedule) - Python job scheduling for humans.
* [Spiff](https://github.com/knipknap/SpiffWorkflow) - A powerful workflow engine implemented in pure Python.
* [TaskFlow](http://docs.openstack.org/developer/taskflow/) - A Python library that helps to make task execution easy, consistent and reliable.

## Logging

*Libraries for generating and working with logs.*

* [Eliot](https://github.com/ClusterHQ/eliot) - Logging for complex & distributed systems.
* [logbook](http://pythonhosted.org/Logbook/) - Logging replacement for Python.
* [logging](https://docs.python.org/2/library/logging.html) - (Python standard library) Logging facility for Python.
* [Raven](https://github.com/getsentry/raven-python) - The Python client for Sentry.
* [Sentry](https://pypi.python.org/pypi/sentry) - A realtime logging and aggregation server.

## Machine Learning

*Libraries for Machine Learning. See: [awesome-machine-learning](https://github.com/josephmisiti/awesome-machine-learning#python).*

* [gensim](https://github.com/piskvorky/gensim) - Topic Modelling for Humans.
* [MLlib](http://spark.apache.org/mllib/) - [Apache Spark](http://spark.apache.org/)'s scalable Machine Learning library.
* [NuPIC](https://github.com/numenta/nupic) - Numenta Platform for Intelligent Computing.
* [Pylearn2](https://github.com/lisa-lab/pylearn2) - A Machine Learning library based on [Theano](https://github.com/Theano/Theano).
* [scikit-learn](http://scikit-learn.org/) - The most popular Python library for Machine Learning.
* [vowpal_porpoise](https://github.com/josephreisinger/vowpal_porpoise) - A lightweight Python wrapper for [Vowpal Wabbit](https://github.com/JohnLangford/vowpal_wabbit/).

## MapReduce

*Frameworks and libraries for MapReduce.*

* [dpark](https://github.com/douban/dpark) - Python clone of Spark, a MapReduce alike framework in Python.
* [dumbo](https://github.com/klbostee/dumbo) - Python module that allows one to easily write and run Hadoop programs.
* [luigi](https://github.com/spotify/luigi) - A module that helps you build complex pipelines of batch jobs.
* [mrjob](https://github.com/Yelp/mrjob) - Run MapReduce jobs on Hadoop or Amazon Web Services.
* [PySpark](http://spark.apache.org/docs/latest/programming-guide.html) - The Spark Python API.
* [streamparse](https://github.com/Parsely/streamparse) - Run Python code against real-time streams of data. Integrates with [Apache Storm](http://storm.apache.org/).

## Microsoft Windows

*Python programming on Microsoft Windows.*

* [Python(x,y)](http://python-xy.github.io/) - Scientific-applications-oriented Python Distribution based on Qt and Spyder.
* [pythonlibs](http://www.lfd.uci.edu/~gohlke/pythonlibs/) - Unofficial Windows binaries for Python extension packages.
* [PythonNet](https://github.com/pythonnet/pythonnet) - Python Integration with the .NET Common Language Runtime (CLR).
* [PyWin32](https://sourceforge.net/projects/pywin32/) - Python Extensions for Windows.
* [WinPython](https://winpython.github.io/) - Portable development environment for Windows 7/8.

## Miscellaneous

*Useful libraries or tools that don't fit in the categories above.*

* [blinker](https://github.com/jek/blinker) - A fast Python in-process signal/event dispatching system.
* [itsdangerous](https://github.com/pallets/itsdangerous) - Various helpers to pass trusted data to untrusted environments.
* [pluginbase](https://github.com/mitsuhiko/pluginbase) - A simple but flexible plugin system for Python.
* [Pychievements](https://github.com/PacketPerception/pychievements) - A framework for creating and tracking achievements.
* [Tryton](http://www.tryton.org/) - A general purpose business framework.

## Natural Language Processing

*Libraries for working with human languages.*

* [Jieba](https://github.com/fxsjy/jieba) - Chinese text segmentation.
* [langid.py](https://github.com/saffsd/langid.py) - Stand-alone language identification system.
* [NLTK](http://www.nltk.org/) - A leading platform for building Python programs to work with human language data.
* [Pattern](http://www.clips.ua.ac.be/pattern) - A web mining module for the Python.
* [SnowNLP](https://github.com/isnowfy/snownlp) - A library for processing Chinese text.
* [spaCy](https://spacy.io/) - A library for industrial-strength natural language processing in Python and Cython.
* [TextBlob](https://github.com/sloria/TextBlob) - Providing a consistent API for diving into common NLP tasks.
* [TextGrocery](https://github.com/2shou/TextGrocery) - A simple, efficient short-text classification tool based on LibLinear and Jieba.

## Network Virtualization

*Tools and libraries for Virtual Networking and SDN (Software Defined Networking).*

* [Mininet](http://mininet.org/) - A popular network emulator and API written in Python.
* [POX](https://github.com/noxrepo/pox) - An open source development platform for Python-based Software Defined Networking (SDN) control applications, such as OpenFlow SDN controllers.
* [Pyretic](http://frenetic-lang.org/pyretic/) - A member of the Frenetic family of SDN programming languages that provides powerful abstractions over network switches or emulators.
* [SDX Platform](https://github.com/sdn-ixp/internet2award) - SDN based IXP implementation that leverages Mininet, POX and Pyretic.

## Networking

*Libraries for networking programming.*

* [asyncio](https://docs.python.org/3/library/asyncio.html) - (Python standard library) Asynchronous I/O, event loop, coroutines and tasks.
* [diesel](https://github.com/dieseldev/diesel) - Greenlet-based event I/O Framework for Python.
* [pulsar](https://github.com/quantmind/pulsar) - Event-driven concurrent framework for Python.
* [pyzmq](http://zeromq.github.io/pyzmq/) - A Python wrapper for the ZeroMQ message library.
* [Twisted](https://twistedmatrix.com/trac/) - An event-driven networking engine.
* [txZMQ](https://github.com/smira/txZMQ) - Twisted based wrapper for the ZeroMQ message library.

## News Feed

*Libraries for building user's activities.*

* [django-activity-stream](https://github.com/justquick/django-activity-stream) - Generating generic activity streams from the actions on your site.
* [Stream-Framework](https://github.com/tschellenbach/Stream-Framework) - Building newsfeed and notification systems using Cassandra and Redis.

## ORM

*Libraries that implement Object-Relational Mapping or data mapping techniques.*

* Relational Databases
    * [Django Models](https://docs.djangoproject.com/en/dev/topics/db/models/) - A part of Django.
    * [SQLAlchemy](http://www.sqlalchemy.org/) - The Python SQL Toolkit and Object Relational Mapper.
        * [awesome-sqlalchemy](https://github.com/dahlia/awesome-sqlalchemy)
    * [Peewee](https://github.com/coleifer/peewee) - A small, expressive ORM.
    * [PonyORM](https://ponyorm.com/) - ORM that provides a generator-oriented interface to SQL.
    * [python-sql](https://pypi.python.org/pypi/python-sql) - Write SQL queries pythonically.
* NoSQL Databases
    * [django-mongodb-engine](https://github.com/django-nonrel/mongodb-engine) - Django MongoDB Backend.
    * [flywheel](https://github.com/mathcamp/flywheel) - Object mapper for Amazon DynamoDB.
    * [hot-redis](https://github.com/stephenmcd/hot-redis) - Rich Python data types for Redis.
    * [MongoEngine](http://mongoengine.org/) - A Python Object-Document-Mapper for working with MongoDB.
    * [PynamoDB](https://github.com/jlafon/PynamoDB) - A Pythonic interface for [Amazon DynamoDB](https://aws.amazon.com/dynamodb/).
    * [redisco](https://github.com/kiddouk/redisco) - A Python Library for Simple Models and Containers Persisted in Redis.
* Others
    * [butterdb](https://github.com/Widdershin/butterdb) - A Python ORM for Google Drive Spreadsheets.
    * [dataset](https://github.com/pudo/dataset) - A JSON-based database.

## Package Management

*Libraries for package and dependency management.*

* [pip](https://pip.pypa.io/en/stable/) - The Python package and dependency manager.
    * [Python Package Index](https://pypi.python.org/pypi)
* [conda](https://github.com/conda/conda/) - Cross-platform, Python-agnostic binary package manager.
* [Curdling](http://clarete.li/curdling/) - Curdling is a command line tool for managing Python packages.
* [pip-tools](https://github.com/nvie/pip-tools) - A set of tools to keep your pinned Python dependencies fresh.
* [wheel](http://pythonwheels.com/) - The new standard of Python distribution and are intended to replace eggs.

## Package Repositories

*Local PyPI repository server and proxies.*

* [warehouse](https://github.com/pypa/warehouse) - Next generation Python Package Repository (PyPI).
    * [Warehouse](https://pypi.org/)
* [bandersnatch](https://bitbucket.org/pypa/bandersnatch) - PyPI mirroring tool provided by Python Packaging Authority (PyPA).
* [devpi](http://doc.devpi.net/latest/) - PyPI server and packaging/testing/release tool.
* [localshop](https://github.com/mvantellingen/localshop) - Local PyPI server (custom packages and auto-mirroring of pypi).

## Permissions

*Libraries that allow or deny users access to data or functionality.*

* [Carteblanche](https://github.com/neuman/python-carteblanche/) - Module to align code with thoughts of users and designers. Also magically handles navigation and permissions.
* [django-guardian](https://github.com/django-guardian/django-guardian) - Implementation of per object permissions for Django 1.2+
* [django-rules](https://github.com/dfunckt/django-rules) - A tiny but powerful app providing object-level permissions to Django, without requiring a database.

## Processes

*Libraries for starting and communicating with OS processes.*

* [envoy](https://github.com/kennethreitz/envoy) - Python [subprocess](https://docs.python.org/2/library/subprocess.html) for Humans™.
* [sarge](http://sarge.readthedocs.io/) - Yet another wrapper for subprocess.
* [sh](https://github.com/amoffat/sh) - A full-fledged subprocess replacement for Python.

## Queue

*Libraries for working with event and task queues.*

* [celery](http://www.celeryproject.org/) - An asynchronous task queue/job queue based on distributed message passing.
* [huey](https://github.com/coleifer/huey) - Little multi-threaded task queue.
* [mrq](https://github.com/pricingassistant/mrq) - Mr. Queue - A distributed worker task queue in Python using Redis & gevent.
* [rq](http://python-rq.org/) - Simple job queues for Python.
* [simpleq](https://github.com/rdegges/simpleq) - A simple, infinitely scalable, Amazon SQS based queue.

## RESTful API

*Libraries for developing RESTful APIs.*

* Django
    * [django-formapi](https://github.com/5monkeys/django-formapi) - Create JSON APIs with Django's form validation.
    * [django-rest-framework](http://www.django-rest-framework.org/) - A powerful and flexible toolkit to build web APIs.
    * [django-tastypie](http://tastypieapi.org/) - Creating delicious APIs for Django apps.
* Flask
    * [eve](https://github.com/nicolaiarocci/eve) - REST API framework powered by Flask, MongoDB and good intentions.
    * [flask-api-utils](https://github.com/marselester/flask-api-utils) - Taking care of API representation and authentication for Flask.
    * [flask-api](http://www.flaskapi.org/) - Browsable Web APIs for Flask.
    * [flask-restful](https://github.com/flask-restful/flask-restful) - Quickly building REST APIs for Flask.
    * [flask-restless](https://github.com/jfinkels/flask-restless) - Generating RESTful APIs for database models defined with SQLAlchemy.
* Pyramid
    * [cornice](https://github.com/mozilla-services/cornice) - A RESTful framework for Pyramid.
* Framework agnostic
    * [falcon](http://falconframework.org/) - A high-performance framework for building cloud APIs and web app backends.
    * [hug](https://github.com/timothycrosley/hug) - A Python3 framework for cleanly exposing APIs over HTTP and the Command Line with automatic documentation and validation.
    * [restless](https://github.com/toastdriven/restless) - Framework agnostic REST framework based on lessons learned from Tastypie.
    * [ripozo](https://github.com/vertical-knowledge/ripozo) - Quickly creating REST/HATEOAS/Hypermedia APIs.
    * [sandman](https://github.com/jeffknupp/sandman) - Automated REST APIs for existing database-driven systems.

## RPC Servers

*RPC-compatible servers.*

* [SimpleJSONRPCServer](https://github.com/joshmarshall/jsonrpclib/) - This library is an implementation of the JSON-RPC specification.
* [SimpleXMLRPCServer](https://docs.python.org/2/library/simplexmlrpcserver.html) - (Python standard library) Simple XML-RPC server implementation, single-threaded.
* [zeroRPC](https://github.com/0rpc/zerorpc-python) - zerorpc is a flexible RPC implementation based on [ZeroMQ](http://zeromq.org/) and [MessagePack](http://msgpack.org/).

## Science

*Libraries for scientific computing.*

* [astropy](http://www.astropy.org/) - A community Python library for Astronomy.
* [bcbio-nextgen](https://github.com/chapmanb/bcbio-nextgen) - Providing best-practice pipelines for fully automated high throughput sequencing analysis.
* [bccb](https://github.com/chapmanb/bcbb) - Collection of useful code related to biological analysis.
* [Biopython](http://biopython.org/wiki/Main_Page) - Biopython is a set of freely available tools for biological computation.
* [cclib](http://cclib.github.io/) - A library for parsing and interpreting the results of computational chemistry packages.
* [NetworkX](https://networkx.github.io/) - A high-productivity software for complex networks.
* [NIPY](http://nipy.org) - A collection of neuroimaging toolkits.
* [NumPy](http://www.numpy.org/) - A fundamental package for scientific computing with Python.
* [Open Babel](http://openbabel.org/wiki/Main_Page) - A chemical toolbox designed to speak the many languages of chemical data.
* [PyDy](http://www.pydy.org/) - Short for Python Dynamics, used to assist with workflow in the modeling of dynamic motion.
* [PyMC](https://github.com/pymc-devs/pymc3) - Markov Chain Monte Carlo sampling toolkit.
* [RDKit](http://www.rdkit.org/) - Cheminformatics and Machine Learning Software.
* [SciPy](http://www.scipy.org/) - A Python-based ecosystem of open-source software for mathematics, science, and engineering.
* [statsmodels](https://github.com/statsmodels/statsmodels) - Statistical modeling and econometrics in Python.
* [SymPy](https://github.com/sympy/sympy) - A Python library for symbolic mathematics.
* [Zipline](https://github.com/quantopian/zipline) - A Pythonic algorithmic trading library.

## Search

*Libraries and software for indexing and performing search queries on data.*

* [django-haystack](https://github.com/django-haystack/django-haystack) - Modular search for Django.
* [elasticsearch-dsl-py](https://github.com/elastic/elasticsearch-dsl-py) - The official high-level Python client for Elasticsearch.
* [elasticsearch-py](https://www.elastic.co/guide/en/elasticsearch/client/python-api/current/index.html) - The official low-level Python client for [Elasticsearch](https://www.elastic.co/products/elasticsearch).
* [esengine](https://github.com/catholabs/esengine) - ElasticSearch ODM (Object Document Mapper) for Python.
* [solrpy](https://github.com/edsu/solrpy) - A Python client for [solr](http://lucene.apache.org/solr/).
* [Whoosh](http://whoosh.readthedocs.io/) - A fast, pure Python search engine library.

## Serialization

*Libraries for serializing complex data types*

* [marshmallow](https://github.com/marshmallow-code/marshmallow) - marshmallow is an ORM/ODM/framework-agnostic library for converting complex datatypes, such as objects, to and from native Python datatypes.

## Serverless Frameworks

*Frameworks for developing serverless Python code.*

* [apex](https://github.com/apex/apex) - Build, deploy, and manage [AWS Lambda](https://aws.amazon.com/lambda/) functions with ease.
* [python-lambda](https://github.com/nficano/python-lambda) - A toolkit for developing and deploying Python code in AWS Lambda.
* [Zappa](https://github.com/Miserlou/Zappa) - A tool for deploying WSGI applications on AWS Lambda and API Gateway.

## Specific Formats Processing

*Libraries for parsing and manipulating specific text formats.*

* General
    * [tablib](https://github.com/kennethreitz/tablib) - A module for Tabular Datasets in XLS, CSV, JSON, YAML.
* Office
    * [Marmir](https://github.com/brianray/mm) - Takes Python data structures and turns them into spreadsheets.
    * [openpyxl](https://openpyxl.readthedocs.io/) - A library for reading and writing Excel 2010 xlsx/xlsm/xltx/xltm files.
    * [pyexcel](https://github.com/pyexcel/pyexcel) - Providing one API for reading, manipulating and writing csv, ods, xls, xlsx and xlsm files.
    * [python-docx](https://github.com/python-openxml/python-docx) - Reads, queries and modifies Microsoft Word 2007/2008 docx files.
    * [relatorio](http://relatorio.tryton.org/) - Templating OpenDocument files.
    * [unoconv](https://github.com/dagwieers/unoconv) - Convert between any document format supported by LibreOffice/OpenOffice.
    * [XlsxWriter](https://xlsxwriter.readthedocs.io) - A Python module for creating Excel .xlsx files.
    * [xlwings](http://xlwings.org/) - A BSD-licensed library that makes it easy to call Python from Excel and vice versa.
    * [xlwt](https://github.com/python-excel/xlwt) / [xlrd](https://github.com/python-excel/xlrd) - Writing and reading data and formatting information from Excel files.
* PDF
    * [PDFMiner](https://github.com/euske/pdfminer) - A tool for extracting information from PDF documents.
    * [PyPDF2](https://github.com/mstamy2/PyPDF2) - A library capable of splitting, merging and transforming PDF pages.
    * [ReportLab](http://www.reportlab.com/opensource/) - Allowing Rapid creation of rich PDF documents.
* Markdown
    * [Mistune](https://github.com/lepture/mistune) - Fastest and full featured pure Python parsers of Markdown.
    * [Python-Markdown](https://github.com/waylan/Python-Markdown) - A Python implementation of John Gruber’s Markdown.
* YAML
    * [PyYAML](http://pyyaml.org/) - YAML implementations for Python.
* CSV
    * [csvkit](https://github.com/wireservice/csvkit) - Utilities for converting to and working with CSV.
* Archive
    * [unp](https://github.com/mitsuhiko/unp) - A command line tool that can unpack archives easily.

## Static Site Generator

*Static site generator is a software that takes some text + templates as input and produces HTML files on the output.*

* [Cactus](https://github.com/koenbok/Cactus/) - Static site generator for designers.
* [Hyde](http://hyde.github.io/) - Jinja2-based static web site generator.
* [Lektor](https://www.getlektor.com/) - An easy to use static CMS and blog engine.
* [Nikola](https://www.getnikola.com/) - A static website and blog generator.
* [Pelican](http://blog.getpelican.com/) - Uses Markdown or ReST for content and Jinja 2 for themes. Supports DVCS, Disqus. AGPL.
* [Tinkerer](http://tinkerer.me/) - Tinkerer is a blogging engine/.static website generator powered by Sphinx.

## Tagging

*Libraries for tagging items.*

* [django-taggit](https://github.com/alex/django-taggit) - Simple tagging for Django.

## Template Engine

*Libraries and tools for templating and lexing.*

* [Genshi](https://genshi.edgewall.org/) - Python templating toolkit for generation of web-aware output.
* [Jinja2](https://github.com/pallets/jinja) - A modern and designer friendly templating language.
* [Mako](http://www.makotemplates.org/) - Hyperfast and lightweight templating for the Python platform.

## Testing

*Libraries for testing codebases and generating test data.*

* Testing Frameworks
    * [hypothesis](https://github.com/HypothesisWorks/hypothesis-python) - Hypothesis is an advanced Quickcheck style property based testing library.
    * [mamba](http://nestorsalceda.github.io/mamba/) - The definitive testing tool for Python. Born under the banner of BDD.
    * [nose](https://github.com/nose-devs/nose) - A nicer unittest for Python.
    * [nose2](https://github.com/nose-devs/nose2) - The successor to nose, based on unittest2.
    * [pytest](http://pytest.org/latest/) - A mature full-featured Python testing tool.
    * [Robot Framework](https://github.com/robotframework/robotframework) - A generic test automation framework.
    * [unittest](https://docs.python.org/2/library/unittest.html) - (Python standard library) Unit testing framework.
* Test Runners
    * [green](https://github.com/CleanCut/green) - A clean, colorful test runner.
    * [tox](https://tox.readthedocs.io/) - Auto builds and tests distributions in multiple Python versions
* GUI / Web Testing
    * [locust](https://github.com/locustio/locust) - Scalable user load testing tool written in Python.
    * [PyAutoGUI](https://github.com/asweigart/pyautogui) - PyAutoGUI is a cross-platform GUI automation Python module for human beings.
    * [Selenium](https://pypi.python.org/pypi/selenium) - Python bindings for [Selenium](http://www.seleniumhq.org/) WebDriver.
    * [sixpack](https://github.com/seatgeek/sixpack) - A language-agnostic A/B Testing framework.
    * [splinter](https://github.com/cobrateam/splinter) - Open source tool for testing web applications.
* Mock
    * [doublex](https://pypi.python.org/pypi/doublex) - Powerful test doubles framework for Python.
    * [freezegun](https://github.com/spulec/freezegun) - Travel through time by mocking the datetime module.
    * [httmock](https://github.com/patrys/httmock) - A mocking library for requests for Python 2.6+ and 3.2+.
    * [httpretty](https://github.com/gabrielfalcao/HTTPretty) - HTTP request mock tool for Python.
    * [mock](https://docs.python.org/3/library/unittest.mock.html) - (Python standard library) A mocking and patching library.
    * [responses](https://github.com/getsentry/responses) - A utility library for mocking out the requests Python library.
    * [VCR.py](https://github.com/kevin1024/vcrpy) - Record and replay HTTP interactions on your tests.
* Object Factories
    * [factory_boy](https://github.com/rbarrois/factory_boy) - A test fixtures replacement for Python.
    * [mixer](https://github.com/klen/mixer) - Another fixtures replacement. Supported Django, Flask, SQLAlchemy, Peewee and etc.
    * [model_mommy](https://github.com/vandersonmota/model_mommy) - Creating random fixtures for testing in Django.
* Code Coverage
    * [coverage](https://pypi.python.org/pypi/coverage) - Code coverage measurement.
* Fake Data
    * [church](https://github.com/lk-geimfari/church) - is a Python library that help you generate fake data.
    * [fake2db](https://github.com/emirozer/fake2db) - Fake database generator.
    * [faker](https://github.com/joke2k/faker) - A Python package that generates fake data.
    * [radar](https://pypi.python.org/pypi/radar) - Generate random datetime / time.
* Error Handler
    * [FuckIt.py](https://github.com/ajalt/fuckitpy) - FuckIt.py uses state-of-the-art technology to make sure your Python code runs whether it has any right to or not.

<<<<<<< HEAD
## Code Analysis and Linter

*Libraries and tools for analysing, parsing and manipulation codebases.*

* Code Analysis
    * [pysonar2](https://github.com/yinwang0/pysonar2) - A type inferencer and indexer for Python.
    * [pycallgraph](https://github.com/gak/pycallgraph) - A library that visualises the flow (call graph) of your Python application.
    * [code2flow](https://github.com/scottrogowski/code2flow) - Turn your Python and JavaScript code into DOT flowcharts.
* Linter
    * [Flake8](https://pypi.python.org/pypi/flake8) - The modular source code checker: pep8, pyflakes and co.
    * [pylama](https://pylama.readthedocs.org/) - Code audit tool for Python and JavaScript.
    * [Pylint](http://www.pylint.org/) - A source code analyzer.

## Debugging Tools

*Libraries for debugging code.*

* [pdb](https://docs.python.org/2/library/pdb.html) - (Python standard library) The Python Debugger.
* [ipdb](https://pypi.python.org/pypi/ipdb) - IPython-enabled pdb.
* [wdb](https://github.com/Kozea/wdb) - An improbable web debugger through WebSockets.
* [winpdb](http://winpdb.org/) - A Platform Independent Python Debugger with GUI.
* [pudb](https://pypi.python.org/pypi/pudb) – A full-screen, console-based Python debugger.
* [pyringe](https://github.com/google/pyringe) - Debugger capable of attaching to and injecting code into Python processes.
* [python-statsd](https://github.com/WoLpH/python-statsd) - Python Client for the [statsd](https://github.com/etsy/statsd/) server.
* [memory_profiler](https://github.com/fabianp/memory_profiler) - Monitor Memory usage of Python code.
* [profiling](https://github.com/what-studio/profiling) - An interactive Python profiler.
* [django-debug-toolbar](https://github.com/django-debug-toolbar/django-debug-toolbar) - Display various debug information about the current request/response.
* [django-devserver](https://github.com/dcramer/django-devserver) - A drop-in replacement for Django's runserver.
* [flask-debugtoolbar](https://github.com/mgood/flask-debugtoolbar) - A port of the django-debug-toolbar to flask.
* [pyelftools](https://github.com/eliben/pyelftools) - A pure-Python library for parsing and analyzing ELF files and DWARF debugging information.
* [manhole](https://github.com/ionelmc/python-manhole) - Debug service that will accept unix domain socket connections and present the stacktraces for all threads and an interactive prompt. 
* [hunter](https://github.com/ionelmc/python-hunter) - Hunter is a flexible code tracing toolkit.
* [remote-pdb](https://github.com/ionelmc/python-remote-pdb) - Remote vanilla PDB (over TCP sockets).

## Science and Data Analysis

*Libraries for scientific computing and data analyzing.*

* [SciPy](http://www.scipy.org/) - A Python-based ecosystem of open-source software for mathematics, science, and engineering.
* [NumPy](http://www.numpy.org/) - A fundamental package for scientific computing with Python.
* [Numba](http://numba.pydata.org/) - Python JIT (just in time) complier to LLVM aimed at scientific Python by the developers of Cython and NumPy.
* [NetworkX](https://networkx.github.io/) - A high-productivity software for complex networks.
* [Pandas](http://pandas.pydata.org/) - A library providing high-performance, easy-to-use data structures and data analysis tools.
* [Open Mining](https://github.com/avelino/mining) - Business Intelligence (BI) in Python (Pandas web interface)
* [PyMC](https://github.com/pymc-devs/pymc) - Markov Chain Monte Carlo sampling toolkit.
* [zipline](https://github.com/quantopian/zipline) - A Pythonic algorithmic trading library.
* [PyDy](https://pydy.org/) - Short for Python Dynamics, used to assist with workflow in the modeling of dynamic motion based around NumPy, SciPy, IPython, and matplotlib.
* [SymPy](https://github.com/sympy/sympy) - A Python library for symbolic mathematics.
* [statsmodels](https://github.com/statsmodels/statsmodels) - Statistical modeling and econometrics in Python.
* [astropy](http://www.astropy.org/) - A community Python library for Astronomy.
* [orange](http://orange.biolab.si/) - Data mining, data visualization, analysis and machine learning through visual programming or Python scripting.
* [RDKit](http://www.rdkit.org/) - Cheminformatics and Machine Learning Software.
* [Open Babel](http://openbabel.org/wiki/Main_Page) - A chemical toolbox designed to speak the many languages of chemical data.
* [cclib](http://cclib.github.io/) - A library for parsing and interpreting the results of computational chemistry packages.
* [Biopython](http://biopython.org/wiki/Main_Page) - Biopython is a set of freely available tools for biological computation.
* [bccb](https://github.com/chapmanb/bcbb) - Collection of useful code related to biological analysis.
* [bcbio-nextgen](https://github.com/chapmanb/bcbio-nextgen) - A toolkit providing best-practice pipelines for fully automated high throughput sequencing analysis.
* [blaze](http://blaze.pydata.org/en/latest/) - NumPy and Pandas interface to Big Data.

## Data Visualization

*Libraries for visualizing data. See: [awesome-javascript](https://github.com/sorrycc/awesome-javascript#data-visualization).*

* [matplotlib](http://matplotlib.org/) - A Python 2D plotting library.
* [bokeh](https://github.com/ContinuumIO/bokeh) - Interactive Web Plotting for Python.
* [plotly](https://plot.ly/python) - Collaborative web plotting for Python and matplotlib.
* [vincent](https://github.com/wrobstory/vincent) - A Python to Vega translator.
* [d3py](https://github.com/mikedewar/d3py) - A plotting library for Python, based on [D3.js](http://d3js.org/).
* [ggplot](https://github.com/yhat/ggplot) - Same API as ggplot2 for R.
* [Kartograph.py](https://github.com/kartograph/kartograph.py) - Rendering beautiful SVG maps in Python.
* [pygal](http://pygal.org/) - A Python SVG Charts Creator.
* [pygraphviz](https://pypi.python.org/pypi/pygraphviz) - Python interface to [Graphviz](http://www.graphviz.org/).
* [PyQtGraph](http://www.pyqtgraph.org/) - Interactive and realtime 2D/3D/Image plotting and science/engineering widgets.
* [VisPy](http://vispy.org/) - High-performance scientific visualization based on OpenGL.

## Computer Vision

*Libraries for computer vision.*

* [OpenCV](http://opencv.org/) - Open Source Computer Vision Library.
* [SimpleCV](http://simplecv.org/) - An open source framework for building computer vision applications.

## Machine Learning

*Libraries for Machine Learning. See: [awesome-machine-learning](https://github.com/josephmisiti/awesome-machine-learning#python).*

* [scikit-learn](http://scikit-learn.org/) - A Python module for machine learning built on top of SciPy.
* [pattern](https://github.com/clips/pattern) - Web mining module for Python.
* [NuPIC](https://github.com/numenta/nupic) - Numenta Platform for Intelligent Computing.
* [Pylearn2](https://github.com/lisa-lab/pylearn2) - A Machine Learning library based on [Theano](https://github.com/Theano/Theano).
* [hebel](https://github.com/hannes-brt/hebel) - GPU-Accelerated Deep Learning Library in Python.
* [gensim](https://github.com/piskvorky/gensim) - Topic Modelling for Humans.
* [PyBrain](https://github.com/pybrain/pybrain) - Another Python Machine Learning Library.
* [Crab](https://github.com/muricoca/crab) - A ﬂexible, fast recommender engine.
* [python-recsys](https://github.com/ocelma/python-recsys) - A Python library for implementing a Recommender System.
* [vowpal_porpoise](https://github.com/josephreisinger/vowpal_porpoise) - A lightweight Python wrapper for [Vowpal Wabbit](https://github.com/JohnLangford/vowpal_wabbit/).

## MapReduce

*Framworks and libraries for MapReduce.*

* [PySpark](http://spark.apache.org/docs/latest/programming-guide.html) - The Spark Python API.
* [dpark](https://github.com/douban/dpark) - Python clone of Spark, a MapReduce alike framework in Python.
* [luigi](https://github.com/spotify/luigi) - A module that helps you build complex pipelines of batch jobs.
* [mrjob](https://github.com/Yelp/mrjob) - Run MapReduce jobs on Hadoop or Amazon Web Services.
* [dumbo](https://github.com/klbostee/dumbo) - Python module that allows one to easily write and run Hadoop programs.
* [streamparse](https://github.com/Parsely/streamparse) - Run Python code against real-time streams of data. Integrates with [Apache Storm](https://storm.incubator.apache.org/).
=======
>>>>>>> 2d704758

## Text Processing

*Libraries for parsing and manipulating plain texts.*

* General
    * [chardet](https://github.com/chardet/chardet) - Python 2/3 compatible character encoding detector.
    * [difflib](https://docs.python.org/2/library/difflib.html) - (Python standard library) Helpers for computing deltas.
    * [ftfy](https://github.com/LuminosoInsight/python-ftfy) - Makes Unicode text less broken and more consistent automagically.
    * [fuzzywuzzy](https://github.com/seatgeek/fuzzywuzzy) - Fuzzy String Matching.
    * [Levenshtein](https://github.com/ztane/python-Levenshtein/) - Fast computation of Levenshtein distance and string similarity.
    * [pangu.py](https://github.com/vinta/pangu.py) - Spacing texts for CJK and alphanumerics.
    * [pyfiglet](https://github.com/pwaller/pyfiglet) - An implementation of figlet written in Python.
    * [shortuuid](https://github.com/stochastic-technologies/shortuuid) - A generator library for concise, unambiguous and URL-safe UUIDs.
    * [unidecode](https://pypi.python.org/pypi/Unidecode) - ASCII transliterations of Unicode text.
    * [uniout](https://github.com/moskytw/uniout) - Print readable chars instead of the escaped string.
    * [xpinyin](https://github.com/lxneng/xpinyin) - A library to translate Chinese hanzi (漢字) to pinyin (拼音).
* Slugify
    * [awesome-slugify](https://github.com/dimka665/awesome-slugify) - A Python slugify library that can preserve unicode.
    * [python-slugify](https://github.com/un33k/python-slugify) - A Python slugify library that translates unicode to ASCII.
    * [unicode-slugify](https://github.com/mozilla/unicode-slugify) - A slugifier that generates unicode slugs with Django as a dependency.
* Parser
    * [phonenumbers](https://github.com/daviddrysdale/python-phonenumbers) - Parsing, formatting, storing and validating international phone numbers.
    * [PLY](http://www.dabeaz.com/ply/) - Implementation of lex and yacc parsing tools for Python
    * [Pygments](http://pygments.org/) - A generic syntax highlighter.
    * [pyparsing](http://pyparsing.wikispaces.com/) - A general purpose framework for generating parsers.
    * [python-nameparser](https://github.com/derek73/python-nameparser) - Parsing human names into their individual components.
    * [python-user-agents](https://github.com/selwin/python-user-agents) - Browser user agent parser.
    * [sqlparse](https://github.com/andialbrecht/sqlparse) - A non-validating SQL parser.

## Third-party APIs

*Libraries for accessing third party services APIs. See: [List of Python API Wrappers and Libraries](https://github.com/realpython/list-of-python-api-wrappers).*

* [apache-libcloud](https://libcloud.apache.org/) - One Python library for all clouds.
* [boto3](https://github.com/boto/boto3) - Python interface to Amazon Web Services.
* [django-wordpress](https://github.com/sunlightlabs/django-wordpress/) - WordPress models and views for Django.
* [facebook-sdk](https://github.com/mobolic/facebook-sdk) - Facebook Platform Python SDK.
* [facepy](https://github.com/jgorset/facepy) - Facepy makes it really easy to interact with Facebook's Graph API
* [gmail](https://github.com/charlierguo/gmail) - A Pythonic interface for Gmail.
* [google-api-python-client](https://github.com/google/google-api-python-client) - Google APIs Client Library for Python.
* [gspread](https://github.com/burnash/gspread) - Google Spreadsheets Python API.
* [twython](https://github.com/ryanmcgrath/twython) - A Python wrapper for the Twitter API.

## URL Manipulation

*Libraries for parsing URLs.*

* [furl](https://github.com/gruns/furl) - A small Python library that makes manipulating URLs simple.
* [purl](https://github.com/codeinthehole/purl) - A simple, immutable URL class with a clean API for interrogation and manipulation.
* [pyshorteners](https://github.com/ellisonleao/pyshorteners) - A pure Python URL shortening lib.
* [short_url](https://github.com/Alir3z4/python-short_url) - Python implementation for generating Tiny URL and bit.ly-like URLs.
* [webargs](https://github.com/sloria/webargs) - A friendly library for parsing HTTP request arguments, with built-in support for popular web frameworks, including Flask, Django, Bottle, Tornado, and Pyramid.

## Video

*Libraries for manipulating video and GIFs.*

* [moviepy](http://zulko.github.io/moviepy/) - A module for script-based movie editing with many formats, including animated GIFs.
* [scikit-video](https://github.com/aizvorski/scikit-video) - Video processing routines for SciPy.

## WSGI Servers

*WSGI-compatible web servers.*

* [bjoern](https://pypi.python.org/pypi/bjoern) - Asynchronous, very fast and written in C.
* [fapws3](http://www.fapws.org/) - Asynchronous (network side only), written in C.
* [gunicorn](https://pypi.python.org/pypi/gunicorn) - Pre-forked, partly written in C.
* [meinheld](https://pypi.python.org/pypi/meinheld) - Asynchronous, partly written in C.
* [netius](https://github.com/hivesolutions/netius) - Asynchronous, very fast.
* [paste](http://pythonpaste.org/) - Multi-threaded, stable, tried and tested.
* [rocket](https://pypi.python.org/pypi/rocket) - Multi-threaded.
* [uWSGI](https://uwsgi-docs.readthedocs.io/) - A project aims at developing a full stack for building hosting services, written in C.
* [waitress](https://waitress.readthedocs.io/) - Multi-threaded, powers Pyramid.
* [Werkzeug](http://werkzeug.pocoo.org/) - A WSGI utility library for Python that powers Flask and can easily be embedded into your own projects.

## Web Content Extracting

*Libraries for extracting web contents.*

* [Haul](https://github.com/vinta/Haul) - An Extensible Image Crawler.
* [html2text](https://github.com/Alir3z4/html2text) - Convert HTML to Markdown-formatted text.
* [lassie](https://github.com/michaelhelmick/lassie) - Web Content Retrieval for Humans.
* [micawber](https://github.com/coleifer/micawber) - A small library for extracting rich content from URLs.
* [newspaper](https://github.com/codelucas/newspaper) - News extraction, article extraction and content curation in Python.
* [opengraph](https://github.com/erikriver/opengraph) - A Python module to parse the Open Graph Protocol
* [python-goose](https://github.com/grangier/python-goose) - HTML Content/Article Extractor.
* [python-readability](https://github.com/buriy/python-readability) - Fast Python port of arc90's readability tool.
* [sanitize](https://github.com/Alir3z4/python-sanitize) - Bringing sanity to world of messed-up data.
* [sumy](https://github.com/miso-belica/sumy) - A module for automatic summarization of text documents and HTML pages.
* [textract](https://github.com/deanmalmgren/textract) - Extract text from any document, Word, PowerPoint, PDFs, etc.

## Web Crawling

*Libraries for scraping websites.*

* [cola](https://github.com/chineking/cola) - A distributed crawling framework.
* [Demiurge](https://github.com/matiasb/demiurge) - PyQuery-based scraping micro-framework.
* [feedparser](http://pythonhosted.org/feedparser/) - Universal feed parser.
* [Grab](http://grablib.org/) - Site scraping framework.
* [MechanicalSoup](https://github.com/hickford/MechanicalSoup) - A Python library for automating interaction with websites.
* [portia](https://github.com/scrapinghub/portia) - Visual scraping for Scrapy.
* [pyspider](https://github.com/binux/pyspider) - A powerful spider system.
* [RoboBrowser](https://github.com/jmcarp/robobrowser) - A simple, Pythonic library for browsing the web without a standalone web browser.
* [Scrapy](http://scrapy.org/) - A fast high-level screen scraping and web crawling framework.

## Web Frameworks

*Full stack web frameworks.*

* [Bottle](http://bottlepy.org/docs/dev/index.html) - A fast, simple and lightweight WSGI micro web-framework.
* [CherryPy](http://www.cherrypy.org/) - A minimalist Python web framework, HTTP/1.1-compliant and WSGI thread-pooled.
* [Django](https://www.djangoproject.com/) - The most popular web framework in Python.
    * [awesome-django](https://github.com/rosarior/awesome-django)
* [Flask](http://flask.pocoo.org/) - A microframework for Python.
    * [awesome-flask](https://github.com/humiaozuzu/awesome-flask)
* [Pyramid](http://www.pylonsproject.org/) - A small, fast, down-to-earth, open source Python web framework.
    * [awesome-pyramid](https://github.com/uralbash/awesome-pyramid)
* [Tornado](http://www.tornadoweb.org/en/latest/) - A Web framework and asynchronous networking library.
* [TurboGears](http://www.turbogears.org/) - A microframework that can scale up to a full stack solution.

## WebSocket

*Libraries for working with WebSocket.*

* [AutobahnPython](https://github.com/crossbario/autobahn-python) - WebSocket & WAMP for Python on Twisted and [asyncio](https://docs.python.org/3/library/asyncio.html).
* [Crossbar](https://github.com/crossbario/crossbar/) - Open-source Unified Application Router (Websocket & WAMP for Python on Autobahn).
* [django-socketio](https://github.com/stephenmcd/django-socketio) - WebSockets for Django.
* [WebSocket-for-Python](https://github.com/Lawouach/WebSocket-for-Python) - WebSocket client and server library for Python 2 and 3 as well as PyPy.

# Services

Online tools and APIs to simplify development.

## Continuous Integration

*See: [awesome-CIandCD](https://github.com/ciandcd/awesome-ciandcd#online-build-system).*

* [CircleCI](https://circleci.com/) - A CI service that can run very fast parallel testing. (GitHub only)
* [Travis CI](https://travis-ci.org) - A popular CI service for your open source and [private](https://travis-ci.com) projects. (GitHub only)
* [Vexor CI](https://vexor.io) - A continuous integration tool for private apps with pay-per-minute billing model.
* [Wercker](http://wercker.com/) - A Docker-based platform for building and deploying applications and microservices.

## Code Quality

* [Codacy](https://www.codacy.com/) - Automated Code Review to ship better code, faster. Free for Open Source.
* [Codecov](https://codecov.io/) - Code coverage dashboard.
* [Landscape](https://landscape.io/) - Hosted continuous Python code metrics.
* [QuantifiedCode](https://www.quantifiedcode.com/) - A data-driven, automated, continuous code review tool.

# Resources

Where to discover new Python libraries.

## Podcasts

* [Podcast.init](http://podcastinit.com/)
* [Talk Python To Me](https://talkpython.fm/)

## Twitter

* [@codetengu](https://twitter.com/codetengu)
* [@getpy](https://twitter.com/getpy)
* [@importpython](https://twitter.com/importpython)
* [@planetpython](https://twitter.com/planetpython)
* [@pycoders](https://twitter.com/pycoders)
* [@pypi](https://twitter.com/pypi)
* [@pythontrending](https://twitter.com/pythontrending)
* [@PythonWeekly](https://twitter.com/PythonWeekly)

## Websites

* [/r/CoolGithubProjects](https://www.reddit.com/r/coolgithubprojects/)
* [/r/Python](https://www.reddit.com/r/python)
* [Awesome Python @LibHunt](http://python.libhunt.com)
* [Django Packages](https://www.djangopackages.com/)
* [Full Stack Python](https://www.fullstackpython.com/)
* [PyPI Ranking](http://pypi-ranking.info/alltime)
* [Python 3 Wall of Superpowers](http://python3wos.appspot.com/)
* [Python Hackers](http://pythonhackers.com/open-source/)
* [Python ZEEF](https://python.zeef.com/alan.richmond)
* [Python 开发社区](http://python.ctolib.com)
* [Trending Python repositories on GitHub today](https://github.com/trending?l=python)

## Weekly

* [CodeTengu Weekly](http://weekly.codetengu.com/)
* [Import Python Newsletter](http://importpython.com/newsletter/)
* [Pycoder's Weekly](http://pycoders.com/)
* [Python Weekly](http://www.pythonweekly.com/)

# Other Awesome Lists

List of lists.

* Monty
    * [awesome](https://github.com/sindresorhus/awesome)
    * [lists](https://github.com/jnv/lists)
* Python
    * [pycrumbs](https://github.com/kirang89/pycrumbs)
    * [python-github-projects](https://github.com/checkcheckzz/python-github-projects)
    * [python_reference](https://github.com/rasbt/python_reference)
    * [pythonidae](https://github.com/svaksha/pythonidae)

# Contributing

Your contributions are always welcome! Please take a look at the [contribution guidelines](https://github.com/vinta/awesome-python/blob/master/CONTRIBUTING.md) first.

I will keep some pull requests open if I'm not sure whether those libraries are awesome, you could [vote for them](https://github.com/vinta/awesome-python/pulls) by adding :+1: to them. Pull requests will be merged when their votes reach **20**.<|MERGE_RESOLUTION|>--- conflicted
+++ resolved
@@ -415,6 +415,7 @@
     * [ipdb](https://pypi.python.org/pypi/ipdb) - IPython-enabled [pdb](https://docs.python.org/2/library/pdb.html).
     * [pudb](https://pypi.python.org/pypi/pudb) - A full-screen, console-based Python debugger.
     * [pyringe](https://github.com/google/pyringe) - Debugger capable of attaching to and injecting code into Python processes.
+    * [remote-pdb](https://github.com/ionelmc/python-remote-pdb) - Remote vanilla PDB (over TCP sockets).
     * [wdb](https://github.com/Kozea/wdb) - An improbable web debugger through WebSockets.
     * [winpdb](http://winpdb.org/) - A Python Debugger with GUI, capable of remote debugging based on `rpdb2`.
 * Profiler
@@ -422,6 +423,8 @@
     * [memory_profiler](https://github.com/fabianp/memory_profiler) - Monitor Memory usage of Python code.
     * [profiling](https://github.com/what-studio/profiling) - An interactive Python profiler.
 * Others
+    * [hunter](https://github.com/ionelmc/python-hunter) - Hunter is a flexible code tracing toolkit.
+    * [manhole](https://github.com/ionelmc/python-manhole) - Debug service that will accept unix domain socket connections and present the stacktraces for all threads and an interactive prompt. 
     * [pyelftools](https://github.com/eliben/pyelftools) - Parsing and analyzing ELF files and DWARF debugging information.
     * [python-statsd](https://github.com/WoLpH/python-statsd) - Python Client for the [statsd](https://github.com/etsy/statsd/) server.
 
@@ -1051,117 +1054,6 @@
 * Error Handler
     * [FuckIt.py](https://github.com/ajalt/fuckitpy) - FuckIt.py uses state-of-the-art technology to make sure your Python code runs whether it has any right to or not.
 
-<<<<<<< HEAD
-## Code Analysis and Linter
-
-*Libraries and tools for analysing, parsing and manipulation codebases.*
-
-* Code Analysis
-    * [pysonar2](https://github.com/yinwang0/pysonar2) - A type inferencer and indexer for Python.
-    * [pycallgraph](https://github.com/gak/pycallgraph) - A library that visualises the flow (call graph) of your Python application.
-    * [code2flow](https://github.com/scottrogowski/code2flow) - Turn your Python and JavaScript code into DOT flowcharts.
-* Linter
-    * [Flake8](https://pypi.python.org/pypi/flake8) - The modular source code checker: pep8, pyflakes and co.
-    * [pylama](https://pylama.readthedocs.org/) - Code audit tool for Python and JavaScript.
-    * [Pylint](http://www.pylint.org/) - A source code analyzer.
-
-## Debugging Tools
-
-*Libraries for debugging code.*
-
-* [pdb](https://docs.python.org/2/library/pdb.html) - (Python standard library) The Python Debugger.
-* [ipdb](https://pypi.python.org/pypi/ipdb) - IPython-enabled pdb.
-* [wdb](https://github.com/Kozea/wdb) - An improbable web debugger through WebSockets.
-* [winpdb](http://winpdb.org/) - A Platform Independent Python Debugger with GUI.
-* [pudb](https://pypi.python.org/pypi/pudb) – A full-screen, console-based Python debugger.
-* [pyringe](https://github.com/google/pyringe) - Debugger capable of attaching to and injecting code into Python processes.
-* [python-statsd](https://github.com/WoLpH/python-statsd) - Python Client for the [statsd](https://github.com/etsy/statsd/) server.
-* [memory_profiler](https://github.com/fabianp/memory_profiler) - Monitor Memory usage of Python code.
-* [profiling](https://github.com/what-studio/profiling) - An interactive Python profiler.
-* [django-debug-toolbar](https://github.com/django-debug-toolbar/django-debug-toolbar) - Display various debug information about the current request/response.
-* [django-devserver](https://github.com/dcramer/django-devserver) - A drop-in replacement for Django's runserver.
-* [flask-debugtoolbar](https://github.com/mgood/flask-debugtoolbar) - A port of the django-debug-toolbar to flask.
-* [pyelftools](https://github.com/eliben/pyelftools) - A pure-Python library for parsing and analyzing ELF files and DWARF debugging information.
-* [manhole](https://github.com/ionelmc/python-manhole) - Debug service that will accept unix domain socket connections and present the stacktraces for all threads and an interactive prompt. 
-* [hunter](https://github.com/ionelmc/python-hunter) - Hunter is a flexible code tracing toolkit.
-* [remote-pdb](https://github.com/ionelmc/python-remote-pdb) - Remote vanilla PDB (over TCP sockets).
-
-## Science and Data Analysis
-
-*Libraries for scientific computing and data analyzing.*
-
-* [SciPy](http://www.scipy.org/) - A Python-based ecosystem of open-source software for mathematics, science, and engineering.
-* [NumPy](http://www.numpy.org/) - A fundamental package for scientific computing with Python.
-* [Numba](http://numba.pydata.org/) - Python JIT (just in time) complier to LLVM aimed at scientific Python by the developers of Cython and NumPy.
-* [NetworkX](https://networkx.github.io/) - A high-productivity software for complex networks.
-* [Pandas](http://pandas.pydata.org/) - A library providing high-performance, easy-to-use data structures and data analysis tools.
-* [Open Mining](https://github.com/avelino/mining) - Business Intelligence (BI) in Python (Pandas web interface)
-* [PyMC](https://github.com/pymc-devs/pymc) - Markov Chain Monte Carlo sampling toolkit.
-* [zipline](https://github.com/quantopian/zipline) - A Pythonic algorithmic trading library.
-* [PyDy](https://pydy.org/) - Short for Python Dynamics, used to assist with workflow in the modeling of dynamic motion based around NumPy, SciPy, IPython, and matplotlib.
-* [SymPy](https://github.com/sympy/sympy) - A Python library for symbolic mathematics.
-* [statsmodels](https://github.com/statsmodels/statsmodels) - Statistical modeling and econometrics in Python.
-* [astropy](http://www.astropy.org/) - A community Python library for Astronomy.
-* [orange](http://orange.biolab.si/) - Data mining, data visualization, analysis and machine learning through visual programming or Python scripting.
-* [RDKit](http://www.rdkit.org/) - Cheminformatics and Machine Learning Software.
-* [Open Babel](http://openbabel.org/wiki/Main_Page) - A chemical toolbox designed to speak the many languages of chemical data.
-* [cclib](http://cclib.github.io/) - A library for parsing and interpreting the results of computational chemistry packages.
-* [Biopython](http://biopython.org/wiki/Main_Page) - Biopython is a set of freely available tools for biological computation.
-* [bccb](https://github.com/chapmanb/bcbb) - Collection of useful code related to biological analysis.
-* [bcbio-nextgen](https://github.com/chapmanb/bcbio-nextgen) - A toolkit providing best-practice pipelines for fully automated high throughput sequencing analysis.
-* [blaze](http://blaze.pydata.org/en/latest/) - NumPy and Pandas interface to Big Data.
-
-## Data Visualization
-
-*Libraries for visualizing data. See: [awesome-javascript](https://github.com/sorrycc/awesome-javascript#data-visualization).*
-
-* [matplotlib](http://matplotlib.org/) - A Python 2D plotting library.
-* [bokeh](https://github.com/ContinuumIO/bokeh) - Interactive Web Plotting for Python.
-* [plotly](https://plot.ly/python) - Collaborative web plotting for Python and matplotlib.
-* [vincent](https://github.com/wrobstory/vincent) - A Python to Vega translator.
-* [d3py](https://github.com/mikedewar/d3py) - A plotting library for Python, based on [D3.js](http://d3js.org/).
-* [ggplot](https://github.com/yhat/ggplot) - Same API as ggplot2 for R.
-* [Kartograph.py](https://github.com/kartograph/kartograph.py) - Rendering beautiful SVG maps in Python.
-* [pygal](http://pygal.org/) - A Python SVG Charts Creator.
-* [pygraphviz](https://pypi.python.org/pypi/pygraphviz) - Python interface to [Graphviz](http://www.graphviz.org/).
-* [PyQtGraph](http://www.pyqtgraph.org/) - Interactive and realtime 2D/3D/Image plotting and science/engineering widgets.
-* [VisPy](http://vispy.org/) - High-performance scientific visualization based on OpenGL.
-
-## Computer Vision
-
-*Libraries for computer vision.*
-
-* [OpenCV](http://opencv.org/) - Open Source Computer Vision Library.
-* [SimpleCV](http://simplecv.org/) - An open source framework for building computer vision applications.
-
-## Machine Learning
-
-*Libraries for Machine Learning. See: [awesome-machine-learning](https://github.com/josephmisiti/awesome-machine-learning#python).*
-
-* [scikit-learn](http://scikit-learn.org/) - A Python module for machine learning built on top of SciPy.
-* [pattern](https://github.com/clips/pattern) - Web mining module for Python.
-* [NuPIC](https://github.com/numenta/nupic) - Numenta Platform for Intelligent Computing.
-* [Pylearn2](https://github.com/lisa-lab/pylearn2) - A Machine Learning library based on [Theano](https://github.com/Theano/Theano).
-* [hebel](https://github.com/hannes-brt/hebel) - GPU-Accelerated Deep Learning Library in Python.
-* [gensim](https://github.com/piskvorky/gensim) - Topic Modelling for Humans.
-* [PyBrain](https://github.com/pybrain/pybrain) - Another Python Machine Learning Library.
-* [Crab](https://github.com/muricoca/crab) - A ﬂexible, fast recommender engine.
-* [python-recsys](https://github.com/ocelma/python-recsys) - A Python library for implementing a Recommender System.
-* [vowpal_porpoise](https://github.com/josephreisinger/vowpal_porpoise) - A lightweight Python wrapper for [Vowpal Wabbit](https://github.com/JohnLangford/vowpal_wabbit/).
-
-## MapReduce
-
-*Framworks and libraries for MapReduce.*
-
-* [PySpark](http://spark.apache.org/docs/latest/programming-guide.html) - The Spark Python API.
-* [dpark](https://github.com/douban/dpark) - Python clone of Spark, a MapReduce alike framework in Python.
-* [luigi](https://github.com/spotify/luigi) - A module that helps you build complex pipelines of batch jobs.
-* [mrjob](https://github.com/Yelp/mrjob) - Run MapReduce jobs on Hadoop or Amazon Web Services.
-* [dumbo](https://github.com/klbostee/dumbo) - Python module that allows one to easily write and run Hadoop programs.
-* [streamparse](https://github.com/Parsely/streamparse) - Run Python code against real-time streams of data. Integrates with [Apache Storm](https://storm.incubator.apache.org/).
-=======
->>>>>>> 2d704758
-
 ## Text Processing
 
 *Libraries for parsing and manipulating plain texts.*
