--- conflicted
+++ resolved
@@ -643,11 +643,8 @@
     * [mock](https://pypi.python.org/pypi/mock) - A Python Mocking and Patching Library for Testing.
     * [responses](https://github.com/dropbox/responses) - A utility library for mocking out the requests Python library.
     * [doublex](https://pypi.python.org/pypi/doublex) - Powerful test doubles framework for Python.
-<<<<<<< HEAD
     * [freezegun](https://github.com/spulec/freezegun) - Travel through time by mocking the datetime module.
-=======
-    * [httpretty](http://falcao.it/HTTPretty/) - HTTP request mock tool for python.
->>>>>>> 165ad1c9
+    * [httpretty](http://falcao.it/HTTPretty/) - HTTP request mock tool for Python.
 * Fake Data
     * [faker](http://www.joke2k.net/faker/) - A Python package that generates fake data.
     * [mixer](https://mixer.readthedocs.org) - Generating fake data and creating random fixtures for testing in Django ORM, SQLAlchemy, Peewee, MongoEngine, Pony ORM and etc.
