--- conflicted
+++ resolved
@@ -394,23 +394,6 @@
 
 *Libraries for working with dates and times.*
 
-<<<<<<< HEAD
-* Relational Databases
-    * [Django Models](https://docs.djangoproject.com/en/dev/topics/db/models/) - A part of Django.
-    * [SQLAlchemy](http://www.sqlalchemy.org/) - The Python SQL Toolkit and Object Relational Mapper.
-        * [awesome-sqlalchemy](https://github.com/dahlia/awesome-sqlalchemy)
-    * [Peewee](https://github.com/coleifer/peewee) - A small, expressive ORM.
-    * [PonyORM](https://ponyorm.com/) - ORM that provides a generator-oriented interface to SQL.
-    * [python-sql](https://pypi.python.org/pypi/python-sql) - Write SQL queries pythonically.
-    * [Orator](https://orator-orm.com) -  The Orator ORM provides a simple yet beautiful ActiveRecord implementation.
-* NoSQL Databases
-    * [django-mongodb-engine](https://github.com/django-nonrel/mongodb-engine) - Django MongoDB Backend.
-    * [PynamoDB](https://github.com/jlafon/PynamoDB) - A Pythonic interface for [Amazon DynamoDB](https://aws.amazon.com/dynamodb/).
-    * [flywheel](https://github.com/mathcamp/flywheel) - Object mapper for Amazon DynamoDB.
-    * [MongoEngine](http://mongoengine.org/) - A Python Object-Document-Mapper for working with MongoDB.
-    * [hot-redis](https://github.com/stephenmcd/hot-redis) - Rich Python data types for Redis.
-    * [redisco](https://github.com/kiddouk/redisco) - A Python Library for Simple Models and Containers Persisted in Redis.
-=======
 * [arrow](https://github.com/crsmithdev/arrow) - Better dates & times for Python.
 * [Chronyk](https://github.com/KoffeinFlummi/Chronyk) - A Python 3 library for parsing human-written times and dates.
 * [dateutil](https://github.com/dateutil/dateutil) - Extensions to the standard Python [datetime](https://docs.python.org/2/library/datetime.html) module.
@@ -435,7 +418,6 @@
     * [line_profiler](https://github.com/rkern/line_profiler) - Line-by-line profiling.
     * [memory_profiler](https://github.com/fabianp/memory_profiler) - Monitor Memory usage of Python code.
     * [profiling](https://github.com/what-studio/profiling) - An interactive Python profiler.
->>>>>>> 720275c3
 * Others
     * [django-debug-toolbar](https://github.com/django-debug-toolbar/django-debug-toolbar) - Display various debug information for Django.
     * [django-devserver](https://github.com/dcramer/django-devserver) - A drop-in replacement for Django's runserver.
@@ -842,6 +824,7 @@
     * [Django Models](https://docs.djangoproject.com/en/dev/topics/db/models/) - A part of Django.
     * [SQLAlchemy](http://www.sqlalchemy.org/) - The Python SQL Toolkit and Object Relational Mapper.
         * [awesome-sqlalchemy](https://github.com/dahlia/awesome-sqlalchemy)
+    * [Orator](https://orator-orm.com) -  The Orator ORM provides a simple yet beautiful ActiveRecord implementation.
     * [Peewee](https://github.com/coleifer/peewee) - A small, expressive ORM.
     * [PonyORM](https://ponyorm.com/) - ORM that provides a generator-oriented interface to SQL.
     * [python-sql](https://pypi.python.org/pypi/python-sql) - Write SQL queries pythonically.
