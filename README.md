# Awesome Python [![Awesome](https://cdn.rawgit.com/sindresorhus/awesome/d7305f38d29fed78fa85652e3a63e154dd8e8829/media/badge.svg)](https://github.com/sindresorhus/awesome)

A curated list of awesome Python frameworks, libraries, software and resources.

Inspired by [awesome-php](https://github.com/ziadoz/awesome-php).

- [Interactive Viewer](#interactive-viewer)
- [Awesome Python](#awesome-python)
    - [Admin Panels](#admin-panels)
    - [Algorithms and Design Patterns](#algorithms-and-design-patterns)
    - [ASGI Servers](#asgi-servers)
    - [Asynchronous Programming](#asynchronous-programming)
    - [Audio](#audio)
    - [Authentication](#authentication)
    - [Build Tools](#build-tools)
    - [Built-in Classes Enhancement](#built-in-classes-enhancement)
    - [Caching](#caching)
    - [ChatOps Tools](#chatops-tools)
    - [CMS](#cms)
    - [Code Analysis](#code-analysis)
    - [Command-line Interface Development](#command-line-interface-development)
    - [Command-line Tools](#command-line-tools)
    - [Compatibility](#compatibility)
    - [Computer Vision](#computer-vision)
    - [Concurrency and Parallelism](#concurrency-and-parallelism)
    - [Configuration](#configuration)
    - [Cryptography](#cryptography)
    - [Data Analysis](#data-analysis)
    - [Data Validation](#data-validation)
    - [Data Visualization](#data-visualization)
    - [Database Drivers](#database-drivers)
    - [Database](#database)
    - [Date and Time](#date-and-time)
    - [Debugging Tools](#debugging-tools)
    - [Deep Learning](#deep-learning)
    - [DevOps Tools](#devops-tools)
    - [Distributed Computing](#distributed-computing)
    - [Distribution](#distribution)
    - [Documentation](#documentation)
    - [Downloader](#downloader)
    - [E-commerce](#e-commerce)
    - [Editor Plugins and IDEs](#editor-plugins-and-ides)
    - [Email](#email)
    - [Enterprise Application Integrations](#enterprise-application-integrations)
    - [Environment Management](#environment-management)
    - [Files](#file)
    - [Foreign Function Interface](#foreign-function-interface)
    - [Forms](#forms)
    - [Functional Programming](#functional-programming)
    - [Game Development](#game-development)
    - [Geolocation](#geolocation)
    - [GUI Development](#gui-development)
    - [Hardware](#hardware)
    - [HTML Manipulation](#html-manipulation)
    - [HTTP Clients](#http-clients)
    - [Image Processing](#image-processing)
    - [Implementations](#implementations)
    - [Interactive Interpreter](#interactive-interpreter)
    - [Internationalization](#internationalization)
    - [Job Scheduler](#job-scheduler)
    - [Logging](#logging)
    - [Machine Learning](#machine-learning)
    - [Miscellaneous](#miscellaneous)
    - [Natural Language Processing](#natural-language-processing)
    - [Network Virtualization](#network-virtualization)
    - [News Feed](#news-feed)
    - [ORM](#orm)
    - [Package Management](#package-management)
    - [Package Repositories](#package-repositories)
    - [Penetration testing](#penetration-testing)
    - [Permissions](#permissions)
    - [Processes](#processes)
    - [Recommender Systems](#recommender-systems)
    - [Refactoring](#refactoring)
    - [RESTful API](#restful-api)
    - [Robotics](#robotics)
    - [RPC Servers](#rpc-servers)
    - [Science](#science)
    - [Search](#search)
    - [Serialization](#serialization)
    - [Serverless Frameworks](#serverless-frameworks)
    - [Shell](#shell)
    - [Specific Formats Processing](#specific-formats-processing)
    - [Static Site Generator](#static-site-generator)
    - [Tagging](#tagging)
    - [Task Queues](#task-queues)
    - [Template Engine](#template-engine)
    - [Testing](#testing)
    - [Text Processing](#text-processing)
    - [Third-party APIs](#third-party-apis)
    - [URL Manipulation](#url-manipulation)
    - [Video](#video)
    - [Web Asset Management](#web-asset-management)
    - [Web Content Extracting](#web-content-extracting)
    - [Web Crawling](#web-crawling)
    - [Web Frameworks](#web-frameworks)
    - [WebSocket](#websocket)
    - [WSGI Servers](#wsgi-servers)
- [Resources](#resources)
    - [Books](#books)
    - [Newsletters](#newsletters)
    - [Podcasts](#podcasts)
    - [Websites](#websites)
- [Contributing](#contributing)

---

## Interactive Viewer

Want a fast way to browse the catalogue? Generate and serve the lightweight viewer in [`examples/awesome_viewer`](examples/awesome_viewer).

```bash
<<<<<<< HEAD
python examples/awesome_viewer/generate_site.py       # defaults to `build`
python examples/awesome_viewer/generate_site.py serve
# Or run the CLI as a module:
python -m examples.awesome_viewer --output /tmp/viewer
# Or use Makefile helpers (installs deps and serves on :8765):
make viewer_install
make viewer_build
make viewer_serve
```

The `build` command writes the static site to `examples/awesome_viewer/build/`, including the compiled CSS
and JavaScript bundles. It also saves `catalog.json` (the rendered data set) and `manifest.json` (build
metadata and totals) beside `index.html` so you can sanity-check the output or plug the data into other
tooling. Once the server is running, open the reported URL in your browser to filter the libraries
interactively. The refreshed page still shows quick stats and instant search, but now includes a left-hand
category navigator, keyboard-friendly shortcuts, and a step-through preview panel so you can move through
the visible categories with clicks or the `[` and `]` keys. The CLI also previews every parsed
category—tune the output with `--preview-limit` (or pass `0` to skip it) and add `--preview-mode step` when
you would like the terminal preview to pause before rendering the next category. When standard input is not
interactive (for example, in CI), the CLI automatically falls back to the list preview so builds never wait
on user input. If you just run `python examples/awesome_viewer/generate_site.py` without a subcommand (or
invoke `python -m examples.awesome_viewer`), the script now performs a build with whatever options you
provided, making smoke tests and module execution terser.
=======
python examples/awesome_viewer/generate_site.py build
python examples/awesome_viewer/generate_site.py serve
```

Once the server is running, open the reported URL in your browser to filter the libraries interactively.
>>>>>>> 8dbff55b

## Admin Panels

*Libraries for administrative interfaces.*

* [ajenti](https://github.com/ajenti/ajenti) - The admin panel your servers deserve.
* [django-grappelli](https://grappelliproject.com/) - A jazzy skin for the Django Admin-Interface.
* [django-jet](https://github.com/geex-arts/django-jet) - Modern responsive template for the Django admin interface with improved functionality.
* [django-suit](https://djangosuit.com/) - Alternative Django Admin-Interface (free only for Non-commercial use).
* [django-xadmin](https://github.com/sshwsfc/xadmin) - Drop-in replacement of Django admin comes with lots of goodies.
* [flask-admin](https://github.com/flask-admin/flask-admin) - Simple and extensible administrative interface framework for Flask.
* [flower](https://github.com/mher/flower) - Real-time monitor and web admin for Celery.
* [jet-bridge](https://github.com/jet-admin/jet-bridge) - Admin panel framework for any application with nice UI (ex Jet Django).
* [wooey](https://github.com/wooey/wooey) - A Django app which creates automatic web UIs for Python scripts.

## Algorithms and Design Patterns

*Python implementation of data structures, algorithms and design patterns. Also see [awesome-algorithms](https://github.com/tayllan/awesome-algorithms).*

* Algorithms
    * [algorithms](https://github.com/keon/algorithms) - Minimal examples of data structures and algorithms.
    * [python-ds](https://github.com/prabhupant/python-ds) - A collection of data structure and algorithms for coding interviews.
    * [sortedcontainers](https://github.com/grantjenks/python-sortedcontainers) - Fast and pure-Python implementation of sorted collections.
    * [TheAlgorithms](https://github.com/TheAlgorithms/Python) - All Algorithms implemented in Python.
* Design Patterns
    * [PyPattyrn](https://github.com/tylerlaberge/PyPattyrn) - A simple yet effective library for implementing common design patterns.
    * [python-patterns](https://github.com/faif/python-patterns) - A collection of design patterns in Python.
    * [transitions](https://github.com/pytransitions/transitions) - A lightweight, object-oriented finite state machine implementation.

## ASGI Servers

*[ASGI](https://asgi.readthedocs.io/en/latest/)-compatible web servers.*

* [daphne](https://github.com/django/daphne) - A HTTP, HTTP2 and WebSocket protocol server for ASGI and ASGI-HTTP.
* [uvicorn](https://github.com/encode/uvicorn) - A lightning-fast ASGI server implementation, using uvloop and httptools.

## Asynchronous Programming

* [asyncio](https://docs.python.org/3/library/asyncio.html) - (Python standard library) Asynchronous I/O, event loop, coroutines and tasks.
    - [awesome-asyncio](https://github.com/timofurrer/awesome-asyncio)
* [trio](https://github.com/python-trio/trio) - A friendly library for async concurrency and I/O.
* [Twisted](https://twistedmatrix.com/trac/) - An event-driven networking engine.
* [uvloop](https://github.com/MagicStack/uvloop) - Ultra fast asyncio event loop.

## Audio

*Libraries for manipulating audio and its metadata.*

* Audio
    * [audioread](https://github.com/beetbox/audioread) - Cross-library (GStreamer + Core Audio + MAD + FFmpeg) audio decoding.
    * [audioFlux](https://github.com/libAudioFlux/audioFlux) - A library for audio and music analysis, feature extraction.
    * [dejavu](https://github.com/worldveil/dejavu) - Audio fingerprinting and recognition.
    * [kapre](https://github.com/keunwoochoi/kapre) - Keras Audio Preprocessors.
    * [librosa](https://github.com/librosa/librosa) - Python library for audio and music analysis.
    * [matchering](https://github.com/sergree/matchering) - A library for automated reference audio mastering.
    * [mingus](http://bspaans.github.io/python-mingus/) - An advanced music theory and notation package with MIDI file and playback support.
    * [pyAudioAnalysis](https://github.com/tyiannak/pyAudioAnalysis) - Audio feature extraction, classification, segmentation and applications.
    * [pydub](https://github.com/jiaaro/pydub) - Manipulate audio with a simple and easy high level interface.
    * [TimeSide](https://github.com/Parisson/TimeSide) - Open web audio processing framework.
* Metadata
    * [beets](https://github.com/beetbox/beets) - A music library manager and [MusicBrainz](https://musicbrainz.org/) tagger.
    * [eyeD3](https://github.com/nicfit/eyeD3) - A tool for working with audio files, specifically MP3 files containing ID3 metadata.
    * [mutagen](https://github.com/quodlibet/mutagen) - A Python module to handle audio metadata.
    * [tinytag](https://github.com/devsnd/tinytag) - A library for reading music meta data of MP3, OGG, FLAC and Wave files.

## Authentication

*Libraries for implementing authentications schemes.*

* OAuth
    * [authlib](https://github.com/lepture/authlib) - JavaScript Object Signing and Encryption draft implementation.
    * [django-allauth](https://github.com/pennersr/django-allauth) - Authentication app for Django that "just works."
    * [django-oauth-toolkit](https://github.com/evonove/django-oauth-toolkit) - OAuth 2 goodies for Django.
    * [oauthlib](https://github.com/idan/oauthlib) - A generic and thorough implementation of the OAuth request-signing logic.
    * [python-oauth2](https://github.com/joestump/python-oauth2) - A fully tested, abstract interface to creating OAuth clients and servers.
    * [python-social-auth](https://github.com/omab/python-social-auth) - An easy-to-setup social authentication mechanism.
* JWT
    * [pyjwt](https://github.com/jpadilla/pyjwt) - JSON Web Token implementation in Python.
    * [python-jose](https://github.com/mpdavis/python-jose/) - A JOSE implementation in Python.
    * [python-jwt](https://github.com/davedoesdev/python-jwt) - A module for generating and verifying JSON Web Tokens.

## Build Tools

*Compile software from source code.*

* [BitBake](http://www.yoctoproject.org/docs/1.6/bitbake-user-manual/bitbake-user-manual.html) - A make-like build tool for embedded Linux.
* [buildout](http://www.buildout.org/en/latest/) - A build system for creating, assembling and deploying applications from multiple parts.
* [PlatformIO](https://github.com/platformio/platformio-core) - A console tool to build code with different development platforms.
* [pybuilder](https://github.com/pybuilder/pybuilder) - A continuous build tool written in pure Python.
* [SCons](http://www.scons.org/) - A software construction tool.

## Built-in Classes Enhancement

*Libraries for enhancing Python built-in classes.*

* [attrs](https://github.com/python-attrs/attrs) - Replacement for `__init__`, `__eq__`, `__repr__`, etc. boilerplate in class definitions.
* [bidict](https://github.com/jab/bidict) - Efficient, Pythonic bidirectional map data structures and related functionality..
* [Box](https://github.com/cdgriffith/Box) - Python dictionaries with advanced dot notation access.
* [dataclasses](https://docs.python.org/3/library/dataclasses.html) - (Python standard library) Data classes.
* [DottedDict](https://github.com/carlosescri/DottedDict) - A library that provides a method of accessing lists and dicts with a dotted path notation.

## CMS

*Content Management Systems.*

* [django-cms](https://www.django-cms.org/en/) - An Open source enterprise CMS based on the Django.
* [feincms](https://github.com/feincms/feincms) - One of the most advanced Content Management Systems built on Django.
* [indico](https://github.com/indico/indico) - A feature-rich event management system, made @ [CERN](https://en.wikipedia.org/wiki/CERN).
* [Kotti](https://github.com/Kotti/Kotti) - A high-level, Pythonic web application framework built on Pyramid.
* [mezzanine](https://github.com/stephenmcd/mezzanine) - A powerful, consistent, and flexible content management platform.
* [plone](https://plone.org/) - A CMS built on top of the open source application server Zope.
* [quokka](https://github.com/rochacbruno/quokka) - Flexible, extensible, small CMS powered by Flask and MongoDB.
* [wagtail](https://wagtail.io/) - A Django content management system.

## Caching

*Libraries for caching data.*

* [beaker](https://github.com/bbangert/beaker) - A WSGI middleware for sessions and caching.
* [django-cache-machine](https://github.com/django-cache-machine/django-cache-machine) - Automatic caching and invalidation for Django models.
* [django-cacheops](https://github.com/Suor/django-cacheops) - A slick ORM cache with automatic granular event-driven invalidation.
* [dogpile.cache](http://dogpilecache.readthedocs.io/en/latest/) - dogpile.cache is a next generation replacement for Beaker made by the same authors.
* [HermesCache](https://pypi.org/project/HermesCache/) - Python caching library with tag-based invalidation and dogpile effect prevention.
* [pylibmc](https://github.com/lericson/pylibmc) - A Python wrapper around the [libmemcached](https://libmemcached.org/libMemcached.html) interface.
* [python-diskcache](http://www.grantjenks.com/docs/diskcache/) - SQLite and file backed cache backend with faster lookups than memcached and redis.

## ChatOps Tools

*Libraries for chatbot development.*

* [errbot](https://github.com/errbotio/errbot/) - The easiest and most popular chatbot to implement ChatOps.

## Code Analysis

*Tools of static analysis, linters and code quality checkers. Also see [awesome-static-analysis](https://github.com/mre/awesome-static-analysis).*

* Code Analysis
    * [coala](https://github.com/coala/coala/) - Language independent and easily extendable code analysis application.
    * [code2flow](https://github.com/scottrogowski/code2flow) - Turn your Python and JavaScript code into DOT flowcharts.
    * [prospector](https://github.com/PyCQA/prospector) - A tool to analyse Python code.
    * [pycallgraph](https://github.com/gak/pycallgraph) - A library that visualises the flow (call graph) of your Python application.
    * [vulture](https://github.com/jendrikseipp/vulture) - A tool for finding and analysing dead Python code.
* Code Linters
    * [flake8](https://pypi.org/project/flake8/) - A wrapper around `pycodestyle`, `pyflakes` and McCabe.
        * [awesome-flake8-extensions](https://github.com/DmytroLitvinov/awesome-flake8-extensions)
    * [pylama](https://github.com/klen/pylama) - A code audit tool for Python and JavaScript.
    * [pylint](https://www.pylint.org/) - A fully customizable source code analyzer.
    * [wemake-python-styleguide](https://github.com/wemake-services/wemake-python-styleguide) - The strictest and most opinionated python linter ever.
* Code Formatters
    * [black](https://github.com/python/black) - The uncompromising Python code formatter.
    * [isort](https://github.com/timothycrosley/isort) - A Python utility / library to sort imports.
    * [yapf](https://github.com/google/yapf) - Yet another Python code formatter from Google.
* Static Type Checkers, also see [awesome-python-typing](https://github.com/typeddjango/awesome-python-typing)
    * [mypy](http://mypy-lang.org/) - Check variable types during compile time.
    * [pyre-check](https://github.com/facebook/pyre-check) - Performant type checking.
    * [typeshed](https://github.com/python/typeshed) - Collection of library stubs for Python, with static types.
* Static Type Annotations Generators
    * [MonkeyType](https://github.com/Instagram/MonkeyType) - A system for Python that generates static type annotations by collecting runtime types.
    * [pytype](https://github.com/google/pytype) - Pytype checks and infers types for Python code - without requiring type annotations.

## Command-line Interface Development

*Libraries for building command-line applications.*

* Command-line Application Development
    * [cement](http://builtoncement.com/) - CLI Application Framework for Python.
    * [click](http://click.pocoo.org/dev/) - A package for creating beautiful command line interfaces in a composable way.
    * [cliff](https://docs.openstack.org/developer/cliff/) - A framework for creating command-line programs with multi-level commands.
    * [docopt](http://docopt.org/) - Pythonic command line arguments parser.
    * [python-fire](https://github.com/google/python-fire) - A library for creating command line interfaces from absolutely any Python object.
    * [python-prompt-toolkit](https://github.com/jonathanslenders/python-prompt-toolkit) - A library for building powerful interactive command lines.
* Terminal Rendering
    * [alive-progress](https://github.com/rsalmei/alive-progress) - A new kind of Progress Bar, with real-time throughput, eta and very cool animations.
    * [asciimatics](https://github.com/peterbrittain/asciimatics) - A package to create full-screen text UIs (from interactive forms to ASCII animations).
    * [bashplotlib](https://github.com/glamp/bashplotlib) - Making basic plots in the terminal.
    * [colorama](https://pypi.org/project/colorama/) - Cross-platform colored terminal text.
    * [rich](https://github.com/willmcgugan/rich) - Python library for rich text and beautiful formatting in the terminal. Also provides a great `RichHandler` log handler.
    * [tqdm](https://github.com/tqdm/tqdm) - Fast, extensible progress bar for loops and CLI.

## Command-line Tools

*Useful CLI-based tools for productivity.*

* Productivity Tools
    * [copier](https://github.com/pykong/copier) - A library and command-line utility for rendering projects templates.
    * [cookiecutter](https://github.com/audreyr/cookiecutter) - A command-line utility that creates projects from cookiecutters (project templates).
    * [doitlive](https://github.com/sloria/doitlive) - A tool for live presentations in the terminal.
    * [howdoi](https://github.com/gleitz/howdoi) - Instant coding answers via the command line.
    * [Invoke](https://github.com/pyinvoke/invoke#readme) - A tool for managing shell-oriented subprocesses and organizing executable Python code into CLI-invokable tasks.
    * [PathPicker](https://github.com/facebook/PathPicker) - Select files out of bash output.
    * [percol](https://github.com/mooz/percol) - Adds flavor of interactive selection to the traditional pipe concept on UNIX.
    * [thefuck](https://github.com/nvbn/thefuck) - Correcting your previous console command.
    * [tmuxp](https://github.com/tony/tmuxp) - A [tmux](https://github.com/tmux/tmux) session manager.
    * [try](https://github.com/timofurrer/try) - A dead simple CLI to try out python packages - it's never been easier.
* CLI Enhancements
    * [httpie](https://github.com/jakubroztocil/httpie) - A command line HTTP client, a user-friendly cURL replacement.
    * [iredis](https://github.com/laixintao/iredis) - Redis CLI with autocompletion and syntax highlighting.
    * [kube-shell](https://github.com/cloudnativelabs/kube-shell) - An integrated shell for working with the Kubernetes CLI.
    * [litecli](https://github.com/dbcli/litecli) - SQLite CLI with autocompletion and syntax highlighting.
    * [mycli](https://github.com/dbcli/mycli) - MySQL CLI with autocompletion and syntax highlighting.
    * [pgcli](https://github.com/dbcli/pgcli) - PostgreSQL CLI with autocompletion and syntax highlighting.
    * [saws](https://github.com/donnemartin/saws) - A Supercharged [aws-cli](https://github.com/aws/aws-cli).

## Compatibility

*Libraries for migrating from Python 2 to 3.*

* [python-future](http://python-future.org/index.html) - The missing compatibility layer between Python 2 and Python 3.
* [modernize](https://github.com/PyCQA/modernize) - Modernizes Python code for eventual Python 3 migration.
* [six](https://pypi.org/project/six/) - Python 2 and 3 compatibility utilities.

## Computer Vision

*Libraries for Computer Vision.*

* [EasyOCR](https://github.com/JaidedAI/EasyOCR) - Ready-to-use OCR with 40+ languages supported.
* [Face Recognition](https://github.com/ageitgey/face_recognition) - Simple facial recognition library.
* [Kornia](https://github.com/kornia/kornia/) - Open Source Differentiable Computer Vision Library for PyTorch.
* [OpenCV](https://opencv.org/) - Open Source Computer Vision Library.
* [pytesseract](https://github.com/madmaze/pytesseract) - A wrapper for [Google Tesseract OCR](https://github.com/tesseract-ocr).
* [SimpleCV](https://github.com/sightmachine/SimpleCV) - An open source framework for building computer vision applications.
* [tesserocr](https://github.com/sirfz/tesserocr) - Another simple, Pillow-friendly, wrapper around the `tesseract-ocr` API for OCR.

## Concurrency and Parallelism

*Libraries for concurrent and parallel execution. Also see [awesome-asyncio](https://github.com/timofurrer/awesome-asyncio).*

* [concurrent.futures](https://docs.python.org/3/library/concurrent.futures.html) - (Python standard library) A high-level interface for asynchronously executing callables.
* [eventlet](http://eventlet.net/) - Asynchronous framework with WSGI support.
* [gevent](http://www.gevent.org/) - A coroutine-based Python networking library that uses [greenlet](https://github.com/python-greenlet/greenlet).
* [multiprocessing](https://docs.python.org/3/library/multiprocessing.html) - (Python standard library) Process-based parallelism.
* [scoop](https://github.com/soravux/scoop) - Scalable Concurrent Operations in Python.
* [uvloop](https://github.com/MagicStack/uvloop) - Ultra fast implementation of `asyncio` event loop on top of `libuv`.

## Configuration

*Libraries for storing and parsing configuration options.*

* [configobj](https://github.com/DiffSK/configobj) - INI file parser with validation.
* [configparser](https://docs.python.org/3/library/configparser.html) - (Python standard library) INI file parser.
* [hydra](https://github.com/facebookresearch/hydra) - Hydra is a framework for elegantly configuring complex applications.
* [profig](https://profig.readthedocs.io/en/latest/) - Config from multiple formats with value conversion.
* [python-decouple](https://github.com/henriquebastos/python-decouple) - Strict separation of settings from code.

## Cryptography

* [cryptography](https://cryptography.io/en/latest/) - A package designed to expose cryptographic primitives and recipes to Python developers.
* [paramiko](https://github.com/paramiko/paramiko) - The leading native Python SSHv2 protocol library.
* [passlib](https://passlib.readthedocs.io/en/stable/) - Secure password storage/hashing library, very high level.
* [pynacl](https://github.com/pyca/pynacl) - Python binding to the Networking and Cryptography (NaCl) library.

## Data Analysis

*Libraries for data analyzing.*

* [AWS Data Wrangler](https://github.com/awslabs/aws-data-wrangler) - Pandas on AWS.
* [Blaze](https://github.com/blaze/blaze) - NumPy and Pandas interface to Big Data.
* [Open Mining](https://github.com/mining/mining) - Business Intelligence (BI) in Pandas interface.
* [Optimus](https://github.com/ironmussa/Optimus) - Agile Data Science Workflows made easy with PySpark.
* [Orange](https://orange.biolab.si/) - Data mining, data visualization, analysis and machine learning through visual programming or scripts.
* [Pandas](http://pandas.pydata.org/) - A library providing high-performance, easy-to-use data structures and data analysis tools.

## Data Validation

*Libraries for validating data. Used for forms in many cases.*

* [Cerberus](https://github.com/pyeve/cerberus) - A lightweight and extensible data validation library.
* [colander](https://docs.pylonsproject.org/projects/colander/en/latest/) - Validating and deserializing data obtained via XML, JSON, an HTML form post.
* [jsonschema](https://github.com/Julian/jsonschema) - An implementation of [JSON Schema](http://json-schema.org/) for Python.
* [schema](https://github.com/keleshev/schema) - A library for validating Python data structures.
* [Schematics](https://github.com/schematics/schematics) - Data Structure Validation.
* [valideer](https://github.com/podio/valideer) - Lightweight extensible data validation and adaptation library.
* [voluptuous](https://github.com/alecthomas/voluptuous) - A Python data validation library.

## Data Visualization

*Libraries for visualizing data. Also see [awesome-javascript](https://github.com/sorrycc/awesome-javascript#data-visualization).*

* [Altair](https://github.com/altair-viz/altair) - Declarative statistical visualization library for Python.
* [Bokeh](https://github.com/bokeh/bokeh) - Interactive Web Plotting for Python.
* [bqplot](https://github.com/bloomberg/bqplot) - Interactive Plotting Library for the Jupyter Notebook.
* [Cartopy](https://github.com/SciTools/cartopy) - A cartographic python library with matplotlib support.
* [Dash](https://plot.ly/products/dash/) - Built on top of Flask, React and Plotly aimed at analytical web applications.
    * [awesome-dash](https://github.com/Acrotrend/awesome-dash)
* [diagrams](https://github.com/mingrammer/diagrams) - Diagram as Code.
* [Matplotlib](http://matplotlib.org/) - A Python 2D plotting library.
* [plotnine](https://github.com/has2k1/plotnine) - A grammar of graphics for Python based on ggplot2.
* [Pygal](http://www.pygal.org/en/latest/) - A Python SVG Charts Creator.
* [PyGraphviz](https://pypi.org/project/pygraphviz/) - Python interface to [Graphviz](http://www.graphviz.org/).
* [PyQtGraph](http://www.pyqtgraph.org/) - Interactive and realtime 2D/3D/Image plotting and science/engineering widgets.
* [Seaborn](https://github.com/mwaskom/seaborn) - Statistical data visualization using Matplotlib.
* [VisPy](https://github.com/vispy/vispy) - High-performance scientific visualization based on OpenGL.

## Database

*Databases implemented in Python.*

* [pickleDB](https://github.com/patx/pickledb) - A simple and lightweight key-value store for Python.
* [tinydb](https://github.com/msiemens/tinydb) - A tiny, document-oriented database.
* [ZODB](https://github.com/zopefoundation/ZODB) - A native object database for Python. A key-value and object graph database.

## Database Drivers

*Libraries for connecting and operating databases.*

* MySQL - [awesome-mysql](http://shlomi-noach.github.io/awesome-mysql/)
    * [mysqlclient](https://github.com/PyMySQL/mysqlclient-python) - MySQL connector with Python 3 support ([mysql-python](https://sourceforge.net/projects/mysql-python/) fork).
    * [PyMySQL](https://github.com/PyMySQL/PyMySQL) - A pure Python MySQL driver compatible to mysql-python.
* PostgreSQL - [awesome-postgres](https://github.com/dhamaniasad/awesome-postgres)
    * [psycopg2](http://initd.org/psycopg/) - The most popular PostgreSQL adapter for Python.
    * [queries](https://github.com/gmr/queries) - A wrapper of the psycopg2 library for interacting with PostgreSQL.
* SQlite - [awesome-sqlite](https://github.com/planetopendata/awesome-sqlite)
    * [sqlite3](https://docs.python.org/3/library/sqlite3.html) - (Python standard library) SQlite interface compliant with DB-API 2.0
    * [SuperSQLite](https://github.com/plasticityai/supersqlite) - A supercharged SQLite library built on top of [apsw](https://github.com/rogerbinns/apsw).
* Other Relational Databases
    * [pymssql](https://pymssql.readthedocs.io/en/latest/) - A simple database interface to Microsoft SQL Server.
    * [clickhouse-driver](https://github.com/mymarilyn/clickhouse-driver) - Python driver with native interface for ClickHouse.
* NoSQL Databases
    * [cassandra-driver](https://github.com/datastax/python-driver) - The Python Driver for Apache Cassandra.
    * [happybase](https://github.com/wbolster/happybase) - A developer-friendly library for Apache HBase.
    * [kafka-python](https://github.com/dpkp/kafka-python) - The Python client for Apache Kafka.
    * [py2neo](https://py2neo.org/) - A client library and toolkit for working with Neo4j.
    * [pymongo](https://github.com/mongodb/mongo-python-driver) - The official Python client for MongoDB.
    * [redis-py](https://github.com/andymccurdy/redis-py) - The Python client for Redis.
* Asynchronous Clients
    * [motor](https://github.com/mongodb/motor) - The async Python driver for MongoDB.

## Date and Time

*Libraries for working with dates and times.*

* [Arrow](https://arrow.readthedocs.io/en/latest/) - A Python library that offers a sensible and human-friendly approach to creating, manipulating, formatting and converting dates, times and timestamps.
* [Chronyk](https://github.com/KoffeinFlummi/Chronyk) - A Python 3 library for parsing human-written times and dates.
* [dateutil](https://github.com/dateutil/dateutil) - Extensions to the standard Python [datetime](https://docs.python.org/3/library/datetime.html) module.
* [delorean](https://github.com/myusuf3/delorean/) - A library for clearing up the inconvenient truths that arise dealing with datetimes.
* [maya](https://github.com/timofurrer/maya) - Datetimes for Humans.
* [moment](https://github.com/zachwill/moment) - A Python library for dealing with dates/times. Inspired by [Moment.js](http://momentjs.com/).
* [Pendulum](https://github.com/sdispater/pendulum) - Python datetimes made easy.
* [PyTime](https://github.com/shinux/PyTime) - An easy-to-use Python module which aims to operate date/time/datetime by string.
* [pytz](https://launchpad.net/pytz) - World timezone definitions, modern and historical. Brings the [tz database](https://en.wikipedia.org/wiki/Tz_database) into Python.
* [when.py](https://github.com/dirn/When.py) - Providing user-friendly functions to help perform common date and time actions.

## Debugging Tools

*Libraries for debugging code.*

* pdb-like Debugger
    * [ipdb](https://github.com/gotcha/ipdb) - IPython-enabled [pdb](https://docs.python.org/3/library/pdb.html).
    * [pdb++](https://github.com/antocuni/pdb) - Another drop-in replacement for pdb.
    * [pudb](https://github.com/inducer/pudb) - A full-screen, console-based Python debugger.
    * [wdb](https://github.com/Kozea/wdb) - An improbable web debugger through WebSockets.
* Tracing
    * [lptrace](https://github.com/khamidou/lptrace) - [strace](http://man7.org/linux/man-pages/man1/strace.1.html) for Python programs.
    * [manhole](https://github.com/ionelmc/python-manhole) - Debugging UNIX socket connections and present the stacktraces for all threads and an interactive prompt.
    * [pyringe](https://github.com/google/pyringe) - Debugger capable of attaching to and injecting code into Python processes.
    * [python-hunter](https://github.com/ionelmc/python-hunter) - A flexible code tracing toolkit.
* Profiler
    * [line_profiler](https://github.com/rkern/line_profiler) - Line-by-line profiling.
    * [memory_profiler](https://github.com/fabianp/memory_profiler) - Monitor Memory usage of Python code.
    * [py-spy](https://github.com/benfred/py-spy) - A sampling profiler for Python programs. Written in Rust.
    * [pyflame](https://github.com/uber/pyflame) - A ptracing profiler For Python.
    * [vprof](https://github.com/nvdv/vprof) - Visual Python profiler.
* Others
    * [django-debug-toolbar](https://github.com/jazzband/django-debug-toolbar) - Display various debug information for Django.
    * [django-devserver](https://github.com/dcramer/django-devserver) - A drop-in replacement for Django's runserver.
    * [flask-debugtoolbar](https://github.com/mgood/flask-debugtoolbar) - A port of the django-debug-toolbar to flask.
    * [icecream](https://github.com/gruns/icecream) - Inspect variables, expressions, and program execution with a single, simple function call.
    * [pyelftools](https://github.com/eliben/pyelftools) - Parsing and analyzing ELF files and DWARF debugging information.

## Deep Learning

*Frameworks for Neural Networks and Deep Learning. Also see [awesome-deep-learning](https://github.com/ChristosChristofidis/awesome-deep-learning).*

* [caffe](https://github.com/BVLC/caffe) - A fast open framework for deep learning..
* [keras](https://github.com/keras-team/keras) - A high-level neural networks library and capable of running on top of either TensorFlow or Theano.
* [mxnet](https://github.com/dmlc/mxnet) - A deep learning framework designed for both efficiency and flexibility.
* [pytorch](https://github.com/pytorch/pytorch) - Tensors and Dynamic neural networks in Python with strong GPU acceleration.
* [SerpentAI](https://github.com/SerpentAI/SerpentAI) - Game agent framework. Use any video game as a deep learning sandbox.
* [tensorflow](https://github.com/tensorflow/tensorflow) - The most popular Deep Learning framework created by Google.
* [Theano](https://github.com/Theano/Theano) - A library for fast numerical computation.

## DevOps Tools

*Software and libraries for DevOps.*

* Configuration Management
    * [ansible](https://github.com/ansible/ansible) - A radically simple IT automation platform.
    * [cloudinit](https://cloudinit.readthedocs.io/en/latest/) - A multi-distribution package that handles early initialization of a cloud instance.
    * [OpenStack](https://www.openstack.org/) - Open source software for building private and public clouds.
    * [pyinfra](https://github.com/Fizzadar/pyinfra) - A versatile CLI tools and python libraries to automate infrastructure.
    * [saltstack](https://github.com/saltstack/salt) - Infrastructure automation and management system.
* SSH-style Deployment
    * [cuisine](https://github.com/sebastien/cuisine) - Chef-like functionality for Fabric.
    * [fabric](https://github.com/fabric/fabric) - A simple, Pythonic tool for remote execution and deployment.
    * [fabtools](https://github.com/fabtools/fabtools) - Tools for writing awesome Fabric files.
* Process Management
    * [honcho](https://github.com/nickstenning/honcho) - A Python clone of [Foreman](https://github.com/ddollar/foreman), for managing Procfile-based applications.
    * [supervisor](https://github.com/Supervisor/supervisor) - Supervisor process control system for UNIX.
* Monitoring
    * [psutil](https://github.com/giampaolo/psutil) - A cross-platform process and system utilities module.
* Backup
    * [BorgBackup](https://www.borgbackup.org/) - A deduplicating archiver with compression and encryption.
* Others
    * [docker-compose](https://docs.docker.com/compose/) - Fast, isolated development environments using [Docker](https://www.docker.com/).

## Distributed Computing

*Frameworks and libraries for Distributed Computing.*

* Batch Processing
    * [dask](https://github.com/dask/dask) - A flexible parallel computing library for analytic computing.
    * [luigi](https://github.com/spotify/luigi) - A module that helps you build complex pipelines of batch jobs.
    * [mrjob](https://github.com/Yelp/mrjob) - Run MapReduce jobs on Hadoop or Amazon Web Services.
    * [PySpark](https://pypi.org/project/pyspark/) - [Apache Spark](https://spark.apache.org/) Python API.
    * [Ray](https://github.com/ray-project/ray/) - A system for parallel and distributed Python that unifies the machine learning ecosystem.
* Stream Processing
    * [faust](https://github.com/robinhood/faust) - A stream processing library, porting the ideas from [Kafka Streams](https://kafka.apache.org/documentation/streams/) to Python.
    * [streamparse](https://github.com/Parsely/streamparse) - Run Python code against real-time streams of data via [Apache Storm](http://storm.apache.org/).

## Distribution

*Libraries to create packaged executables for release distribution.*

* [dh-virtualenv](https://github.com/spotify/dh-virtualenv) - Build and distribute a virtualenv as a Debian package.
* [Nuitka](http://nuitka.net/) - Compile scripts, modules, packages to an executable or extension module.
* [py2app](http://pythonhosted.org/py2app/) - Freezes Python scripts (Mac OS X).
* [py2exe](http://www.py2exe.org/) - Freezes Python scripts (Windows).
* [pyarmor](https://github.com/dashingsoft/pyarmor) - A tool used to obfuscate python scripts, bind obfuscated scripts to fixed machine or expire obfuscated scripts.
* [PyInstaller](https://github.com/pyinstaller/pyinstaller) - Converts Python programs into stand-alone executables (cross-platform).
* [pynsist](http://pynsist.readthedocs.io/en/latest/) - A tool to build Windows installers, installers bundle Python itself.
* [shiv](https://github.com/linkedin/shiv) - A command line utility for building fully self-contained zipapps (PEP 441), but with all their dependencies included.

## Documentation

*Libraries for generating project documentation.*

* [sphinx](https://github.com/sphinx-doc/sphinx/) - Python Documentation generator.
    * [awesome-sphinxdoc](https://github.com/yoloseem/awesome-sphinxdoc)
* [pdoc](https://github.com/mitmproxy/pdoc) - Epydoc replacement to auto generate API documentation for Python libraries.
* [pycco](https://github.com/pycco-docs/pycco) - The literate-programming-style documentation generator.

## Downloader

*Libraries for downloading.*

* [akshare](https://github.com/jindaxiang/akshare) - A financial data interface library, built for human beings!
* [s3cmd](https://github.com/s3tools/s3cmd) - A command line tool for managing Amazon S3 and CloudFront.
* [s4cmd](https://github.com/bloomreach/s4cmd) - Super S3 command line tool, good for higher performance.
* [you-get](https://you-get.org/) - A YouTube/Youku/Niconico video downloader written in Python 3.
* [youtube-dl](https://rg3.github.io/youtube-dl/) - A small command-line program to download videos from YouTube.

## E-commerce

*Frameworks and libraries for e-commerce and payments.*

* [alipay](https://github.com/lxneng/alipay) - Unofficial Alipay API for Python.
* [Cartridge](https://github.com/stephenmcd/cartridge) - A shopping cart app built using the Mezzanine.
* [django-oscar](http://oscarcommerce.com/) - An open-source e-commerce framework for Django.
* [django-shop](https://github.com/awesto/django-shop) - A Django based shop system.
* [forex-python](https://github.com/MicroPyramid/forex-python) - Foreign exchange rates, Bitcoin price index and currency conversion.
* [merchant](https://github.com/agiliq/merchant) - A Django app to accept payments from various payment processors.
* [money](https://github.com/carlospalol/money) - `Money` class with optional CLDR-backed locale-aware formatting and an extensible currency exchange.
* [python-currencies](https://github.com/Alir3z4/python-currencies) - Display money format and its filthy currencies.
* [saleor](https://saleor.io/) - Headless open-source e-commerce platform.
* [shoop](https://www.shuup.com/en/) - An open source E-Commerce platform based on Django.

## Editor Plugins and IDEs

* Emacs
    * [elpy](https://github.com/jorgenschaefer/elpy) - Emacs Python Development Environment.
* Sublime Text
    * [anaconda](https://github.com/DamnWidget/anaconda) - Anaconda turns your Sublime Text 3 in a full featured Python development IDE.
    * [SublimeJEDI](https://github.com/srusskih/SublimeJEDI) - A Sublime Text plugin to the awesome auto-complete library Jedi.
* Vim
    * [jedi-vim](https://github.com/davidhalter/jedi-vim) - Vim bindings for the Jedi auto-completion library for Python.
    * [python-mode](https://github.com/python-mode/python-mode) - An all in one plugin for turning Vim into a Python IDE.
    * [YouCompleteMe](https://github.com/Valloric/YouCompleteMe) - Includes [Jedi](https://github.com/davidhalter/jedi)-based completion engine for Python.
* Visual Studio
    * [PTVS](https://github.com/Microsoft/PTVS) - Python Tools for Visual Studio.
* Visual Studio Code
    * [Python](https://marketplace.visualstudio.com/items?itemName=ms-python.python) - The official VSCode extension with rich support for Python.
* IDE
    * [PyCharm](https://www.jetbrains.com/pycharm/) - Commercial Python IDE by JetBrains. Has free community edition available.
    * [spyder](https://github.com/spyder-ide/spyder) - Open Source Python IDE.

## Email

*Libraries for sending and parsing email.*

* Mail Servers
    * [modoboa](https://github.com/modoboa/modoboa) - A mail hosting and management platform including a modern Web UI.
    * [salmon](https://github.com/moggers87/salmon) - A Python Mail Server.
* Clients
    * [imbox](https://github.com/martinrusev/imbox) - Python IMAP for Humans.
    * [yagmail](https://github.com/kootenpv/yagmail) - Yet another Gmail/SMTP client.
* Others
    * [flanker](https://github.com/mailgun/flanker) - An email address and Mime parsing library.
    * [mailer](https://github.com/marrow/mailer) - High-performance extensible mail delivery framework.

## Enterprise Application Integrations

*Platforms and tools for systems integrations in enterprise environments*

* [Zato](https://zato.io) - ESB, SOA, REST, APIs and Cloud Integrations in Python.

## Environment Management

*Libraries for Python version and virtual environment management.*

* [pyenv](https://github.com/pyenv/pyenv) - Simple Python version management.
* [virtualenv](https://github.com/pypa/virtualenv) - A tool to create isolated Python environments.

## File

*Libraries for file manipulation and MIME type detection.*

* [mimetypes](https://docs.python.org/3/library/mimetypes.html) - (Python standard library) Map filenames to MIME types.
* [path.py](https://github.com/jaraco/path.py) - A module wrapper for [os.path](https://docs.python.org/3/library/os.path.html).
* [pathlib](https://docs.python.org/3/library/pathlib.html) - (Python standard library) An cross-platform, object-oriented path library.
* [PyFilesystem2](https://github.com/pyfilesystem/pyfilesystem2) - Python's filesystem abstraction layer.
* [python-magic](https://github.com/ahupp/python-magic) - A Python interface to the libmagic file type identification library.
* [Unipath](https://github.com/mikeorr/Unipath) - An object-oriented approach to file/directory operations.
* [watchdog](https://github.com/gorakhargosh/watchdog) - API and shell utilities to monitor file system events.

## Foreign Function Interface

*Libraries for providing foreign function interface.*

* [cffi](https://pypi.org/project/cffi/) - Foreign Function Interface for Python calling C code.
* [ctypes](https://docs.python.org/3/library/ctypes.html) - (Python standard library) Foreign Function Interface for Python calling C code.
* [PyCUDA](https://mathema.tician.de/software/pycuda/) - A Python wrapper for Nvidia's CUDA API.
* [SWIG](http://www.swig.org/Doc1.3/Python.html) - Simplified Wrapper and Interface Generator.

## Forms

*Libraries for working with forms.*

* [Deform](https://github.com/Pylons/deform) - Python HTML form generation library influenced by the formish form generation library.
* [django-bootstrap3](https://github.com/dyve/django-bootstrap3) - Bootstrap 3 integration with Django.
* [django-bootstrap4](https://github.com/zostera/django-bootstrap4) - Bootstrap 4 integration with Django.
* [django-crispy-forms](https://github.com/django-crispy-forms/django-crispy-forms) - A Django app which lets you create beautiful forms in a very elegant and DRY way.
* [django-remote-forms](https://github.com/WiserTogether/django-remote-forms) - A platform independent Django form serializer.
* [WTForms](https://github.com/wtforms/wtforms) - A flexible forms validation and rendering library.

## Functional Programming

*Functional Programming with Python.*

* [Coconut](https://github.com/evhub/coconut) - A variant of Python built for simple, elegant, Pythonic functional programming.
* [CyToolz](https://github.com/pytoolz/cytoolz/) - Cython implementation of `Toolz`: High performance functional utilities.
* [fn.py](https://github.com/kachayev/fn.py) - Functional programming in Python: implementation of missing features to enjoy FP.
* [funcy](https://github.com/Suor/funcy) - A fancy and practical functional tools.
* [more-itertools](https://github.com/erikrose/more-itertools) - More routines for operating on iterables, beyond `itertools`.
* [returns](https://github.com/dry-python/returns) - A set of type-safe monads, transformers, and composition utilities.
* [Toolz](https://github.com/pytoolz/toolz) - A collection of functional utilities for iterators, functions, and dictionaries.

## GUI Development

*Libraries for working with graphical user interface applications.*

* [curses](https://docs.python.org/3/library/curses.html) - Built-in wrapper for [ncurses](http://www.gnu.org/software/ncurses/) used to create terminal GUI applications.
* [Eel](https://github.com/ChrisKnott/Eel) - A library for making simple Electron-like offline HTML/JS GUI apps.
* [enaml](https://github.com/nucleic/enaml) - Creating beautiful user-interfaces with Declarative Syntax like QML.
* [Flexx](https://github.com/zoofIO/flexx) - Flexx is a pure Python toolkit for creating GUI's, that uses web technology for its rendering.
* [Gooey](https://github.com/chriskiehl/Gooey) - Turn command line programs into a full GUI application with one line.
* [kivy](https://kivy.org/) - A library for creating NUI applications, running on Windows, Linux, Mac OS X, Android and iOS.
* [pyglet](https://github.com/pyglet/pyglet) - A cross-platform windowing and multimedia library for Python.
* [PyGObject](https://wiki.gnome.org/Projects/PyGObject) - Python Bindings for GLib/GObject/GIO/GTK+ (GTK+3).
* [PyQt](https://doc.qt.io/qtforpython/) - Python bindings for the [Qt](https://www.qt.io/) cross-platform application and UI framework.
* [PySimpleGUI](https://github.com/PySimpleGUI/PySimpleGUI) - Wrapper for tkinter, Qt, WxPython and Remi.
* [pywebview](https://github.com/r0x0r/pywebview/) - A lightweight cross-platform native wrapper around a webview component.
* [Tkinter](https://wiki.python.org/moin/TkInter) - Tkinter is Python's de-facto standard GUI package.
* [Toga](https://github.com/pybee/toga) - A Python native, OS native GUI toolkit.
* [urwid](http://urwid.org/) - A library for creating terminal GUI applications with strong support for widgets, events, rich colors, etc.
* [wxPython](https://wxpython.org/) - A blending of the wxWidgets C++ class library with the Python.
* [DearPyGui](https://github.com/RaylockLLC/DearPyGui/) - A Simple GPU accelerated Python GUI framework

## GraphQL

*Libraries for working with GraphQL.*

* [graphene](https://github.com/graphql-python/graphene/) - GraphQL framework for Python.
* [tartiflette-aiohttp](https://github.com/tartiflette/tartiflette-aiohttp/) - An `aiohttp`-based wrapper for Tartiflette to expose GraphQL APIs over HTTP.
* [tartiflette-asgi](https://github.com/tartiflette/tartiflette-asgi/) - ASGI support for the Tartiflette GraphQL engine.
* [tartiflette](https://tartiflette.io) - SDL-first GraphQL engine implementation for Python 3.6+ and asyncio.

## Game Development

*Awesome game development libraries.*

* [Arcade](https://api.arcade.academy/en/latest/) - Arcade is a modern Python framework for crafting games with compelling graphics and sound.
* [Cocos2d](http://cocos2d.org/) - cocos2d is a framework for building 2D games, demos, and other graphical/interactive applications.
* [Harfang3D](http://www.harfang3d.com) - Python framework for 3D, VR and game development.
* [Panda3D](https://www.panda3d.org/) - 3D game engine developed by Disney.
* [Pygame](http://www.pygame.org/news.html) - Pygame is a set of Python modules designed for writing games.
* [PyOgre](http://www.ogre3d.org/tikiwiki/PyOgre) - Python bindings for the Ogre 3D render engine, can be used for games, simulations, anything 3D.
* [PyOpenGL](http://pyopengl.sourceforge.net/) - Python ctypes bindings for OpenGL and it's related APIs.
* [PySDL2](https://pysdl2.readthedocs.io) - A ctypes based wrapper for the SDL2 library.
* [RenPy](https://www.renpy.org/) - A Visual Novel engine.

## Geolocation

*Libraries for geocoding addresses and working with latitudes and longitudes.*

* [django-countries](https://github.com/SmileyChris/django-countries) - A Django app that provides a country field for models and forms.
* [GeoDjango](https://docs.djangoproject.com/en/dev/ref/contrib/gis/) - A world-class geographic web framework.
* [GeoIP](https://github.com/maxmind/geoip-api-python) - Python API for MaxMind GeoIP Legacy Database.
* [geojson](https://github.com/frewsxcv/python-geojson) - Python bindings and utilities for GeoJSON.
* [geopy](https://github.com/geopy/geopy) - Python Geocoding Toolbox.

## HTML Manipulation

*Libraries for working with HTML and XML.*

* [BeautifulSoup](https://www.crummy.com/software/BeautifulSoup/bs4/doc/) - Providing Pythonic idioms for iterating, searching, and modifying HTML or XML.
* [bleach](https://github.com/mozilla/bleach) - A whitelist-based HTML sanitization and text linkification library.
* [cssutils](https://pypi.org/project/cssutils/) - A CSS library for Python.
* [html5lib](https://github.com/html5lib/html5lib-python) - A standards-compliant library for parsing and serializing HTML documents and fragments.
* [lxml](http://lxml.de/) - A very fast, easy-to-use and versatile library for handling HTML and XML.
* [MarkupSafe](https://github.com/pallets/markupsafe) - Implements a XML/HTML/XHTML Markup safe string for Python.
* [pyquery](https://github.com/gawel/pyquery) - A jQuery-like library for parsing HTML.
* [untangle](https://github.com/stchris/untangle) - Converts XML documents to Python objects for easy access.
* [WeasyPrint](http://weasyprint.org) - A visual rendering engine for HTML and CSS that can export to PDF.
* [xmldataset](https://xmldataset.readthedocs.io/en/latest/) - Simple XML Parsing.
* [xmltodict](https://github.com/martinblech/xmltodict) - Working with XML feel like you are working with JSON.

## HTTP Clients

*Libraries for working with HTTP.*

* [grequests](https://github.com/spyoungtech/grequests) - requests + gevent for asynchronous HTTP requests.
* [httplib2](https://github.com/httplib2/httplib2) - Comprehensive HTTP client library.
* [httpx](https://github.com/encode/httpx) - A next generation HTTP client for Python.
* [requests](https://github.com/psf/requests) - HTTP Requests for Humans.
* [treq](https://github.com/twisted/treq) - Python requests like API built on top of Twisted's HTTP client.
* [urllib3](https://github.com/shazow/urllib3) - A HTTP library with thread-safe connection pooling, file post support, sanity friendly.

## Hardware

*Libraries for programming with hardware.*

* [ino](http://inotool.org/) - Command line toolkit for working with [Arduino](https://www.arduino.cc/).
* [keyboard](https://github.com/boppreh/keyboard) - Hook and simulate global keyboard events on Windows and Linux.
* [mouse](https://github.com/boppreh/mouse) - Hook and simulate global mouse events on Windows and Linux.
* [Pingo](http://www.pingo.io/) - Pingo provides a uniform API to program devices like the Raspberry Pi, pcDuino, Intel Galileo, etc.
* [PyUserInput](https://github.com/SavinaRoja/PyUserInput) - A module for cross-platform control of the mouse and keyboard.
* [scapy](https://github.com/secdev/scapy) - A brilliant packet manipulation library.

## Image Processing

*Libraries for manipulating images.*

* [hmap](https://github.com/rossgoodwin/hmap) - Image histogram remapping.
* [imgSeek](https://sourceforge.net/projects/imgseek/) - A project for searching a collection of images using visual similarity.
* [nude.py](https://github.com/hhatto/nude.py) - Nudity detection.
* [pagan](https://github.com/daboth/pagan) - Retro identicon (Avatar) generation based on input string and hash.
* [pillow](https://github.com/python-pillow/Pillow) - Pillow is the friendly [PIL](http://www.pythonware.com/products/pil/) fork.
* [python-barcode](https://github.com/WhyNotHugo/python-barcode) - Create barcodes in Python with no extra dependencies.
* [pygram](https://github.com/ajkumar25/pygram) - Instagram-like image filters.
* [PyMatting](http://github.com/pymatting/pymatting) - A library for alpha matting.
* [python-qrcode](https://github.com/lincolnloop/python-qrcode) - A pure Python QR Code generator.
* [pywal](https://github.com/dylanaraps/pywal) - A tool that generates color schemes from images.
* [pyvips](https://github.com/libvips/pyvips) - A fast image processing library with low memory needs.
* [Quads](https://github.com/fogleman/Quads) - Computer art based on quadtrees.
* [scikit-image](http://scikit-image.org/) - A Python library for (scientific) image processing.
* [thumbor](https://github.com/thumbor/thumbor) - A smart imaging service. It enables on-demand crop, re-sizing and flipping of images.
* [wand](https://github.com/dahlia/wand) - Python bindings for [MagickWand](http://www.imagemagick.org/script/magick-wand.php), C API for ImageMagick.

## Implementations

*Implementations of Python.*

* [CLPython](https://github.com/metawilm/cl-python) - Implementation of the Python programming language written in Common Lisp.
* [CPython](https://github.com/python/cpython) - **Default, most widely used implementation of the Python programming language written in C.**
* [Cython](http://cython.org/) - Optimizing Static Compiler for Python.
* [Grumpy](https://github.com/google/grumpy) - More compiler than interpreter as more powerful CPython2.7 replacement (alpha).
* [IronPython](https://github.com/IronLanguages/ironpython3) - Implementation of the Python programming language written in C#.
* [Jython](https://hg.python.org/jython) - Implementation of Python programming language written in Java for the JVM.
* [MicroPython](https://github.com/micropython/micropython) - A lean and efficient Python programming language implementation.
* [Numba](http://numba.pydata.org/) - Python JIT compiler to LLVM aimed at scientific Python.
* [PeachPy](https://github.com/Maratyszcza/PeachPy) - x86-64 assembler embedded in Python.
* [Pyjion](https://github.com/Microsoft/Pyjion) - A JIT for Python based upon CoreCLR.
* [PyPy](https://foss.heptapod.net/pypy/pypy) - A very fast and compliant implementation of the Python language.
* [Pyston](https://github.com/dropbox/pyston) - A Python implementation using JIT techniques.
* [Stackless Python](https://github.com/stackless-dev/stackless) - An enhanced version of the Python programming language.

## Interactive Interpreter

*Interactive Python interpreters (REPL).*

* [bpython](https://github.com/bpython/bpython) - A fancy interface to the Python interpreter.
* [Jupyter Notebook (IPython)](https://jupyter.org) - A rich toolkit to help you make the most out of using Python interactively.
    * [awesome-jupyter](https://github.com/markusschanta/awesome-jupyter)
* [ptpython](https://github.com/jonathanslenders/ptpython) - Advanced Python REPL built on top of the [python-prompt-toolkit](https://github.com/jonathanslenders/python-prompt-toolkit).

## Internationalization

*Libraries for working with i18n.*

* [Babel](http://babel.pocoo.org/en/latest/) - An internationalization library for Python.
* [PyICU](https://github.com/ovalhub/pyicu) - A wrapper of International Components for Unicode C++ library ([ICU](http://site.icu-project.org/)).

## Job Scheduler

*Libraries for scheduling jobs.*

* [Airflow](https://airflow.apache.org/) - Airflow is a platform to programmatically author, schedule and monitor workflows.
* [APScheduler](http://apscheduler.readthedocs.io/en/latest/) - A light but powerful in-process task scheduler that lets you schedule functions.
* [django-schedule](https://github.com/thauber/django-schedule) - A calendaring app for Django.
* [doit](http://pydoit.org/) - A task runner and build tool.
* [gunnery](https://github.com/gunnery/gunnery) - Multipurpose task execution tool for distributed systems with web-based interface.
* [Joblib](https://joblib.readthedocs.io/) - A set of tools to provide lightweight pipelining in Python.
* [Plan](https://github.com/fengsp/plan) - Writing crontab file in Python like a charm.
* [Prefect](https://github.com/PrefectHQ/prefect) - A modern workflow orchestration framework that makes it easy to build, schedule and monitor robust data pipelines.
* [schedule](https://github.com/dbader/schedule) - Python job scheduling for humans.
* [Spiff](https://github.com/knipknap/SpiffWorkflow) - A powerful workflow engine implemented in pure Python.
* [TaskFlow](https://docs.openstack.org/developer/taskflow/) - A Python library that helps to make task execution easy, consistent and reliable.

## Logging

*Libraries for generating and working with logs.*

* [logbook](http://logbook.readthedocs.io/en/stable/) - Logging replacement for Python.
* [logging](https://docs.python.org/3/library/logging.html) - (Python standard library) Logging facility for Python.
* [loguru](https://github.com/Delgan/loguru) - Library which aims to bring enjoyable logging in Python.
* [sentry-python](https://github.com/getsentry/sentry-python) - Sentry SDK for Python.
* [structlog](https://www.structlog.org/en/stable/) - Structured logging made easy.

## Machine Learning

*Libraries for Machine Learning. Also see [awesome-machine-learning](https://github.com/josephmisiti/awesome-machine-learning#python).*

* [gym](https://github.com/openai/gym) - A toolkit for developing and comparing reinforcement learning algorithms.
* [H2O](https://github.com/h2oai/h2o-3) - Open Source Fast Scalable Machine Learning Platform.
* [Metrics](https://github.com/benhamner/Metrics) - Machine learning evaluation metrics.
* [NuPIC](https://github.com/numenta/nupic) - Numenta Platform for Intelligent Computing.
* [scikit-learn](http://scikit-learn.org/) - The most popular Python library for Machine Learning.
* [Spark ML](http://spark.apache.org/docs/latest/ml-guide.html) - [Apache Spark](http://spark.apache.org/)'s scalable Machine Learning library.
* [vowpal_porpoise](https://github.com/josephreisinger/vowpal_porpoise) - A lightweight Python wrapper for [Vowpal Wabbit](https://github.com/JohnLangford/vowpal_wabbit/).
* [xgboost](https://github.com/dmlc/xgboost) - A scalable, portable, and distributed gradient boosting library.
* [MindsDB](https://github.com/mindsdb/mindsdb) - MindsDB is an open source AI layer for existing databases that allows you to effortlessly develop, train and deploy state-of-the-art machine learning models using standard queries.

## Microsoft Windows

*Python programming on Microsoft Windows.*

* [Python(x,y)](http://python-xy.github.io/) - Scientific-applications-oriented Python Distribution based on Qt and Spyder.
* [pythonlibs](http://www.lfd.uci.edu/~gohlke/pythonlibs/) - Unofficial Windows binaries for Python extension packages.
* [PythonNet](https://github.com/pythonnet/pythonnet) - Python Integration with the .NET Common Language Runtime (CLR).
* [PyWin32](https://github.com/mhammond/pywin32) - Python Extensions for Windows.
* [WinPython](https://winpython.github.io/) - Portable development environment for Windows 7/8.

## Miscellaneous

*Useful libraries or tools that don't fit in the categories above.*

* [blinker](https://github.com/jek/blinker) - A fast Python in-process signal/event dispatching system.
* [boltons](https://github.com/mahmoud/boltons) - A set of pure-Python utilities.
* [itsdangerous](https://github.com/pallets/itsdangerous) - Various helpers to pass trusted data to untrusted environments.
* [magenta](https://github.com/magenta/magenta) - A tool to generate music and art using artificial intelligence.
* [pluginbase](https://github.com/mitsuhiko/pluginbase) - A simple but flexible plugin system for Python.
* [tryton](http://www.tryton.org/) - A general purpose business framework.

## Natural Language Processing

*Libraries for working with human languages.*

- General
    * [gensim](https://github.com/RaRe-Technologies/gensim) - Topic Modeling for Humans.
    * [langid.py](https://github.com/saffsd/langid.py) - Stand-alone language identification system.
    * [nltk](http://www.nltk.org/) - A leading platform for building Python programs to work with human language data.
    * [pattern](https://github.com/clips/pattern) - A web mining module.
    * [polyglot](https://github.com/aboSamoor/polyglot) - Natural language pipeline supporting hundreds of languages.
    * [pytext](https://github.com/facebookresearch/pytext) - A natural language modeling framework based on PyTorch.
    * [PyTorch-NLP](https://github.com/PetrochukM/PyTorch-NLP) - A toolkit enabling rapid deep learning NLP prototyping for research.
    * [spacy](https://spacy.io/) - A library for industrial-strength natural language processing in Python and Cython.
    * [Stanza](https://github.com/stanfordnlp/stanza) - The Stanford NLP Group's official Python library, supporting 60+ languages.
- Chinese
    * [funNLP](https://github.com/fighting41love/funNLP) - A collection of tools and datasets for Chinese NLP.
    * [jieba](https://github.com/fxsjy/jieba) - The most popular Chinese text segmentation library.
    * [pkuseg-python](https://github.com/lancopku/pkuseg-python) - A toolkit for Chinese word segmentation in various domains.
    * [snownlp](https://github.com/isnowfy/snownlp) - A library for processing Chinese text.

## Network Virtualization

*Tools and libraries for Virtual Networking and SDN (Software Defined Networking).*

* [mininet](https://github.com/mininet/mininet) - A popular network emulator and API written in Python.
* [napalm](https://github.com/napalm-automation/napalm) - Cross-vendor API to manipulate network devices.
* [pox](https://github.com/noxrepo/pox) - A Python-based SDN control applications, such as OpenFlow SDN controllers.

## News Feed

*Libraries for building user's activities.*

* [django-activity-stream](https://github.com/justquick/django-activity-stream) - Generating generic activity streams from the actions on your site.
* [Stream Framework](https://github.com/tschellenbach/Stream-Framework) - Building news feed and notification systems using Cassandra and Redis.

## ORM

*Libraries that implement Object-Relational Mapping or data mapping techniques.*

* Relational Databases
    * [Django Models](https://docs.djangoproject.com/en/dev/topics/db/models/) - The Django ORM.
    * [SQLAlchemy](https://www.sqlalchemy.org/) - The Python SQL Toolkit and Object Relational Mapper.
        * [awesome-sqlalchemy](https://github.com/dahlia/awesome-sqlalchemy)
    * [dataset](https://github.com/pudo/dataset) - Store Python dicts in a database - works with SQLite, MySQL, and PostgreSQL.
    * [orator](https://github.com/sdispater/orator) -  The Orator ORM provides a simple yet beautiful ActiveRecord implementation.
    * [orm](https://github.com/encode/orm) - An async ORM.
    * [peewee](https://github.com/coleifer/peewee) - A small, expressive ORM.
    * [pony](https://github.com/ponyorm/pony/) - ORM that provides a generator-oriented interface to SQL.
    * [pydal](https://github.com/web2py/pydal/) - A pure Python Database Abstraction Layer.
* NoSQL Databases
    * [hot-redis](https://github.com/stephenmcd/hot-redis) - Rich Python data types for Redis.
    * [mongoengine](https://github.com/MongoEngine/mongoengine) - A Python Object-Document-Mapper for working with MongoDB.
    * [PynamoDB](https://github.com/pynamodb/PynamoDB) - A Pythonic interface for [Amazon DynamoDB](https://aws.amazon.com/dynamodb/).
    * [redisco](https://github.com/kiddouk/redisco) - A Python Library for Simple Models and Containers Persisted in Redis.

## Package Management

*Libraries for package and dependency management.*

* [pip](https://pip.pypa.io/en/stable/) - The package installer for Python.
    * [pip-tools](https://github.com/jazzband/pip-tools) - A set of tools to keep your pinned Python dependencies fresh.
    * [PyPI](https://pypi.org/)
* [conda](https://github.com/conda/conda/) - Cross-platform, Python-agnostic binary package manager.
* [poetry](https://github.com/sdispater/poetry) - Python dependency management and packaging made easy.

## Package Repositories

*Local PyPI repository server and proxies.*

* [bandersnatch](https://github.com/pypa/bandersnatch/) - PyPI mirroring tool provided by Python Packaging Authority (PyPA).
* [devpi](https://github.com/devpi/devpi) - PyPI server and packaging/testing/release tool.
* [localshop](https://github.com/jazzband/localshop) - Local PyPI server (custom packages and auto-mirroring of pypi).
* [warehouse](https://github.com/pypa/warehouse) - Next generation Python Package Repository (PyPI).

## Penetration Testing

*Frameworks and tools for penetration testing.*

* [fsociety](https://github.com/Manisso/fsociety) - A Penetration testing framework.
* [setoolkit](https://github.com/trustedsec/social-engineer-toolkit) - A toolkit for social engineering.
* [sqlmap](https://github.com/sqlmapproject/sqlmap) - Automatic SQL injection and database takeover tool.

## Permissions

*Libraries that allow or deny users access to data or functionality.*

* [django-guardian](https://github.com/django-guardian/django-guardian) - Implementation of per object permissions for Django 1.2+
* [django-rules](https://github.com/dfunckt/django-rules) - A tiny but powerful app providing object-level permissions to Django, without requiring a database.

## Processes

*Libraries for starting and communicating with OS processes.*

* [delegator.py](https://github.com/amitt001/delegator.py) - [Subprocesses](https://docs.python.org/3/library/subprocess.html) for Humans 2.0.
* [sarge](https://sarge.readthedocs.io/en/latest/) - Yet another wrapper for subprocess.
* [sh](https://github.com/amoffat/sh) - A full-fledged subprocess replacement for Python.

## Recommender Systems

*Libraries for building recommender systems.*

* [annoy](https://github.com/spotify/annoy) - Approximate Nearest Neighbors in C++/Python optimized for memory usage.
* [fastFM](https://github.com/ibayer/fastFM) - A library for Factorization Machines.
* [implicit](https://github.com/benfred/implicit) - A fast Python implementation of collaborative filtering for implicit datasets.
* [libffm](https://github.com/guestwalk/libffm) - A library for Field-aware Factorization Machine (FFM).
* [lightfm](https://github.com/lyst/lightfm) - A Python implementation of a number of popular recommendation algorithms.
* [spotlight](https://github.com/maciejkula/spotlight) - Deep recommender models using PyTorch.
* [Surprise](https://github.com/NicolasHug/Surprise) - A scikit for building and analyzing recommender systems.
* [tensorrec](https://github.com/jfkirk/tensorrec) - A Recommendation Engine Framework in TensorFlow.

## Refactoring

*Refactoring tools and libraries for Python*

 * [Bicycle Repair Man](http://bicyclerepair.sourceforge.net/) - Bicycle Repair Man, a refactoring tool for Python.
 * [Bowler](https://pybowler.io/) - Safe code refactoring for modern Python.
 * [Rope](https://github.com/python-rope/rope) -  Rope is a python refactoring library.

## RESTful API

*Libraries for building RESTful APIs.*

* Django
    * [django-rest-framework](http://www.django-rest-framework.org/) - A powerful and flexible toolkit to build web APIs.
    * [django-tastypie](http://tastypieapi.org/) - Creating delicious APIs for Django apps.
* Flask
    * [eve](https://github.com/pyeve/eve) - REST API framework powered by Flask, MongoDB and good intentions.
    * [flask-api](https://github.com/flask-api/flask-api) - Browsable Web APIs for Flask.
    * [flask-restful](https://github.com/flask-restful/flask-restful) - Quickly building REST APIs for Flask.
* Pyramid
    * [cornice](https://github.com/Cornices/cornice) - A RESTful framework for Pyramid.
* Framework agnostic
    * [apistar](https://github.com/encode/apistar) - A smart Web API framework, designed for Python 3.
    * [falcon](https://github.com/falconry/falcon) - A high-performance framework for building cloud APIs and web app backends.
    * [fastapi](https://github.com/tiangolo/fastapi) - A modern, fast, web framework for building APIs with Python 3.6+ based on standard Python type hints.
    * [hug](https://github.com/hugapi/hug) - A Python 3 framework for cleanly exposing APIs.
    * [sandman2](https://github.com/jeffknupp/sandman2) - Automated REST APIs for existing database-driven systems.
    * [sanic](https://github.com/huge-success/sanic) - A Python 3.6+ web server and web framework that's written to go fast.
    * [vibora](https://vibora.io/) - Fast, efficient and asynchronous Web framework inspired by Flask.

## Robotics

*Libraries for robotics.*

* [PythonRobotics](https://github.com/AtsushiSakai/PythonRobotics) - This is a compilation of various robotics algorithms with visualizations.
* [rospy](http://wiki.ros.org/rospy) - This is a library for ROS (Robot Operating System).

## RPC Servers

*RPC-compatible servers.*

* [RPyC](https://github.com/tomerfiliba/rpyc) (Remote Python Call) - A transparent and symmetric RPC library for Python
* [zeroRPC](https://github.com/0rpc/zerorpc-python) - zerorpc is a flexible RPC implementation based on [ZeroMQ](http://zeromq.org/) and [MessagePack](http://msgpack.org/).

## Science

*Libraries for scientific computing. Also see [Python-for-Scientists](https://github.com/TomNicholas/Python-for-Scientists).*

* [astropy](http://www.astropy.org/) - A community Python library for Astronomy.
* [bcbio-nextgen](https://github.com/chapmanb/bcbio-nextgen) - Providing best-practice pipelines for fully automated high throughput sequencing analysis.
* [bccb](https://github.com/chapmanb/bcbb) - Collection of useful code related to biological analysis.
* [Biopython](http://biopython.org/wiki/Main_Page) - Biopython is a set of freely available tools for biological computation.
* [cclib](http://cclib.github.io/) - A library for parsing and interpreting the results of computational chemistry packages.
* [Colour](http://colour-science.org/) - Implementing a comprehensive number of colour theory transformations and algorithms.
* [Karate Club](https://github.com/benedekrozemberczki/karateclub) - Unsupervised machine learning toolbox for graph structured data.
* [NetworkX](https://networkx.github.io/) - A high-productivity software for complex networks.
* [NIPY](http://nipy.org) - A collection of neuroimaging toolkits.
* [NumPy](http://www.numpy.org/) - A fundamental package for scientific computing with Python.
* [ObsPy](https://github.com/obspy/obspy/wiki/) - A Python toolbox for seismology.
* [Open Babel](http://openbabel.org/wiki/Main_Page) - A chemical toolbox designed to speak the many languages of chemical data.
* [PyDy](http://www.pydy.org/) - Short for Python Dynamics, used to assist with workflow in the modeling of dynamic motion.
* [PyMC](https://github.com/pymc-devs/pymc3) - Markov Chain Monte Carlo sampling toolkit.
* [QuTiP](http://qutip.org/) - Quantum Toolbox in Python.
* [RDKit](http://www.rdkit.org/) - Cheminformatics and Machine Learning Software.
* [SciPy](https://www.scipy.org/) - A Python-based ecosystem of open-source software for mathematics, science, and engineering.
* [SimPy](https://gitlab.com/team-simpy/simpy) -  A process-based discrete-event simulation framework.
* [statsmodels](https://github.com/statsmodels/statsmodels) - Statistical modeling and econometrics in Python.
* [SymPy](https://github.com/sympy/sympy) - A Python library for symbolic mathematics.
* [Zipline](https://github.com/quantopian/zipline) - A Pythonic algorithmic trading library.

## Search

*Libraries and software for indexing and performing search queries on data.*

* [django-haystack](https://github.com/django-haystack/django-haystack) - Modular search for Django.
* [elasticsearch-dsl-py](https://github.com/elastic/elasticsearch-dsl-py) - The official high-level Python client for Elasticsearch.
* [elasticsearch-py](https://www.elastic.co/guide/en/elasticsearch/client/python-api/current/index.html) - The official low-level Python client for [Elasticsearch](https://www.elastic.co/products/elasticsearch).
* [pysolr](https://github.com/django-haystack/pysolr) - A lightweight Python wrapper for [Apache Solr](https://lucene.apache.org/solr/).
* [whoosh](http://whoosh.readthedocs.io/en/latest/) - A fast, pure Python search engine library.

## Serialization

*Libraries for serializing complex data types*

* [marshmallow](https://github.com/marshmallow-code/marshmallow) - A lightweight library for converting complex objects to and from simple Python datatypes.
* [pysimdjson](https://github.com/TkTech/pysimdjson) - A Python bindings for [simdjson](https://github.com/lemire/simdjson).
* [python-rapidjson](https://github.com/python-rapidjson/python-rapidjson) - A Python wrapper around [RapidJSON](https://github.com/Tencent/rapidjson).
* [ultrajson](https://github.com/esnme/ultrajson) - A fast JSON decoder and encoder written in C with Python bindings.

## Serverless Frameworks

*Frameworks for developing serverless Python code.*

* [python-lambda](https://github.com/nficano/python-lambda) - A toolkit for developing and deploying Python code in AWS Lambda.
* [Zappa](https://github.com/zappa/Zappa) - A tool for deploying WSGI applications on AWS Lambda and API Gateway.

## Shell

*Shells based on Python.*

* [xonsh](https://github.com/xonsh/xonsh/) - A Python-powered, cross-platform, Unix-gazing shell language and command prompt.

## Specific Formats Processing

*Libraries for parsing and manipulating specific text formats.*

* General
    * [tablib](https://github.com/jazzband/tablib) - A module for Tabular Datasets in XLS, CSV, JSON, YAML.
* Office
    * [docxtpl](https://github.com/elapouya/python-docx-template) - Editing a docx document by jinja2 template
    * [openpyxl](https://openpyxl.readthedocs.io/en/stable/) - A library for reading and writing Excel 2010 xlsx/xlsm/xltx/xltm files.
    * [pyexcel](https://github.com/pyexcel/pyexcel) - Providing one API for reading, manipulating and writing csv, ods, xls, xlsx and xlsm files.
    * [python-docx](https://github.com/python-openxml/python-docx) - Reads, queries and modifies Microsoft Word 2007/2008 docx files.
    * [python-pptx](https://github.com/scanny/python-pptx) - Python library for creating and updating PowerPoint (.pptx) files.
    * [unoconv](https://github.com/unoconv/unoconv) - Convert between any document format supported by LibreOffice/OpenOffice.
    * [XlsxWriter](https://github.com/jmcnamara/XlsxWriter) - A Python module for creating Excel .xlsx files.
    * [xlwings](https://github.com/ZoomerAnalytics/xlwings) - A BSD-licensed library that makes it easy to call Python from Excel and vice versa.
    * [xlwt](https://github.com/python-excel/xlwt) / [xlrd](https://github.com/python-excel/xlrd) - Writing and reading data and formatting information from Excel files.
* PDF
    * [PDFMiner](https://github.com/euske/pdfminer) - A tool for extracting information from PDF documents.
    * [PyPDF2](https://github.com/mstamy2/PyPDF2) - A library capable of splitting, merging and transforming PDF pages.
    * [ReportLab](https://www.reportlab.com/opensource/) - Allowing Rapid creation of rich PDF documents.
* Markdown
    * [Mistune](https://github.com/lepture/mistune) - Fastest and full featured pure Python parsers of Markdown.
    * [Python-Markdown](https://github.com/waylan/Python-Markdown) - A Python implementation of John Gruber’s Markdown.
* YAML
    * [PyYAML](http://pyyaml.org/) - YAML implementations for Python.
* CSV
    * [csvkit](https://github.com/wireservice/csvkit) - Utilities for converting to and working with CSV.
* Archive
    * [unp](https://github.com/mitsuhiko/unp) - A command line tool that can unpack archives easily.

## Static Site Generator

*Static site generator is a software that takes some text + templates as input and produces HTML files on the output.*

* [lektor](https://github.com/lektor/lektor) - An easy to use static CMS and blog engine.
* [mkdocs](https://github.com/mkdocs/mkdocs/) - Markdown friendly documentation generator.
* [makesite](https://github.com/sunainapai/makesite) - Simple, lightweight, and magic-free static site/blog generator (< 130 lines).
* [nikola](https://github.com/getnikola/nikola) - A static website and blog generator.
* [pelican](https://github.com/getpelican/pelican) - Static site generator that supports Markdown and reST syntax.

## Tagging

*Libraries for tagging items.*

* [django-taggit](https://github.com/jazzband/django-taggit) - Simple tagging for Django.

## Task Queues

*Libraries for working with task queues.*

* [celery](https://docs.celeryproject.org/en/stable/) - An asynchronous task queue/job queue based on distributed message passing.
* [dramatiq](https://github.com/Bogdanp/dramatiq) - A fast and reliable background task processing library for Python 3.
* [huey](https://github.com/coleifer/huey) - Little multi-threaded task queue.
* [mrq](https://github.com/pricingassistant/mrq) - A distributed worker task queue in Python using Redis & gevent.
* [rq](https://github.com/rq/rq) - Simple job queues for Python.

## Template Engine

*Libraries and tools for templating and lexing.*

* [Genshi](https://genshi.edgewall.org/) - Python templating toolkit for generation of web-aware output.
* [Jinja2](https://github.com/pallets/jinja) - A modern and designer friendly templating language.
* [Mako](http://www.makotemplates.org/) - Hyperfast and lightweight templating for the Python platform.

## Testing

*Libraries for testing codebases and generating test data.*

* Testing Frameworks
    * [hypothesis](https://github.com/HypothesisWorks/hypothesis) - Hypothesis is an advanced Quickcheck style property based testing library.
    * [nose2](https://github.com/nose-devs/nose2) - The successor to `nose`, based on `unittest2.
    * [pytest](https://docs.pytest.org/en/latest/) - A mature full-featured Python testing tool.
    * [Robot Framework](https://github.com/robotframework/robotframework) - A generic test automation framework.
    * [unittest](https://docs.python.org/3/library/unittest.html) - (Python standard library) Unit testing framework.
* Test Runners
    * [green](https://github.com/CleanCut/green) - A clean, colorful test runner.
    * [mamba](http://nestorsalceda.github.io/mamba/) - The definitive testing tool for Python. Born under the banner of BDD.
    * [tox](https://tox.readthedocs.io/en/latest/) - Auto builds and tests distributions in multiple Python versions
* GUI / Web Testing
    * [locust](https://github.com/locustio/locust) - Scalable user load testing tool written in Python.
    * [PyAutoGUI](https://github.com/asweigart/pyautogui) - PyAutoGUI is a cross-platform GUI automation Python module for human beings.
    * [Schemathesis](https://github.com/kiwicom/schemathesis) - A tool for automatic property-based testing of web applications built with Open API / Swagger specifications.
    * [Selenium](https://pypi.org/project/selenium/) - Python bindings for [Selenium](http://www.seleniumhq.org/) WebDriver.
    * [sixpack](https://github.com/seatgeek/sixpack) - A language-agnostic A/B Testing framework.
    * [splinter](https://github.com/cobrateam/splinter) - Open source tool for testing web applications.
* Mock
    * [doublex](https://pypi.org/project/doublex/) - Powerful test doubles framework for Python.
    * [freezegun](https://github.com/spulec/freezegun) - Travel through time by mocking the datetime module.
    * [httmock](https://github.com/patrys/httmock) - A mocking library for requests for Python 2.6+ and 3.2+.
    * [httpretty](https://github.com/gabrielfalcao/HTTPretty) - HTTP request mock tool for Python.
    * [mock](https://docs.python.org/3/library/unittest.mock.html) - (Python standard library) A mocking and patching library.
    * [mocket](https://github.com/mindflayer/python-mocket) - A socket mock framework with gevent/asyncio/SSL support.
    * [responses](https://github.com/getsentry/responses) - A utility library for mocking out the requests Python library.
    * [VCR.py](https://github.com/kevin1024/vcrpy) - Record and replay HTTP interactions on your tests.
* Object Factories
    * [factory_boy](https://github.com/FactoryBoy/factory_boy) - A test fixtures replacement for Python.
    * [mixer](https://github.com/klen/mixer) - Another fixtures replacement. Supports Django, Flask, SQLAlchemy, Peewee and etc.
    * [model_mommy](https://github.com/vandersonmota/model_mommy) - Creating random fixtures for testing in Django.
* Code Coverage
    * [coverage](https://pypi.org/project/coverage/) - Code coverage measurement.
* Fake Data
    * [fake2db](https://github.com/emirozer/fake2db) - Fake database generator.
    * [faker](https://github.com/joke2k/faker) - A Python package that generates fake data.
    * [mimesis](https://github.com/lk-geimfari/mimesis) - is a Python library that help you generate fake data.
    * [radar](https://pypi.org/project/radar/) - Generate random datetime / time.

## Text Processing

*Libraries for parsing and manipulating plain texts.*

* General
    * [chardet](https://github.com/chardet/chardet) - Python 2/3 compatible character encoding detector.
    * [difflib](https://docs.python.org/3/library/difflib.html) - (Python standard library) Helpers for computing deltas.
    * [ftfy](https://github.com/LuminosoInsight/python-ftfy) - Makes Unicode text less broken and more consistent automagically.
    * [fuzzywuzzy](https://github.com/seatgeek/fuzzywuzzy) - Fuzzy String Matching.
    * [Levenshtein](https://github.com/ztane/python-Levenshtein/) - Fast computation of Levenshtein distance and string similarity.
    * [pangu.py](https://github.com/vinta/pangu.py) - Paranoid text spacing.
    * [pyfiglet](https://github.com/pwaller/pyfiglet) - An implementation of figlet written in Python.
    * [pypinyin](https://github.com/mozillazg/python-pinyin) - Convert Chinese hanzi (漢字) to pinyin (拼音).
    * [textdistance](https://github.com/orsinium/textdistance) - Compute distance between sequences with 30+ algorithms.
    * [unidecode](https://pypi.org/project/Unidecode/) - ASCII transliterations of Unicode text.
* Slugify
    * [awesome-slugify](https://github.com/dimka665/awesome-slugify) - A Python slugify library that can preserve unicode.
    * [python-slugify](https://github.com/un33k/python-slugify) - A Python slugify library that translates unicode to ASCII.
    * [unicode-slugify](https://github.com/mozilla/unicode-slugify) - A slugifier that generates unicode slugs with Django as a dependency.
* Unique identifiers
    * [hashids](https://github.com/davidaurelio/hashids-python) - Implementation of [hashids](http://hashids.org) in Python.
    * [shortuuid](https://github.com/skorokithakis/shortuuid) - A generator library for concise, unambiguous and URL-safe UUIDs.
* Parser
    * [ply](https://github.com/dabeaz/ply) - Implementation of lex and yacc parsing tools for Python.
    * [pygments](http://pygments.org/) - A generic syntax highlighter.
    * [pyparsing](https://github.com/pyparsing/pyparsing) - A general purpose framework for generating parsers.
    * [python-nameparser](https://github.com/derek73/python-nameparser) - Parsing human names into their individual components.
    * [python-phonenumbers](https://github.com/daviddrysdale/python-phonenumbers) - Parsing, formatting, storing and validating international phone numbers.
    * [python-user-agents](https://github.com/selwin/python-user-agents) - Browser user agent parser.
    * [sqlparse](https://github.com/andialbrecht/sqlparse) - A non-validating SQL parser.

## Third-party APIs

*Libraries for accessing third party services APIs. Also see [List of Python API Wrappers and Libraries](https://github.com/realpython/list-of-python-api-wrappers).*

* [apache-libcloud](https://libcloud.apache.org/) - One Python library for all clouds.
* [boto3](https://github.com/boto/boto3) - Python interface to Amazon Web Services.
* [django-wordpress](https://github.com/istrategylabs/django-wordpress) - WordPress models and views for Django.
* [facebook-sdk](https://github.com/mobolic/facebook-sdk) - Facebook Platform Python SDK.
* [google-api-python-client](https://github.com/google/google-api-python-client) - Google APIs Client Library for Python.
* [gspread](https://github.com/burnash/gspread) - Google Spreadsheets Python API.
* [twython](https://github.com/ryanmcgrath/twython) - A Python wrapper for the Twitter API.

## URL Manipulation

*Libraries for parsing URLs.*

* [furl](https://github.com/gruns/furl) - A small Python library that makes parsing and manipulating URLs easy.
* [purl](https://github.com/codeinthehole/purl) - A simple, immutable URL class with a clean API for interrogation and manipulation.
* [pyshorteners](https://github.com/ellisonleao/pyshorteners) - A pure Python URL shortening lib.
* [webargs](https://github.com/marshmallow-code/webargs) - A friendly library for parsing HTTP request arguments with built-in support for popular web frameworks.

## Video

*Libraries for manipulating video and GIFs.*

* [moviepy](https://zulko.github.io/moviepy/) - A module for script-based movie editing with many formats, including animated GIFs.
* [scikit-video](https://github.com/aizvorski/scikit-video) - Video processing routines for SciPy.
* [vidgear](https://github.com/abhiTronix/vidgear) - Most Powerful multi-threaded Video Processing framework.

## Web Asset Management

*Tools for managing, compressing and minifying website assets.*

* [django-compressor](https://github.com/django-compressor/django-compressor) - Compresses linked and inline JavaScript or CSS into a single cached file.
* [django-pipeline](https://github.com/jazzband/django-pipeline) - An asset packaging library for Django.
* [django-storages](https://github.com/jschneier/django-storages) - A collection of custom storage back ends for Django.
* [fanstatic](http://www.fanstatic.org/en/latest/) - Packages, optimizes, and serves static file dependencies as Python packages.
* [fileconveyor](http://wimleers.com/fileconveyor) - A daemon to detect and sync files to CDNs, S3 and FTP.
* [flask-assets](https://github.com/miracle2k/flask-assets) - Helps you integrate webassets into your Flask app.
* [webassets](https://github.com/miracle2k/webassets) - Bundles, optimizes, and manages unique cache-busting URLs for static resources.

## Web Content Extracting

*Libraries for extracting web contents.*

* [html2text](https://github.com/Alir3z4/html2text) - Convert HTML to Markdown-formatted text.
* [lassie](https://github.com/michaelhelmick/lassie) - Web Content Retrieval for Humans.
* [micawber](https://github.com/coleifer/micawber) - A small library for extracting rich content from URLs.
* [newspaper](https://github.com/codelucas/newspaper) - News extraction, article extraction and content curation in Python.
* [python-readability](https://github.com/buriy/python-readability) - Fast Python port of arc90's readability tool.
* [requests-html](https://github.com/psf/requests-html) - Pythonic HTML Parsing for Humans.
* [sumy](https://github.com/miso-belica/sumy) - A module for automatic summarization of text documents and HTML pages.
* [textract](https://github.com/deanmalmgren/textract) - Extract text from any document, Word, PowerPoint, PDFs, etc.
* [toapi](https://github.com/gaojiuli/toapi) - Every web site provides APIs.

## Web Crawling

*Libraries to automate web scraping.*

* [cola](https://github.com/chineking/cola) - A distributed crawling framework.
* [feedparser](https://pythonhosted.org/feedparser/) - Universal feed parser.
* [grab](https://github.com/lorien/grab) - Site scraping framework.
* [MechanicalSoup](https://github.com/MechanicalSoup/MechanicalSoup) - A Python library for automating interaction with websites.
* [portia](https://github.com/scrapinghub/portia) - Visual scraping for Scrapy.
* [pyspider](https://github.com/binux/pyspider) - A powerful spider system.
* [robobrowser](https://github.com/jmcarp/robobrowser) - A simple, Pythonic library for browsing the web without a standalone web browser.
* [scrapy](https://scrapy.org/) - A fast high-level screen scraping and web crawling framework.

## Web Frameworks

*Traditional full stack web frameworks. Also see [RESTful API](https://github.com/vinta/awesome-python#restful-api).*

* Synchronous
    * [Django](https://www.djangoproject.com/) - The most popular web framework in Python.
        * [awesome-django](https://github.com/shahraizali/awesome-django)
        * [awesome-django](https://github.com/wsvincent/awesome-django)
    * [Flask](http://flask.pocoo.org/) - A microframework for Python.
        * [awesome-flask](https://github.com/humiaozuzu/awesome-flask)
    * [Pyramid](https://pylonsproject.org/) - A small, fast, down-to-earth, open source Python web framework.
        * [awesome-pyramid](https://github.com/uralbash/awesome-pyramid)
    * [Masonite](https://github.com/MasoniteFramework/masonite) - The modern and developer centric Python web framework.
* Asynchronous
    * [Tornado](http://www.tornadoweb.org/en/latest/) - A web framework and asynchronous networking library.

## WebSocket

*Libraries for working with WebSocket.*

* [autobahn-python](https://github.com/crossbario/autobahn-python) - WebSocket & WAMP for Python on Twisted and [asyncio](https://docs.python.org/3/library/asyncio.html).
* [channels](https://github.com/django/channels) - Developer-friendly asynchrony for Django.
* [websockets](https://github.com/aaugustin/websockets) - A library for building WebSocket servers and clients with a focus on correctness and simplicity.

## WSGI Servers

*WSGI-compatible web servers.*

* [bjoern](https://github.com/jonashaag/bjoern) - Asynchronous, very fast and written in C.
* [gunicorn](https://github.com/benoitc/gunicorn) - Pre-forked, ported from Ruby's Unicorn project.
* [uWSGI](https://uwsgi-docs.readthedocs.io/en/latest/) - A project aims at developing a full stack for building hosting services, written in C.
* [waitress](https://github.com/Pylons/waitress) - Multi-threaded, powers Pyramid.
* [werkzeug](https://github.com/pallets/werkzeug) - A WSGI utility library for Python that powers Flask and can easily be embedded into your own projects.

# Resources

Where to discover learning resources or new Python libraries.

## Books

- [Fluent Python](https://www.oreilly.com/library/view/fluent-python/9781491946237/)
- [Think Python](https://greenteapress.com/wp/think-python-2e/)

## Websites

* Tutorials
    * [Full Stack Python](https://www.fullstackpython.com/)
    * [Python Cheatsheet](https://www.pythoncheatsheet.org/)
    * [Real Python](https://realpython.com)
    * [The Hitchhiker’s Guide to Python](https://docs.python-guide.org/)
    * [Ultimate Python study guide](https://github.com/huangsam/ultimate-python)
* Libraries
    * [Awesome Python @LibHunt](https://python.libhunt.com/)
* Others
    * [Python ZEEF](https://python.zeef.com/alan.richmond)
    * [Pythonic News](https://news.python.sc/)
    * [What the f*ck Python!](https://github.com/satwikkansal/wtfpython)

## Newsletters

* [Awesome Python Newsletter](http://python.libhunt.com/newsletter)
* [Pycoder's Weekly](http://pycoders.com/)
* [Python Tricks](https://realpython.com/python-tricks/)
* [Python Weekly](http://www.pythonweekly.com/)

## Podcasts

* [Django Chat](https://djangochat.com/)
* [Podcast.\_\_init__](https://podcastinit.com/)
* [Python Bytes](https://pythonbytes.fm)
* [Running in Production](https://runninginproduction.com/)
* [Talk Python To Me](https://talkpython.fm/)
* [Test and Code](https://testandcode.com/)
* [The Real Python Podcast](https://realpython.com/podcasts/rpp/)

# Contributing

Your contributions are always welcome! Please take a look at the [contribution guidelines](https://github.com/vinta/awesome-python/blob/master/CONTRIBUTING.md) first.

I will keep some pull requests open if I'm not sure whether those libraries are awesome, you could [vote for them](https://github.com/vinta/awesome-python/pulls) by adding :+1: to them. Pull requests will be merged when their votes reach **20**.

- - -

If you have any question about this opinionated list, do not hesitate to contact me [@VintaChen](https://twitter.com/VintaChen) on Twitter or open an issue on GitHub.
<|MERGE_RESOLUTION|>--- conflicted
+++ resolved
@@ -110,7 +110,6 @@
 Want a fast way to browse the catalogue? Generate and serve the lightweight viewer in [`examples/awesome_viewer`](examples/awesome_viewer).
 
 ```bash
-<<<<<<< HEAD
 python examples/awesome_viewer/generate_site.py       # defaults to `build`
 python examples/awesome_viewer/generate_site.py serve
 # Or run the CLI as a module:
@@ -134,13 +133,11 @@
 on user input. If you just run `python examples/awesome_viewer/generate_site.py` without a subcommand (or
 invoke `python -m examples.awesome_viewer`), the script now performs a build with whatever options you
 provided, making smoke tests and module execution terser.
-=======
 python examples/awesome_viewer/generate_site.py build
 python examples/awesome_viewer/generate_site.py serve
 ```
 
 Once the server is running, open the reported URL in your browser to filter the libraries interactively.
->>>>>>> 8dbff55b
 
 ## Admin Panels
 
