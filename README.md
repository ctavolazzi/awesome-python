--- conflicted
+++ resolved
@@ -210,6 +210,7 @@
     * [docopt](http://docopt.org/) - Pythonic command line arguments parser.
     * [colorama](https://pypi.python.org/pypi/colorama) - Cross-platform colored terminal text.
 * Productivity Tools
+    * [httpie](https://github.com/jakubroztocil/httpie) - A command line HTTP client, a user-friendly cURL replacement.
     * [percol](https://github.com/mooz/percol) - Adds flavor of interactive selection to the traditional pipe concept on UNIX.
 
 ## Imagery
@@ -267,12 +268,8 @@
 *Libraries for working with HTTP.*
 
 * [requests](http://docs.python-requests.org/) - HTTP Requests for Humans™.
-* [httpie](https://github.com/jakubroztocil/httpie) - A command line HTTP client, a user-friendly cURL replacement.
-<<<<<<< HEAD
 * [urllib3](https://github.com/shazow/urllib3) - HTTP library with thread-safe connection pooling, file post support, sanity friendly, and more.
-=======
 * [treq](https://github.com/dreid/treq) - Python requests like API built on top of Twisted's HTTP client.
->>>>>>> d39891f7
 
 ## Database
 
